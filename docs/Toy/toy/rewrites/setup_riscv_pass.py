from collections import Counter
from dataclasses import dataclass, field

from xdsl.dialects import riscv, riscv_func
from xdsl.dialects.builtin import ModuleOp
from xdsl.ir.core import Block, MLContext, Operation, Region
from xdsl.passes import ModulePass
from xdsl.pattern_rewriter import (
    PatternRewriter,
    PatternRewriteWalker,
    RewritePattern,
    op_type_rewrite_pattern,
)


class AddSections(RewritePattern):
    @op_type_rewrite_pattern
    def match_and_rewrite(self, op: ModuleOp, rewriter: PatternRewriter):
        # bss stands for block starting symbol
        heap_section = riscv.AssemblySectionOp(
            ".bss",
            Region(
                Block(
                    [
                        riscv.LabelOp("heap"),
                        riscv.DirectiveOp(".space", f"{1024}"),  # 1kb
                    ]
                )
            ),
        )
        data_section = riscv.AssemblySectionOp(".data", Region(Block()))
        text_section = riscv.AssemblySectionOp(
            ".text", rewriter.move_region_contents_to_new_regions(op.regions[0])
        )

        op.body.add_block(Block([heap_section, data_section, text_section]))


@dataclass
class DataDirectiveRewritePattern(RewritePattern):
<<<<<<< HEAD
    _data_directive: riscv.AssemblySectionOp | None = None
    _counter: Counter[str] = field(default_factory=Counter)

    def data_directive(self, op: Operation) -> riscv.AssemblySectionOp:
        """
        Relies on the data directive being inserted earlier
        """
        if self._data_directive is None:
=======
    _data_section: riscv.AssemblySectionOp | None = None
    _counter: Counter[str] = field(default_factory=Counter)

    def data_section(self, op: Operation) -> riscv.AssemblySectionOp:
        """
        Relies on the data directive being inserted earlier
        """
        if self._data_section is None:
>>>>>>> 46ee5794
            module_op = op.get_toplevel_object()
            assert isinstance(
                module_op, ModuleOp
            ), f"The top level object of {str(op)} must be a ModuleOp"

            for op in module_op.body.blocks[0].ops:
                if not isinstance(op, riscv.AssemblySectionOp):
                    continue
                if op.directive.data != ".data":
                    continue
<<<<<<< HEAD
                self._data_directive = op

            assert self._data_directive is not None

        return self._data_directive
=======
                self._data_section = op

            assert self._data_section is not None

        return self._data_section
>>>>>>> 46ee5794

    def label(self, func_name: str) -> str:
        key = func_name
        count = self._counter[key]
        self._counter[key] += 1
        return f"{key}.{count}"

    def add_data(self, op: Operation, label: str, data: list[int]):
        encoded_data = ", ".join(hex(el) for el in data)
<<<<<<< HEAD
        self.data_directive(op).regions[0].blocks[0].add_ops(
=======
        self.data_section(op).regions[0].blocks[0].add_ops(
>>>>>>> 46ee5794
            [riscv.LabelOp(label), riscv.DirectiveOp(".word", encoded_data)]
        )


class SetupRiscvPass(ModulePass):
    name = "setup-lowering-to-riscv"

    def apply(self, ctx: MLContext, op: ModuleOp) -> None:
        PatternRewriteWalker(AddSections()).rewrite_module(op)


class ChangeBlockArgumentTypes(RewritePattern):
    @op_type_rewrite_pattern
    def match_and_rewrite(self, op: riscv_func.FuncOp, rewriter: PatternRewriter):
        """
        Cast all branch arguments to riscv registers
        """
        for block in op.func_body.blocks:
            for arg in block.args:
                if not isinstance(arg.type, riscv.IntRegisterType):
                    rewriter.modify_block_argument_type(
                        arg, riscv.IntRegisterType.unallocated()
                    )


class FinalizeRiscvPass(ModulePass):
    name = "finalize-lowering-to-riscv"

    def apply(self, ctx: MLContext, op: ModuleOp) -> None:
        PatternRewriteWalker(ChangeBlockArgumentTypes()).rewrite_module(op)<|MERGE_RESOLUTION|>--- conflicted
+++ resolved
@@ -38,16 +38,6 @@
 
 @dataclass
 class DataDirectiveRewritePattern(RewritePattern):
-<<<<<<< HEAD
-    _data_directive: riscv.AssemblySectionOp | None = None
-    _counter: Counter[str] = field(default_factory=Counter)
-
-    def data_directive(self, op: Operation) -> riscv.AssemblySectionOp:
-        """
-        Relies on the data directive being inserted earlier
-        """
-        if self._data_directive is None:
-=======
     _data_section: riscv.AssemblySectionOp | None = None
     _counter: Counter[str] = field(default_factory=Counter)
 
@@ -56,7 +46,6 @@
         Relies on the data directive being inserted earlier
         """
         if self._data_section is None:
->>>>>>> 46ee5794
             module_op = op.get_toplevel_object()
             assert isinstance(
                 module_op, ModuleOp
@@ -67,19 +56,11 @@
                     continue
                 if op.directive.data != ".data":
                     continue
-<<<<<<< HEAD
-                self._data_directive = op
-
-            assert self._data_directive is not None
-
-        return self._data_directive
-=======
                 self._data_section = op
 
             assert self._data_section is not None
 
         return self._data_section
->>>>>>> 46ee5794
 
     def label(self, func_name: str) -> str:
         key = func_name
@@ -89,11 +70,7 @@
 
     def add_data(self, op: Operation, label: str, data: list[int]):
         encoded_data = ", ".join(hex(el) for el in data)
-<<<<<<< HEAD
-        self.data_directive(op).regions[0].blocks[0].add_ops(
-=======
         self.data_section(op).regions[0].blocks[0].add_ops(
->>>>>>> 46ee5794
             [riscv.LabelOp(label), riscv.DirectiveOp(".word", encoded_data)]
         )
 
