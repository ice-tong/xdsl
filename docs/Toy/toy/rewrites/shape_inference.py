--- conflicted
+++ resolved
@@ -35,11 +35,7 @@
 
 
 class ShapeInferencePass(ModulePass):
-<<<<<<< HEAD
-    name = "toy-shape-inference"
-=======
     name = "toy-infer-shapes"
->>>>>>> 2d4a2ca4
 
     def apply(self, ctx: MLContext, op: ModuleOp) -> None:
         PatternRewriteWalker(InferShapes()).rewrite_module(op)
