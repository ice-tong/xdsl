--- conflicted
+++ resolved
@@ -1,15 +1,9 @@
 from math import prod
 from typing import Any, cast
 
-<<<<<<< HEAD
 from xdsl.dialects import memref, riscv, riscv_func
 from xdsl.dialects.builtin import ModuleOp, SymbolRefAttr, UnrealizedConversionCastOp
-from xdsl.ir.core import MLContext
-=======
-from xdsl.dialects import memref, riscv
-from xdsl.dialects.builtin import ModuleOp, UnrealizedConversionCastOp
 from xdsl.ir import MLContext
->>>>>>> 75dd72c7
 from xdsl.passes import ModulePass
 from xdsl.pattern_rewriter import (
     GreedyRewritePatternApplier,
@@ -58,7 +52,7 @@
         size = prod(op_memref_type.get_shape())
         rewriter.replace_matched_op(
             [
-                size_op := riscv.LiOp(size * 4, comment="memref alloc size"),
+                size_op := riscv.LiOp(size * 8, comment="memref alloc size"),
                 alloc_op := riscv_func.CallOp(
                     SymbolRefAttr("malloc"),
                     (size_op.rd,),
