import argparse
from pathlib import Path

from xdsl.dialects.riscv import riscv_code
from xdsl.interpreters.affine import AffineFunctions
from xdsl.interpreters.arith import ArithFunctions
from xdsl.interpreters.builtin import BuiltinFunctions
from xdsl.interpreters.func import FuncFunctions
from xdsl.interpreters.memref import MemrefFunctions
from xdsl.interpreters.printf import PrintfFunctions
from xdsl.interpreters.riscv_cf import RiscvCfFunctions
from xdsl.interpreters.riscv_debug import RiscvDebugFunctions
from xdsl.interpreters.riscv_func import RiscvFuncFunctions
from xdsl.interpreters.riscv_libc import RiscvLibcFunctions
from xdsl.interpreters.riscv_scf import RiscvScfFunctions
from xdsl.interpreters.scf import ScfFunctions
from xdsl.parser import Parser as IRParser
from xdsl.printer import Printer

from .compiler import context, emulate_riscv, transform
from .emulator.toy_accelerator_instruction_functions import (
    ToyAcceleratorInstructionFunctions,
)
from .frontend.ir_gen import IRGen
from .frontend.parser import Parser as ToyParser
from .interpreter import Interpreter, ToyFunctions

parser = argparse.ArgumentParser(description="Process Toy file")
parser.add_argument("source", type=Path, help="toy source file")
parser.add_argument(
    "--emit",
    dest="emit",
    choices=[
        "ast",
        "toy",
        "toy-opt",
        "toy-inline",
        "toy-infer-shapes",
        "affine",
        "scf",
        "riscv",
        "riscv-opt",
        "riscv-regalloc",
        "riscv-regalloc-opt",
        "riscv-lowered",
        "riscv-asm",
    ],
    default="riscv-asm",
    help="Compilation target (default: riscv-asm)",
)
parser.add_argument("--ir", dest="ir", action="store_true")
parser.add_argument("--print-op-generic", dest="print_generic", action="store_true")


def main(path: Path, emit: str, ir: bool, print_generic: bool):
    ctx = context()

    path = args.source

    with open(path) as f:
        match path.suffix:
            case ".toy":
                parser = ToyParser(path, f.read())
                ast = parser.parseModule()
                if emit == "ast":
                    print(ast.dump())
                    return

                ir_gen = IRGen()
                module_op = ir_gen.ir_gen_module(ast)
            case ".mlir":
                parser = IRParser(ctx, f.read(), name=f"{path}")
                module_op = parser.parse_module()
            case _:
                print(f"Unknown file format {path}")
                return

    asm = emit == "riscv-asm"

    if asm:
        emit = "riscv-lowered"

    transform(ctx, module_op, target=emit)

    if asm:
        code = riscv_code(module_op)

        if ir:
            print(code)
            return

        emulate_riscv(code)
        return

    if ir:
        printer = Printer(print_generic_format=print_generic)
        printer.print(module_op)
        return

    interpreter = Interpreter(module_op)
    if emit in ("toy", "toy-opt", "toy-inline", "toy-infer-shapes"):
        interpreter.register_implementations(ToyFunctions())
    if emit in ("affine"):
        interpreter.register_implementations(AffineFunctions())
    if emit in ("affine", "scf"):
        interpreter.register_implementations(ArithFunctions())
        interpreter.register_implementations(MemrefFunctions())
        interpreter.register_implementations(PrintfFunctions())
        interpreter.register_implementations(FuncFunctions())
    if emit == "scf":
        interpreter.register_implementations(ScfFunctions())
        interpreter.register_implementations(BuiltinFunctions())
<<<<<<< HEAD

    if emit in ("riscv", "riscv-opt", "riscv-regalloc", "riscv-regalloc-opt"):
        interpreter.register_implementations(
            ToyAcceleratorInstructionFunctions(module_op)
        )
        interpreter.register_implementations(RiscvLibcFunctions())
=======
    if emit in (
        "riscv",
        "riscv-opt",
        "riscv-regalloc",
        "riscv-regalloc-opt",
        "riscv-lowered",
    ):
        interpreter.register_implementations(ToyAcceleratorInstructionFunctions())
>>>>>>> 75dd72c7
        interpreter.register_implementations(RiscvFuncFunctions())
        interpreter.register_implementations(RiscvDebugFunctions())
    if emit in ("riscv", "riscv-opt", "riscv-regalloc", "riscv-regalloc-opt"):
        interpreter.register_implementations(RiscvScfFunctions())
    if emit in ("riscv-lowered",):
        interpreter.register_implementations(RiscvCfFunctions())

    interpreter.call_op("main", ())


if __name__ == "__main__":
    args = parser.parse_args()
    main(args.source, args.emit, args.ir, args.print_generic)<|MERGE_RESOLUTION|>--- conflicted
+++ resolved
@@ -110,14 +110,6 @@
     if emit == "scf":
         interpreter.register_implementations(ScfFunctions())
         interpreter.register_implementations(BuiltinFunctions())
-<<<<<<< HEAD
-
-    if emit in ("riscv", "riscv-opt", "riscv-regalloc", "riscv-regalloc-opt"):
-        interpreter.register_implementations(
-            ToyAcceleratorInstructionFunctions(module_op)
-        )
-        interpreter.register_implementations(RiscvLibcFunctions())
-=======
     if emit in (
         "riscv",
         "riscv-opt",
@@ -125,8 +117,8 @@
         "riscv-regalloc-opt",
         "riscv-lowered",
     ):
+        interpreter.register_implementations(RiscvLibcFunctions())
         interpreter.register_implementations(ToyAcceleratorInstructionFunctions())
->>>>>>> 75dd72c7
         interpreter.register_implementations(RiscvFuncFunctions())
         interpreter.register_implementations(RiscvDebugFunctions())
     if emit in ("riscv", "riscv-opt", "riscv-regalloc", "riscv-regalloc-opt"):
