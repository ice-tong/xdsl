--- conflicted
+++ resolved
@@ -118,14 +118,11 @@
     ):
         interpreter.register_implementations(ToyAcceleratorInstructionFunctions())
         interpreter.register_implementations(RiscvFuncFunctions())
+        interpreter.register_implementations(RiscvSnitchFunctions())
     if emit in ("riscv", "riscv-opt", "riscv-regalloc", "riscv-regalloc-opt"):
         interpreter.register_implementations(RiscvScfFunctions())
-<<<<<<< HEAD
-        interpreter.register_implementations(RiscvSnitchFunctions())
-=======
     if emit in ("riscv-lowered",):
         interpreter.register_implementations(RiscvCfFunctions())
->>>>>>> 12d3c9de
 
     interpreter.call_op("main", ())
 
