--- conflicted
+++ resolved
@@ -1,8 +1,4 @@
-<<<<<<< HEAD
-// RUN: python -m toy %s --emit=toy-infer-shapes | filecheck %s
-=======
 // RUN: python -m toy %s --emit=toy-infer-shapes --ir | filecheck %s
->>>>>>> bb06efdf
 
 "builtin.module"() ({
   "toy.func"() ({
