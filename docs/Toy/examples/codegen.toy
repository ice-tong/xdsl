--- conflicted
+++ resolved
@@ -1,8 +1,4 @@
-<<<<<<< HEAD
-# RUN: python -m toy %s --emit=toy | filecheck %s
-=======
 # RUN: python -m toy %s --emit=toy --ir | filecheck %s
->>>>>>> bb06efdf
 
 # User defined generic function that operates on unknown shaped arguments
 def multiply_transpose(a, b) {
