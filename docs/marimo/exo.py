import marimo

__generated_with = "0.12.7"
app = marimo.App(width="medium")


@app.cell
def _():
    import marimo as mo
    from xdsl.utils import marimo as xmo
    from xdsl.parser import Parser
    from xdsl.context import Context
    from xdsl.dialects import arith, func, test, scf, builtin, memref
    return Context, Parser, arith, builtin, func, memref, mo, scf, test, xmo


@app.cell(hide_code=True)
def _(mo):
    mo.md(r"""# Exo-Style Scheduling in xDSL""")
    return


@app.cell
def _(Context, arith, builtin, func, memref, scf, test):
    ctx = Context()

    ctx.load_dialect(arith.Arith)
    ctx.load_dialect(func.Func)
    ctx.load_dialect(builtin.Builtin)
    ctx.load_dialect(scf.Scf)
    ctx.load_dialect(test.Test)
    ctx.load_dialect(memref.MemRef)
    return (ctx,)


@app.cell
def _(Parser, ctx, xmo):
    input_str = """
<<<<<<< HEAD
      func.func @matmul(%A : memref<512x512xf32>, %B : memref<512x512xf32>, %C : memref<512x512xf32>) {
=======
    func.func @hello() -> index {
>>>>>>> ab5df6ea
        %c0 = arith.constant 0 : index
        %c1 = arith.constant 1 : index
<<<<<<< HEAD
        %c512 = arith.constant 512 : index
        scf.for %i = %c0 to %c512 step %c1 {
          scf.for %j = %c0 to %c512 step %c1 {
            scf.for %k = %c0 to %c512 step %c1 {
              %a = memref.load %A[%i, %k] : memref<512x512xf32>
              %b = memref.load %B[%k, %j] : memref<512x512xf32>
              %acc_old = memref.load %C[%i, %j] : memref<512x512xf32>
              %prod = arith.mulf %a, %b : f32
              %acc_new = arith.addf %acc_old, %prod : f32
              memref.store %acc_new, %C[%i, %j] : memref<512x512xf32>
            }
=======
        %c200 = arith.constant 200 : index
        %acc_init = arith.constant 0 : index

        %res_o = scf.for %i = %c0 to %c100 step %c1 iter_args(%acc_o = %acc_init) -> (index) {
          %res_i = scf.for %j = %c0 to %c200 step %c1 iter_args(%acc_i = %acc_o) -> (index) {
              %res_new = arith.addi %i, %j : index
              scf.yield %acc_i : index
>>>>>>> ab5df6ea
          }
          scf.yield %res_i : index
        }
<<<<<<< HEAD
        func.return
      }
=======
        func.return %res_o : index
    }
>>>>>>> ab5df6ea
    """

    input_module = Parser(ctx, input_str).parse_module()
    input_module.verify()
    xmo.module_html(input_module)
    return input_module, input_str


@app.cell(hide_code=True)
def _(Parser, ctx, xmo):
    input_one_str = """
    func.func @hello() -> index {
        %c0 = arith.constant 0 : index
        %c100 = arith.constant 100 : index
        %c1 = arith.constant 1 : index
        %c200 = arith.constant 200 : index
        %acc_init = arith.constant 0 : index

        %res = scf.for %i = %c0 to %c100 step %c1 iter_args(%acc_in = %acc_init) -> (index) {
            %acc_out = arith.addi %acc_in, %i : index
            scf.yield %acc_out : index
        }
        func.return %res : index
    }
    """

    input_one_module = Parser(ctx, input_one_str).parse_module()
    input_one_module.verify()
    xmo.module_html(input_one_module)
    return input_one_module, input_one_str


@app.cell(hide_code=True)
def _(Parser, ctx, xmo):
    output_one_str = """
    func.func @hello() -> index {
        %c0 = arith.constant 0 : index
        %c100 = arith.constant 100 : index
        %c1 = arith.constant 1 : index
        %c200 = arith.constant 200 : index
        %acc_init = arith.constant 0 : index
        %c5 = arith.constant 5 : index

        %res_o = scf.for %io = %c0 to %c100 step %c5 iter_args(%acc_in_o = %acc_init) -> (index) {
          %acc_out_o = scf.for %ii = %c0 to %c5 step %c1 iter_args(%acc_in_i = %acc_in_o) -> (index) {
              %i = arith.addi %io, %ii : index
              %acc_out_i = arith.addi %acc_in_i, %i : index
              scf.yield %acc_out_i : index
          }
          scf.yield %acc_out_o : index
        }
        func.return %res_o : index

    }
    """

    output_one_module = Parser(ctx, output_one_str).parse_module()
    output_one_module.verify()
    xmo.module_html(output_one_module)
    return output_one_module, output_one_str


@app.cell
def _(input_module):
    from xdsl.dialects.builtin import ModuleOp

    # TODO: needs more sophisticated pattern language not just string match
    def find(module: ModuleOp, pattern: str):
        return list(op for op in module.walk() if op.name == pattern)

    find(input_module, "scf.for")
    return ModuleOp, find


@app.cell
<<<<<<< HEAD
def _(input_module):
    from xdsl.dialects.builtin import ModuleOp

    # TODO: needs more sophisticated pattern language not just string match
    def find(module: ModuleOp, pattern: str):
        return list(op for op in module.walk() if op.name == pattern)

    find(input_module, "scf.for")
    return ModuleOp, find


@app.cell
def _(ModuleOp, arith, builtin, find, input_module, scf):
=======
def _(ModuleOp, arith, builtin, find, input_one_module, scf):
>>>>>>> ab5df6ea
    from typing import cast

    from xdsl.printer import Printer
    from xdsl.ir import OpResult, Operation, Region, Block
    from xdsl.builder import InsertPoint
    from xdsl.pattern_rewriter import (
        Rewriter,
        op_type_rewrite_pattern,
    )
    from dataclasses import dataclass


    def split(module : ModuleOp, cursor: Operation, div_const: int): # cursor is just an Operation for now. We need something better when we support forwarding
        r = Rewriter()

        assert isinstance(cursor, scf.ForOp)

        # check the lower bound
        assert isinstance(cursor.lb.owner, arith.ConstantOp)
        assert cursor.lb.owner.value.value.data == 0

        # check the upper bound
        assert isinstance(cursor.ub.owner, arith.ConstantOp)
        # upper bound should be perfectly divisible by div_const
        assert cursor.ub.owner.value.value.data % div_const == 0

        # check the step
        assert cursor.step.owner.value.value.data == 1

<<<<<<< HEAD
        step_op = arith.ConstantOp(builtin.IntegerAttr(div_const, cursor.step.type))
        r.insert_op(step_op, insertion_point=InsertPoint.before(cursor))

        inner_body = r.move_region_contents_to_new_regions(cursor.body) # this is region
        ii = inner_body.block.args[0]
        ii.name_hint = "ii"
        inner_loop = scf.ForOp(cursor.lb, step_op.result, cursor.step, (), inner_body)

        outer_body = Region(Block([inner_loop], arg_types=(ii.type,)))
        io = outer_body.block.args[0]
        io.name_hint = "io"

        outer_loop = scf.ForOp(cursor.lb, cursor.ub, step_op, [], outer_body)
        new_i = arith.AddiOp(inner_body.block.args[0], outer_body.block.args[0])
=======
        res_names = tuple(r.name_hint for r in cursor.results)

        step_op = arith.ConstantOp(builtin.IntegerAttr(div_const, cursor.step.type))
        r.insert_op(step_op, insertion_point=InsertPoint.before(cursor))
        step_op.result.name_hint = f"c{div_const}"

        inner_body = r.move_region_contents_to_new_regions(cursor.body) # this is region
        ii, *iter_args_i = inner_body.block.args

        outer_body = Region(Block(arg_types=(ii.type, *(val.type for val in iter_args_i))))
        io, *iter_args_o = outer_body.block.args

        inner_loop = scf.ForOp(cursor.lb, step_op.result, cursor.step, iter_args_o, inner_body)
        for old, new_i_res in zip(res_names, inner_loop.results):
            if old is not None:
                new_i_res.name_hint = old + "_i"

        r.insert_op(inner_loop, InsertPoint.at_start(outer_body.block))

        print(outer_body.block)
        outer_loop = scf.ForOp(cursor.lb, cursor.ub, step_op, cursor.iter_args, outer_body)
        new_i = arith.AddiOp(ii, io)
>>>>>>> ab5df6ea
        r.insert_op(new_i, insertion_point=InsertPoint.at_start(inner_body.block))
        new_i.result.name_hint = "i"

        ii.replace_by_if(new_i.result, lambda val : val.operation != new_i)

<<<<<<< HEAD
        r.replace_op(cursor, outer_loop, new_results=())


    # TODO: reorder_loops does not check the commutativity of the body of the K loop. It needs to be asserted from the user.
    def reorder_loops(module : ModuleOp, cursor : Operation):
        r = Rewriter()

        # cursor must be a loop
        assert isinstance(cursor, scf.ForOp)
        # body of the outer loop should be size 1. Loops must be perfectly nested
        assert len(cursor.body.block.ops) == 2
        assert isinstance(cursor.body.block.first_op, scf.ForOp)

        o_loop = cursor
        i_loop = cursor.body.block.first_op

        # check that inner loop bounds does not depend on the outer loop iteration variable
        # actually we can just check if they're constant or not
        assert isinstance(i_loop.ub.owner, arith.ConstantOp)
        assert isinstance(i_loop.lb.owner, arith.ConstantOp)

        new_body = r.move_region_contents_to_new_regions(i_loop.body)
        new_i_loop = scf.ForOp(o_loop.lb, o_loop.ub, o_loop.step, (), new_body)
        outer_body  = Region(Block([new_i_loop], arg_types=(cursor.body.block.args[0].type,)))
        new_o_loop = scf.ForOp(i_loop.lb, i_loop.ub, i_loop.step, (), outer_body)
        r.replace_op(cursor, new_o_loop)


    print("IR before split")
    Printer().print_op(input_module)
    _module =input_module.clone()

    cursors = find(_module, "scf.for") # this should be loops
    # split(_module, cursors[0], 10) # split the loop cursors[0] is pointing to by 8
    # split(_module, cursors[1], 20)
    reorder_loops(_module, cursors[0])

    print("\n")
    print("IR after split")
    Printer().print_op(_module)
=======
        r.replace_op(cursor, outer_loop)
        for old, new_o_res in zip(res_names, outer_loop.results):
            if old is not None:
                new_o_res.name_hint = old + "_o"

        for (outer_arg, inner_arg) in zip(outer_body.block.args, inner_body.block.args, strict=True):
            if inner_arg.name_hint is not None:
                outer_arg.name_hint = inner_arg.name_hint + "_o"
                inner_arg.name_hint += "_i"

    print("IR before split")
    Printer().print_op(input_one_module)
    _module =input_one_module.clone()

    cursors = find(_module, "scf.for") # this should be loops
    split(_module, cursors[0], 10) # split the loop cursors[0] is pointing to by 8
    # split(_module, cursors[1], 20)
>>>>>>> ab5df6ea

    # TODO: think about moving the statement outside and inside the loop
    # think about the safety condition of the reordering the loop

    # safety checks for move and reorder_loops
    # 1. check all the statments inside the loop are pure
    # 2. call the verifier to check that there's no use of register before its definition
<<<<<<< HEAD
=======

    print("\n")
    print("IR after split")
    Printer().print_op(_module)
>>>>>>> ab5df6ea
    return (
        Block,
        InsertPoint,
        OpResult,
        Operation,
        Printer,
        Region,
        Rewriter,
        cast,
        cursors,
        dataclass,
        op_type_rewrite_pattern,
<<<<<<< HEAD
        reorder_loops,
=======
>>>>>>> ab5df6ea
        split,
    )


@app.cell
<<<<<<< HEAD
def _(input_module, xmo):
=======
def _(Parser, ctx, xmo):
>>>>>>> ab5df6ea
    output_str = """
    func.func @hello_2() {
        %c0 = arith.constant 0 : index
        %c100 = arith.constant 100 : index
        %c4 = arith.constant 4 : index
        %c5 = arith.constant 5 : index
        %c1 = arith.constant 1 : index
        %c200 = arith.constant 200 : index

        scf.for %io = %c0 to %c100 step %c4 {
          scf.for %jo = %c0 to %c200 step %c5 {
              scf.for %il = %c0 to %c4 step %c1 {
                  scf.for %jl = %c0 to %c5 step %c1 {
                      %i2 = arith.addi %io, %il : index
                      %j2 = arith.addi %jo, %jl : index
                      "test.op"(%i2, %j2) : (index, index) -> ()
                  }
              }
          }
        }
        func.return
    }
    """

    output_module = Parser(ctx, output_str).parse_module()
    xmo.module_html(output_module)
    return output_module, output_str


if __name__ == "__main__":
    app.run()<|MERGE_RESOLUTION|>--- conflicted
+++ resolved
@@ -36,14 +36,9 @@
 @app.cell
 def _(Parser, ctx, xmo):
     input_str = """
-<<<<<<< HEAD
       func.func @matmul(%A : memref<512x512xf32>, %B : memref<512x512xf32>, %C : memref<512x512xf32>) {
-=======
-    func.func @hello() -> index {
->>>>>>> ab5df6ea
-        %c0 = arith.constant 0 : index
-        %c1 = arith.constant 1 : index
-<<<<<<< HEAD
+        %c0 = arith.constant 0 : index
+        %c1 = arith.constant 1 : index
         %c512 = arith.constant 512 : index
         scf.for %i = %c0 to %c512 step %c1 {
           scf.for %j = %c0 to %c512 step %c1 {
@@ -55,25 +50,10 @@
               %acc_new = arith.addf %acc_old, %prod : f32
               memref.store %acc_new, %C[%i, %j] : memref<512x512xf32>
             }
-=======
-        %c200 = arith.constant 200 : index
-        %acc_init = arith.constant 0 : index
-
-        %res_o = scf.for %i = %c0 to %c100 step %c1 iter_args(%acc_o = %acc_init) -> (index) {
-          %res_i = scf.for %j = %c0 to %c200 step %c1 iter_args(%acc_i = %acc_o) -> (index) {
-              %res_new = arith.addi %i, %j : index
-              scf.yield %acc_i : index
->>>>>>> ab5df6ea
           }
-          scf.yield %res_i : index
-        }
-<<<<<<< HEAD
+        }
         func.return
       }
-=======
-        func.return %res_o : index
-    }
->>>>>>> ab5df6ea
     """
 
     input_module = Parser(ctx, input_str).parse_module()
@@ -149,23 +129,7 @@
 
 
 @app.cell
-<<<<<<< HEAD
-def _(input_module):
-    from xdsl.dialects.builtin import ModuleOp
-
-    # TODO: needs more sophisticated pattern language not just string match
-    def find(module: ModuleOp, pattern: str):
-        return list(op for op in module.walk() if op.name == pattern)
-
-    find(input_module, "scf.for")
-    return ModuleOp, find
-
-
-@app.cell
 def _(ModuleOp, arith, builtin, find, input_module, scf):
-=======
-def _(ModuleOp, arith, builtin, find, input_one_module, scf):
->>>>>>> ab5df6ea
     from typing import cast
 
     from xdsl.printer import Printer
@@ -195,22 +159,6 @@
         # check the step
         assert cursor.step.owner.value.value.data == 1
 
-<<<<<<< HEAD
-        step_op = arith.ConstantOp(builtin.IntegerAttr(div_const, cursor.step.type))
-        r.insert_op(step_op, insertion_point=InsertPoint.before(cursor))
-
-        inner_body = r.move_region_contents_to_new_regions(cursor.body) # this is region
-        ii = inner_body.block.args[0]
-        ii.name_hint = "ii"
-        inner_loop = scf.ForOp(cursor.lb, step_op.result, cursor.step, (), inner_body)
-
-        outer_body = Region(Block([inner_loop], arg_types=(ii.type,)))
-        io = outer_body.block.args[0]
-        io.name_hint = "io"
-
-        outer_loop = scf.ForOp(cursor.lb, cursor.ub, step_op, [], outer_body)
-        new_i = arith.AddiOp(inner_body.block.args[0], outer_body.block.args[0])
-=======
         res_names = tuple(r.name_hint for r in cursor.results)
 
         step_op = arith.ConstantOp(builtin.IntegerAttr(div_const, cursor.step.type))
@@ -233,14 +181,20 @@
         print(outer_body.block)
         outer_loop = scf.ForOp(cursor.lb, cursor.ub, step_op, cursor.iter_args, outer_body)
         new_i = arith.AddiOp(ii, io)
->>>>>>> ab5df6ea
         r.insert_op(new_i, insertion_point=InsertPoint.at_start(inner_body.block))
-        new_i.result.name_hint = "i"
-
+        if ii.name_hint is not None:
+            new_i.result.name_hint = ii.name_hint
         ii.replace_by_if(new_i.result, lambda val : val.operation != new_i)
 
-<<<<<<< HEAD
-        r.replace_op(cursor, outer_loop, new_results=())
+        r.replace_op(cursor, outer_loop)
+        for old, new_o_res in zip(res_names, outer_loop.results):
+            if old is not None:
+                new_o_res.name_hint = old + "_o"
+
+        for (outer_arg, inner_arg) in zip(outer_body.block.args, inner_body.block.args, strict=True):
+            if inner_arg.name_hint is not None:
+                outer_arg.name_hint = inner_arg.name_hint + "_o"
+                inner_arg.name_hint += "_i"
 
 
     # TODO: reorder_loops does not check the commutativity of the body of the K loop. It needs to be asserted from the user.
@@ -273,32 +227,13 @@
     _module =input_module.clone()
 
     cursors = find(_module, "scf.for") # this should be loops
-    # split(_module, cursors[0], 10) # split the loop cursors[0] is pointing to by 8
-    # split(_module, cursors[1], 20)
-    reorder_loops(_module, cursors[0])
+    split(_module, cursors[0], 16) # split the loop cursors[0] is pointing to by 8
+    # split(_module, cursors[1], 8)
+    #reorder_loops(_module, cursors[0])
 
     print("\n")
     print("IR after split")
     Printer().print_op(_module)
-=======
-        r.replace_op(cursor, outer_loop)
-        for old, new_o_res in zip(res_names, outer_loop.results):
-            if old is not None:
-                new_o_res.name_hint = old + "_o"
-
-        for (outer_arg, inner_arg) in zip(outer_body.block.args, inner_body.block.args, strict=True):
-            if inner_arg.name_hint is not None:
-                outer_arg.name_hint = inner_arg.name_hint + "_o"
-                inner_arg.name_hint += "_i"
-
-    print("IR before split")
-    Printer().print_op(input_one_module)
-    _module =input_one_module.clone()
-
-    cursors = find(_module, "scf.for") # this should be loops
-    split(_module, cursors[0], 10) # split the loop cursors[0] is pointing to by 8
-    # split(_module, cursors[1], 20)
->>>>>>> ab5df6ea
 
     # TODO: think about moving the statement outside and inside the loop
     # think about the safety condition of the reordering the loop
@@ -306,13 +241,6 @@
     # safety checks for move and reorder_loops
     # 1. check all the statments inside the loop are pure
     # 2. call the verifier to check that there's no use of register before its definition
-<<<<<<< HEAD
-=======
-
-    print("\n")
-    print("IR after split")
-    Printer().print_op(_module)
->>>>>>> ab5df6ea
     return (
         Block,
         InsertPoint,
@@ -325,20 +253,13 @@
         cursors,
         dataclass,
         op_type_rewrite_pattern,
-<<<<<<< HEAD
         reorder_loops,
-=======
->>>>>>> ab5df6ea
         split,
     )
 
 
 @app.cell
-<<<<<<< HEAD
-def _(input_module, xmo):
-=======
-def _(Parser, ctx, xmo):
->>>>>>> ab5df6ea
+def _(Parser, ctx, xmo):
     output_str = """
     func.func @hello_2() {
         %c0 = arith.constant 0 : index
