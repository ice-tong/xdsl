--- conflicted
+++ resolved
@@ -13,13 +13,9 @@
     License :: OSI Approved :: Apache Software License
     Operating System :: OS Independent
 
-<<<<<<< HEAD
 [options]
-package_dir =
-    = src
-packages = find:
 python_requires = >=3.10
-=======
+
 [flake8]
 max-line-length = 90
 ignore = F403,E226,E731,E275,W503,F405,E722,E741,W504,W605
@@ -29,7 +25,6 @@
 max-line-length = 90
 ignore = F403,E226,E731,E275,W503,F405,E722,E741,W504,W605
 exclude = .github
->>>>>>> 7041a3b3
 
 [options.package_data]
 xdsl = py.typed
