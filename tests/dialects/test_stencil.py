import pytest

from xdsl.builder import Builder
from xdsl.dialects import builtin
from xdsl.dialects.builtin import (
    AnyFloat,
    ArrayAttr,
    FloatAttr,
    IndexType,
    IntAttr,
    IntegerType,
    MemRefType,
    bf16,
    f16,
    f32,
    f64,
    f80,
    f128,
    i32,
    i64,
)
from xdsl.dialects.stencil import (
    AccessOp,
    ApplyOp,
    BufferOp,
    CastOp,
    DynAccessOp,
    ExternalLoadOp,
    ExternalStoreOp,
    FieldType,
    IndexAttr,
    IndexOp,
    LoadOp,
    ResultType,
    ReturnOp,
    StencilBoundsAttr,
    StoreOp,
    StoreResultOp,
    TempType,
)
from xdsl.ir import Attribute, Block, SSAValue
from xdsl.utils.exceptions import VerifyException
from xdsl.utils.hints import isa
from xdsl.utils.test_value import create_ssa_value


def test_stencilboundsattr_verify():
    with pytest.raises(
        VerifyException,
        match=(
            "Incoherent stencil bounds: lower and upper bounds must have the same"
            " dimensionality."
        ),
    ):
        StencilBoundsAttr.new([IndexAttr.get(1), IndexAttr.get(2, 2)])

    with pytest.raises(
        VerifyException,
        match=(
            "Incoherent stencil bounds: upper bound must be strictly greater than"
            " lower bound."
        ),
    ):
        StencilBoundsAttr.new([IndexAttr.get(2, 2), IndexAttr.get(2, 2)])


def test_stencil_return_single_float():
    float_val1 = create_ssa_value(FloatAttr(4.0, f32))
    return_op = ReturnOp.get([float_val1])

    assert return_op.arg[0] is float_val1


def test_stencil_return_multiple_floats():
    float_val1 = create_ssa_value(FloatAttr(4.0, f32))
    float_val2 = create_ssa_value(FloatAttr(5.0, f32))
    float_val3 = create_ssa_value(FloatAttr(6.0, f32))

    return_op = ReturnOp.get([float_val1, float_val2, float_val3])

    assert return_op.arg[0] is float_val1
    assert return_op.arg[1] is float_val2
    assert return_op.arg[2] is float_val3


def test_stencil_return_single_ResultType():
    result_type_val1 = create_ssa_value(ResultType(f32))
    return_op = ReturnOp.get([result_type_val1])

    assert return_op.arg[0] is result_type_val1


def test_stencil_return_multiple_ResultType():
    result_type_val1 = create_ssa_value(ResultType(f32))
    result_type_val2 = create_ssa_value(ResultType(f32))
    result_type_val3 = create_ssa_value(ResultType(f32))

    return_op = ReturnOp.get([result_type_val1, result_type_val2, result_type_val3])

    assert return_op.arg[0] is result_type_val1
    assert return_op.arg[1] is result_type_val2
    assert return_op.arg[2] is result_type_val3


def test_stencil_cast_op_verifier():
    field_type = FieldType(3, f32)
    field = create_ssa_value(field_type)

    # check that correct op verifies correctly
    cast = CastOp.get(field, StencilBoundsAttr(((-2, 100), (-2, 100), (-2, 100))))
    cast.verify()

    # check that output has same dims as input and lb, ub
    with pytest.raises(
        VerifyException, match="Input and output types must have the same rank"
    ):
        cast = CastOp.get(
            field,
            StencilBoundsAttr(((-2, 100), (-2, 100), (-2, 100))),
            FieldType(((-2, 102), (-2, 102)), f32),
        )
        cast.verify()

    # check that input and output have same element type
    with pytest.raises(
        VerifyException,
        match="Input and output fields must have the same element types",
    ):
        cast = CastOp.get(
            field,
            StencilBoundsAttr(((-2, 100), (-2, 100), (-2, 100))),
            FieldType(((-2, 102), (-2, 102), (-2, 102)), f64),
        )
        cast.verify()

    # check that non-dynamic input verifies
    non_dyn_field = create_ssa_value(FieldType(((-2, 102), (-2, 102), (-2, 102)), f32))
    cast = CastOp.get(
        non_dyn_field,
        StencilBoundsAttr(((-2, 100), (-2, 100), (-2, 100))),
        FieldType(((-2, 102), (-2, 102), (-2, 102)), f32),
    )
    cast.verify()

    with pytest.raises(
        VerifyException,
        match="If input shape is not dynamic, it must be the same as output",
    ):
        cast = CastOp.get(
            non_dyn_field,
            StencilBoundsAttr(((-2, 100), (-2, 100), (-2, 101))),
            FieldType(((-2, 102), (-2, 102), (-3, 103)), f32),
        )
        cast.verify()


def test_cast_op_constructor():
    field = create_ssa_value(FieldType(3, f32))

    cast = CastOp.get(
        field,
        StencilBoundsAttr(((-2, 100), (-3, 100), (-4, 0))),
    )

    assert cast.result.type == FieldType(((-2, 100), (-3, 100), (-4, 0)), f32)


def test_stencil_apply():
    result_type_val1 = create_ssa_value(ResultType(f32))

    stencil_temptype = TempType(2, f32)
    apply_op = ApplyOp.get([result_type_val1], Block([]), [stencil_temptype])

    assert len(apply_op.args) == 1
    assert len(apply_op.res) == 1
    assert isinstance(apply_op.res[0].type, TempType)
    assert apply_op.get_rank() == 2


def test_stencil_apply_no_args():
    stencil_temptype = TempType(1, f32)
    apply_op = ApplyOp.get([], Block([]), [stencil_temptype, stencil_temptype])

    assert len(apply_op.args) == 0
    assert len(apply_op.res) == 2
    assert isinstance(apply_op.res[0].type, TempType)
    assert apply_op.get_rank() == 1


def test_stencil_apply_no_results():
    # Should error if there are no results expected
    with pytest.raises(AssertionError):
        ApplyOp.get([], Block([]), [])


@pytest.mark.parametrize(
    "indices",
    [
        ([1]),
        ([1, 2]),
        ([1, 2, 3]),
        (
            [
                IntAttr(1),
                IntAttr(2),
                IntAttr(3),
            ]
        ),
    ],
)
def test_create_index_attr_from_int_list(indices: list[int | IntAttr]):
    stencil_index_attr = IndexAttr.get(*indices)
    expected_array_attr = ArrayAttr(
        [(IntAttr(idx) if isinstance(idx, int) else idx) for idx in indices]
    )

    assert stencil_index_attr.array == expected_array_attr


def test_create_index_attr_from_list_edge_case1():
    with pytest.raises(
        VerifyException, match="Expected 1 to 3 indexes for stencil.index, got 0."
    ):
        IndexAttr.get()


def test_create_index_attr_from_list_edge_case2():
    with pytest.raises(
        VerifyException, match="Expected 1 to 3 indexes for stencil.index, got 4."
    ):
        IndexAttr.get(*[1] * 4)


@pytest.mark.parametrize(
    "indices",
    [([1]), ([1, 2]), ([1, 2, 3])],
)
def test_index_attr_neg(indices: list[int]):
    stencil_index_attr = IndexAttr.get(*indices)
    stencil_index_attr_neg = -stencil_index_attr
    expected_array_attr = ArrayAttr([(IntAttr(-idx)) for idx in indices])

    assert stencil_index_attr_neg.array == expected_array_attr


@pytest.mark.parametrize(
    "indices1, indices2",
    [([1], [4]), ([1, 2], [4, 5]), ([1, 2, 3], [5, 6, 7])],
)
def test_index_attr_add(indices1: list[int], indices2: list[int]):
    stencil_index_attr1 = IndexAttr.get(*indices1)
    stencil_index_attr2 = IndexAttr.get(*indices2)

    stencil_index_attr_add = stencil_index_attr1 + stencil_index_attr2
    expected_array_attr = ArrayAttr(
        [(IntAttr(idx1 + idx2)) for idx1, idx2 in zip(indices1, indices2)]
    )

    assert stencil_index_attr_add.array == expected_array_attr


@pytest.mark.parametrize(
    "indices1, indices2",
    [([1], [4]), ([1, 2], [4, 5]), ([1, 2, 3], [5, 6, 7])],
)
def test_index_attr_sub(indices1: list[int], indices2: list[int]):
    stencil_index_attr1 = IndexAttr.get(*indices1)
    stencil_index_attr2 = IndexAttr.get(*indices2)

    stencil_index_attr_sub = stencil_index_attr1 - stencil_index_attr2
    expected_array_attr = ArrayAttr(
        [(IntAttr(idx1 - idx2)) for idx1, idx2 in zip(indices1, indices2)]
    )

    assert stencil_index_attr_sub.array == expected_array_attr


@pytest.mark.parametrize(
    "indices1, indices2",
    [([1], [4]), ([1, 2], [4, 5]), ([1, 2, 3], [5, 6, 7])],
)
def test_index_attr_min(indices1: list[int], indices2: list[int]):
    stencil_index_attr1 = IndexAttr.get(*indices1)
    stencil_index_attr2 = IndexAttr.get(*indices2)

    stencil_index_attr_min = IndexAttr.min(stencil_index_attr1, stencil_index_attr2)
    expected_array_attr = ArrayAttr(
        [(IntAttr(min(idx1, idx2))) for idx1, idx2 in zip(indices1, indices2)]
    )

    assert stencil_index_attr_min.array == expected_array_attr


@pytest.mark.parametrize(
    "indices1, indices2",
    [([1], [4]), ([1, 2], [4, 5]), ([1, 2, 3], [5, 6, 7])],
)
def test_index_attr_max(indices1: list[int], indices2: list[int]):
    stencil_index_attr1 = IndexAttr.get(*indices1)
    stencil_index_attr2 = IndexAttr.get(*indices2)

    stencil_index_attr_max = IndexAttr.max(stencil_index_attr1, stencil_index_attr2)
    expected_array_attr = ArrayAttr(
        [(IntAttr(max(idx1, idx2))) for idx1, idx2 in zip(indices1, indices2)]
    )

    assert stencil_index_attr_max.array == expected_array_attr


@pytest.mark.parametrize(
    "indices",
    [((1,)), ((1, 2)), ((1, 2, 3))],
)
def test_index_attr_iter(indices: tuple[int, ...]):
    stencil_index_attr = IndexAttr.get(*indices)

    assert tuple(stencil_index_attr) == indices


@pytest.mark.parametrize("indices", [([1]), ([1, 2]), ([1, 2, 3])])
def test_index_attr_indices_length(indices: list[int]):
    stencil_index_attr = IndexAttr.get(*indices)
    stencil_index_attr_iter = iter(stencil_index_attr)

    for idx in indices:
        assert idx == next(stencil_index_attr_iter)


@pytest.mark.parametrize(
    "attr, bounds",
    [
        (i32, ((0, 64), (0, 64))),
        (
            i64,
            ((0, 32), (0, 32), (0, 32)),
        ),
    ],
)
def test_stencil_fieldtype_constructor_with_ArrayAttr(
    attr: IntegerType, bounds: tuple[tuple[int, int], ...]
):
    stencil_fieldtype = FieldType(bounds, attr)

    assert stencil_fieldtype.element_type == attr
    assert stencil_fieldtype.get_num_dims() == len(bounds)
    assert isinstance(stencil_fieldtype.bounds, StencilBoundsAttr)
    assert (
        tuple(zip(stencil_fieldtype.bounds.lb, stencil_fieldtype.bounds.ub)) == bounds
    )


@pytest.mark.parametrize(
    "attr, bounds",
    [
        (i32, ((0, 1), (0, 2))),
        (i32, ((0, 1), (0, 1), (0, 3))),
        (i64, ((0, 1), (0, 1), (0, 3))),
    ],
)
def test_stencil_fieldtype_constructor(
    attr: IntegerType, bounds: tuple[tuple[int, int], ...]
):
    stencil_fieldtype = FieldType(bounds, attr)

    assert stencil_fieldtype.element_type == attr
    assert stencil_fieldtype.get_num_dims() == len(bounds)
    assert isinstance(stencil_fieldtype.bounds, StencilBoundsAttr)
    assert (
        tuple(zip(stencil_fieldtype.bounds.lb, stencil_fieldtype.bounds.ub)) == bounds
    )


@pytest.mark.parametrize(
    "attr, bounds",
    [
        (i32, []),
        (i64, []),
    ],
)
def test_stencil_fieldtype_constructor_empty_list(
    attr: IntegerType, bounds: list[tuple[int, int]]
):
    with pytest.raises(
        VerifyException, match="Expected 1 to 3 indexes for stencil.index, got 0."
    ):
        FieldType(bounds, attr)


def test_stencil_load():
    field_type = FieldType([(0, 1), (0, 1)], f32)
    result_type_val1 = create_ssa_value(field_type)

    load = LoadOp.get(result_type_val1)

    assert isinstance(load_field_type := load.field.type, FieldType)
    assert load_field_type == field_type
    assert len(load_field_type.get_shape()) == 2
    assert isinstance(load_field_type.bounds, StencilBoundsAttr)
    assert isa(load.res.type, TempType[Attribute])
    assert isa(load.res.type.bounds, IntAttr)
    assert load.res.type.bounds.data == 2


def test_stencil_load_bounds():
    field_type = FieldType([(0, 1), (0, 1)], f32)
    result_type_val1 = create_ssa_value(field_type)

    lb = IndexAttr.get(1, 1)
    ub = IndexAttr.get(64, 64)

    load = LoadOp.get(result_type_val1, lb, ub)

    assert isa(load.res.type, TempType[Attribute])
    assert isinstance(load.res.type.bounds, StencilBoundsAttr)
    assert isinstance(load.res.type.bounds.lb, IndexAttr)
    assert isinstance(load.res.type.bounds.ub, IndexAttr)
    assert len(load.res.type.bounds.lb) == 2
    assert load.res.type.bounds.lb == lb
    assert len(load.res.type.bounds.ub) == 2
    assert load.res.type.bounds.ub == ub


@pytest.mark.parametrize(
    "attr, dims",
    [
        (i32, ((0, 64), (0, 64))),
        (
            i64,
            ((0, 32), (0, 32), (0, 32)),
        ),
    ],
)
def test_stencil_temptype_constructor_with_ArrayAttr(
    attr: IntegerType, dims: tuple[tuple[int, int], ...]
):
    stencil_temptype = TempType(dims, attr)

    assert isinstance(stencil_temptype, TempType)
    assert stencil_temptype.element_type == attr
    assert stencil_temptype.get_num_dims() == len(dims)
    assert isinstance(stencil_temptype.bounds, StencilBoundsAttr)
    assert tuple(zip(stencil_temptype.bounds.lb, stencil_temptype.bounds.ub)) == dims


@pytest.mark.parametrize(
    "attr, dims",
    [
        (i32, ((0, 1), (0, 2))),
        (i32, ((0, 1), (0, 1), (0, 3))),
        (i64, ((0, 1), (0, 1), (0, 3))),
    ],
)
def test_stencil_temptype_constructor(
    attr: IntegerType, dims: tuple[tuple[int, int], ...]
):
    stencil_temptype = TempType(dims, attr)

    assert isinstance(stencil_temptype, TempType)
    assert stencil_temptype.element_type == attr
    assert stencil_temptype.get_num_dims() == len(dims)
    assert isinstance(stencil_temptype.bounds, StencilBoundsAttr)
    assert tuple(zip(stencil_temptype.bounds.lb, stencil_temptype.bounds.ub)) == dims


@pytest.mark.parametrize(
    "attr, dims",
    [
        (i32, []),
        (i64, []),
    ],
)
def test_stencil_temptype_constructor_empty_list(
    attr: IntegerType, dims: list[tuple[int, int]]
):
    with pytest.raises(
        VerifyException, match="Expected 1 to 3 indexes for stencil.index, got 0."
    ):
        TempType(dims, attr)


@pytest.mark.parametrize(
    "float_type",
    [(bf16), (f16), (f32), (f64), (f80), (f128)],
)
def test_stencil_resulttype(float_type: AnyFloat):
    stencil_resulttype = ResultType(float_type)

    assert isinstance(stencil_resulttype, ResultType)
    assert stencil_resulttype.elem == float_type


def test_stencil_store():
    temp_type = TempType([(0, 5), (0, 5)], f32)
    temp_type_ssa_val = create_ssa_value(temp_type)

    field_type = FieldType([(0, 2), (0, 2)], f32)
    field_type_ssa_val = create_ssa_value(field_type)

    lb = IndexAttr.get(1, 1)
    ub = IndexAttr.get(64, 64)
    bounds = StencilBoundsAttr.new((lb, ub))

    store = StoreOp.get(temp_type_ssa_val, field_type_ssa_val, bounds)

    assert isinstance(store, StoreOp)
    assert isinstance(store_field_type := store.field.type, FieldType)
    assert store_field_type == field_type
    assert isinstance(store_temp_type := store.temp.type, TempType)
    assert store_temp_type == temp_type
    assert len(store_field_type.get_shape()) == 2
    assert len(store_temp_type.get_shape()) == 2
    assert store.bounds is bounds


def test_stencil_index():
    dim = IntAttr(10)
    offset = IndexAttr.get(1)

    index = IndexOp.build(
        attributes={
            "dim": dim,
            "offset": offset,
        },
        result_types=[IndexType()],
    )

    assert isinstance(index, IndexOp)
    assert index.dim is dim
    assert index.offset is offset


def test_stencil_access():
    temp_type = TempType([(0, 5), (0, 5)], f32)
    temp_type_ssa_val = create_ssa_value(temp_type)

    offset = [1, 1]
    offset_index_attr = IndexAttr.get(*offset)

    access = AccessOp.get(temp_type_ssa_val, offset)

    assert isinstance(access, AccessOp)
    assert access.offset == offset_index_attr
    assert access.temp.type == temp_type


def test_stencil_dyn_access():
    temp_type = TempType([(0, 5), (0, 5)], f32)
    temp_type_ssa_val = create_ssa_value(temp_type)

    lb = IndexAttr.get(0, 0)
    ub = IndexAttr.get(1, 1)
    offset = (
        create_ssa_value(builtin.IndexType()),
        create_ssa_value(builtin.IndexType()),
    )

    dyn_access = DynAccessOp(temp_type_ssa_val, offset, lb, ub)

    assert dyn_access.offset == offset
    assert dyn_access.temp is temp_type_ssa_val
    assert dyn_access.lb is lb
    assert dyn_access.ub is ub


def test_stencil_access_offset_mapping():
    temp_type = TempType([(0, 5), (0, 5)], f32)
    temp_type_ssa_val = create_ssa_value(temp_type)

    offset = [1, 1]
    offset_index_attr = IndexAttr.get(*offset)

    offset_mapping = [0, 1]
    offset_mapping_attr = IndexAttr.get(*offset_mapping)

    access = AccessOp.get(temp_type_ssa_val, offset, offset_mapping)

    assert isinstance(access, AccessOp)
    assert access.offset == offset_index_attr
    assert access.temp.type == temp_type
    assert access.offset_mapping is not None
    assert access.offset_mapping == offset_mapping_attr


def test_store_result():
    elem = IndexAttr.get(1)
    elem_ssa_val = create_ssa_value(elem)
    result_type = ResultType(f32)

    store_result = StoreResultOp.build(
        operands=[elem_ssa_val], result_types=[result_type]
    )

    assert isinstance(store_result, StoreResultOp)
    assert store_result.arg == elem_ssa_val
    assert store_result.res.type == result_type


def test_external_load():
    memref = create_ssa_value(MemRefType(f32, [5]))
    field_type = FieldType((5), f32)

    external_load = ExternalLoadOp.get(memref, field_type)

    assert isinstance(external_load, ExternalLoadOp)
    assert external_load.field == memref
    assert external_load.result.type == field_type


def test_external_store():
    field = create_ssa_value(FieldType(5, f32))
<<<<<<< HEAD
    memref = create_ssa_value(MemRefType(f32, ([5])))
=======
    memref = create_ssa_value(MemRefType(f32, [5]))
>>>>>>> 4f7cb2ac

    external_store = ExternalStoreOp.build(operands=[field, memref])

    assert isinstance(external_store, ExternalStoreOp)
    assert external_store.field == memref
    assert external_store.temp == field


def test_buffer():
    temp = create_ssa_value(TempType((5), f32))
    res_type = TempType((5), f32)

    buffer = BufferOp.build(operands=[temp], result_types=[res_type])

    assert isinstance(buffer, BufferOp)
    assert buffer.temp == temp
    assert buffer.res.type == res_type


def test_access_patterns():
    typ = TempType((5), f32)
    temp = create_ssa_value(typ)

    @Builder.implicit_region((typ, typ))
    def apply_op_region(args: tuple[SSAValue, ...]):
        t0, t1 = args
        for x in (-1, 1):
            AccessOp.get(t0, (x, 0), (1, 0))
        for y in (-1, 1):
            AccessOp.get(t0, (0, y), (1, 0))

        AccessOp.get(t1, (1, 1), (1, 0))
        AccessOp.get(t1, (-1, -1), (1, 0))

    apply = ApplyOp.get((temp, temp), apply_op_region.detach_block(0), [typ])

    t0_acc, t1_acc = tuple(apply.get_accesses())

    assert t0_acc.visual_pattern() == " X \nXOX\n X "
    assert t1_acc.visual_pattern() == "X  \n O \n  X"

    assert not t0_acc.is_diagonal
    assert t1_acc.is_diagonal

    assert len(tuple(t1_acc.get_diagonals())) == 2
    assert t0_acc.max_distance() == 1
    assert t1_acc.max_distance() == 1<|MERGE_RESOLUTION|>--- conflicted
+++ resolved
@@ -608,11 +608,7 @@
 
 def test_external_store():
     field = create_ssa_value(FieldType(5, f32))
-<<<<<<< HEAD
-    memref = create_ssa_value(MemRefType(f32, ([5])))
-=======
     memref = create_ssa_value(MemRefType(f32, [5]))
->>>>>>> 4f7cb2ac
 
     external_store = ExternalStoreOp.build(operands=[field, memref])
 
