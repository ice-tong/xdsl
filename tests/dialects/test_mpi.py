--- conflicted
+++ resolved
@@ -15,31 +15,6 @@
     printer = Printer(target=Printer.Target.MLIR)
 
     module = ModuleOp.from_region_or_ops([
-<<<<<<< HEAD
-    func.FuncOp.from_callable('main', [], [], lambda: [
-        mpi.Init.build(),
-        rank := mpi.CommRank.get(),
-        lit0 := arith.Constant.from_int_and_width(0, 32),
-        cond := arith.Cmpi.from_mnemonic(rank, lit0, 'eq'),
-        buff := memref.Alloc.get(f64, 32, [100, 14, 14]),
-        scf.If.get(cond, [], [  # if rank == 0
-            dest := arith.Constant.from_int_and_width(1, mpi.t_int),
-            mpi.Send.get(buff, dest, 1),
-            # mpi.Wait.get(req, ignore_status=False),
-            scf.Yield.get(),
-        ], [  # else
-            source := arith.Constant.from_int_and_width(0, mpi.t_int),
-            recv := mpi.Recv.get(source, buff, 1),
-            #mpi.Wait.get(recv.request),
-            scf.Yield.get(),
-        ]),
-        mpi.Finalize.build(),
-        func.Return.get()
-    ])
-])  # yapf: disable
-
-    printer.print(module)
-=======
         func.FuncOp.from_callable('main', [], [], lambda: [
             mpi.Init.build(),
             rank := mpi.CommRank.get(),
@@ -62,7 +37,6 @@
             func.Return.get()
         ])
     ])  # yapf: disable
->>>>>>> 65e963c9
 
     expected = \
         """"builtin.module"() ({
@@ -78,12 +52,8 @@
       "scf.yield"() : () -> ()
     }, {
       %5 = "arith.constant"() {"value" = 0 : i32} : () -> i32
-<<<<<<< HEAD
-      "mpi.recv"(%5, %3) {"tag" = 1 : i32} : (i32, memref<100x14x14xf64>) -> ()
-=======
       %6 = "mpi.recv"(%5, %3) {"tag" = 1 : i32} : (i32, memref<100x14x14xf64>) -> !mpi.status
       %7 = "mpi.status.get"(%6) {"field" = "MPI_TAG"} : (!mpi.status) -> i32
->>>>>>> 65e963c9
       "scf.yield"() : () -> ()
     }) : (i1) -> ()
     "mpi.finalize"() : () -> ()
@@ -92,14 +62,10 @@
 }) : () -> ()
 """
 
-<<<<<<< HEAD
-    assert_print_op(module, expected, target=Printer.Target.MLIR, diagnostic=None)
-=======
     assert_print_op(module,
                     expected,
                     target=Printer.Target.MLIR,
                     diagnostic=None)
->>>>>>> 65e963c9
 
 
 def test_mpi_baseop():
