--- conflicted
+++ resolved
@@ -18,17 +18,9 @@
 
 def test_opt():
     opt = xDSLOptMain(args=[])
-<<<<<<< HEAD
-    assert list(opt.available_frontends.keys()) == ['xdsl', 'mlir']
-    assert list(opt.available_targets.keys()) == ['xdsl', 'irdl', 'mlir']
-    assert list(opt.available_passes.keys()) == [
-        'lower-mpi', 'convert-stencil-to-ll-mlir', 'pdl-analysis'
-    ]
-=======
     assert len(opt.available_frontends.keys()) > 0
     assert len(opt.available_targets.keys()) > 0
     assert len(opt.available_passes.keys()) > 0
->>>>>>> 79341eff
 
 
 def test_empty_program():
