--- conflicted
+++ resolved
@@ -380,11 +380,7 @@
     with pytest.raises(
         VerifyException, match="#test.str<foo> should be of base attribute test.bool"
     ):
-<<<<<<< HEAD
         BoolWrapperAttr(StringData("foo"))  # pyright: ignore[reportArgumentType]
-=======
-        BoolWrapperAttr((StringData("foo"),))
->>>>>>> 8334942d
 
 
 ################################################################################
@@ -420,11 +416,7 @@
 def test_union_constraint_fail():
     """Test the verifier of a union constraint."""
     with pytest.raises(VerifyException, match="Unexpected attribute #test.str<foo>"):
-<<<<<<< HEAD
         BoolOrIntParamAttr(StringData("foo"))  # pyright: ignore[reportArgumentType]
-=======
-        BoolOrIntParamAttr((StringData("foo"),))
->>>>>>> 8334942d
 
 
 ################################################################################
@@ -465,14 +457,8 @@
 
 def test_annotated_constraint_fail():
     """Test that the verifier of an annotated constraint can fail."""
-<<<<<<< HEAD
-    with pytest.raises(Exception) as e:
+    with pytest.raises(VerifyException, match="Expected positive integer, got -42."):
         PositiveIntAttr(IntData(-42))
-    assert e.value.args[0] == "Expected positive integer, got -42."
-=======
-    with pytest.raises(VerifyException, match="Expected positive integer, got -42."):
-        PositiveIntAttr((IntData(-42),))
->>>>>>> 8334942d
 
 
 ################################################################################
@@ -605,11 +591,7 @@
     Test that the verifier of a nested parametric constraint can fail.
     """
     with pytest.raises(VerifyException, match="Expected positive integer, got -42."):
-<<<<<<< HEAD
         NestedParamConstrAttr(NestedParamWrapperAttr(ParamWrapperAttr(IntData(-42))))
-=======
-        NestedParamConstrAttr((NestedParamWrapperAttr(ParamWrapperAttr(IntData(-42))),))
->>>>>>> 8334942d
 
 
 ################################################################################
@@ -799,11 +781,7 @@
             "#test.list<[#test.bool<False>]> should be of base attribute test.bool"
         ),
     ):
-<<<<<<< HEAD
-        ListDataWrapper(ListData((BoolData(True), ListData((BoolData(False),)))))
-=======
-        ListDataWrapper((ListData((BoolData(True), ListData((BoolData(False),)))),))
->>>>>>> 8334942d
+        ListDataWrapper(ListData((BoolData(True), ListData((BoolData(False),)))))  # pyright: ignore[reportArgumentType]
 
 
 @irdl_attr_definition
