--- conflicted
+++ resolved
@@ -173,11 +173,7 @@
     get_non_zero = riscv.GetRegisterOp(riscv.IntRegisterType.unallocated())
     with pytest.raises(
         InterpretationError,
-<<<<<<< HEAD
-        match="Cannot interpret riscv.get_register op with register !riscv.reg<>",
-=======
         match="Cannot get value for unallocated register !riscv.reg<>",
->>>>>>> 3d1769be
     ):
         interpreter.run_op(get_non_zero, ())
 
