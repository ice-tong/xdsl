--- conflicted
+++ resolved
@@ -774,7 +774,6 @@
     assert len(canonical.operands) == initial_operand_count + len(to_replace.operands)
 
 
-<<<<<<< HEAD
 def test_rebuilding():
     from xdsl.builder import ImplicitBuilder
     from xdsl.ir import Block, Region
@@ -838,7 +837,8 @@
   %d = arith.muli %c_b, %c_b : i32
 }"""
     )
-=======
+
+
 def test_run_get_defining_op_block_argument():
     """Test that run_get_defining_op returns None for block arguments."""
     interpreter = Interpreter(ModuleOp([]))
@@ -879,5 +879,4 @@
         (eclass_result,),
     )
     assert result == (None,)
-    assert len(interp_functions.backtrack_stack) == 1
->>>>>>> b0132615
+    assert len(interp_functions.backtrack_stack) == 1