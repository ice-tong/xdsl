--- conflicted
+++ resolved
@@ -317,8 +317,6 @@
 
   }
 
-<<<<<<< HEAD
-=======
 
   // -----
 
@@ -362,6 +360,5 @@
 
   // CHECK: Operation does not verify: Only one value attribute must be provided, but 2 were specified
   %res_constant = onnx.Constant() {"onnx_node_name" = "/Constant", "value_ints" = [1: i64, 1: i64], "value_int" =  3: i64} : () -> tensor<3xi64>
->>>>>>> 9691a9b1
-
-  }
+
+  }
