--- conflicted
+++ resolved
@@ -25,19 +25,6 @@
   // CHECK-NEXT:    %{{.*}} = riscv.add %{{.*}}, %{{.*}} : (!riscv.reg<>, !riscv.reg<>) -> !riscv.reg<>
   // CHECK-NEXT:  }
 
-<<<<<<< HEAD
-  %init = "test.op"() : () -> (!riscv.freg<ft3>)
-  %z = riscv_snitch.frep_outer %0 iter_args(%acc = %init) -> (!riscv.freg<ft3>) {
-    %res = riscv.fadd.d %acc, %acc : (!riscv.freg<ft3>, !riscv.freg<ft3>) -> !riscv.freg<ft3>
-    riscv_snitch.frep_yield %res : !riscv.freg<ft3>
-  }
-
-  // CHECK-NEXT:  %init = "test.op"() : () -> !riscv.freg<ft3>
-  // CHECK-NEXT:    %z = riscv_snitch.frep_outer %0 iter_args(%acc = %init) -> (!riscv.freg<ft3>) {
-  // CHECK-NEXT:      %res = riscv.fadd.d %acc, %acc : (!riscv.freg<ft3>, !riscv.freg<ft3>) -> !riscv.freg<ft3>
-  // CHECK-NEXT:      riscv_snitch.frep_yield %res : !riscv.freg<ft3>
-  // CHECK-NEXT:    }
-=======
   %readable = riscv_snitch.get_stream : !stream.readable<!riscv.freg<ft0>>
   %writable = riscv_snitch.get_stream : !stream.writable<!riscv.freg<ft1>>
   riscv_snitch.frep_outer %0 {
@@ -52,7 +39,18 @@
   // CHECK-NEXT:    %val1 = riscv.fmv.d %val0 : (!riscv.freg<ft0>) -> !riscv.freg<ft1>
   // CHECK-NEXT:    riscv_snitch.write %val1 to %writable : !riscv.freg<ft1>
   // CHECK-NEXT:  }
->>>>>>> 12d3c9de
+
+  %init = "test.op"() : () -> (!riscv.freg<ft3>)
+  %z = riscv_snitch.frep_outer %0 iter_args(%acc = %init) -> (!riscv.freg<ft3>) {
+    %res = riscv.fadd.d %acc, %acc : (!riscv.freg<ft3>, !riscv.freg<ft3>) -> !riscv.freg<ft3>
+    riscv_snitch.frep_yield %res : !riscv.freg<ft3>
+  }
+
+  // CHECK-NEXT:  %init = "test.op"() : () -> !riscv.freg<ft3>
+  // CHECK-NEXT:    %z = riscv_snitch.frep_outer %0 iter_args(%acc = %init) -> (!riscv.freg<ft3>) {
+  // CHECK-NEXT:      %res = riscv.fadd.d %acc, %acc : (!riscv.freg<ft3>, !riscv.freg<ft3>) -> !riscv.freg<ft3>
+  // CHECK-NEXT:      riscv_snitch.frep_yield %res : !riscv.freg<ft3>
+  // CHECK-NEXT:    }
 
   // Terminate block
   riscv_func.return
@@ -72,14 +70,6 @@
 // CHECK-GENERIC-NEXT:      %{{.*}} = "riscv.add"(%{{.*}}, %{{.*}}) : (!riscv.reg<>, !riscv.reg<>) -> !riscv.reg<>
 // CHECK-GENERIC-NEXT:      "riscv_snitch.frep_yield"() : () -> ()
 // CHECK-GENERIC-NEXT:    }) {"stagger_mask" = #builtin.int<0>, "stagger_count" = #builtin.int<0>} : (!riscv.reg<>) -> ()
-<<<<<<< HEAD
-// CHECK-GENERIC-NEXT:    %init = "test.op"() : () -> !riscv.freg<ft3>
-// CHECK-GENERIC-NEXT:    %z = "riscv_snitch.frep_outer"(%0, %init) ({
-// CHECK-GENERIC-NEXT:    ^0(%acc : !riscv.freg<ft3>):
-// CHECK-GENERIC-NEXT:      %res = "riscv.fadd.d"(%acc, %acc) : (!riscv.freg<ft3>, !riscv.freg<ft3>) -> !riscv.freg<ft3>
-// CHECK-GENERIC-NEXT:      "riscv_snitch.frep_yield"(%res) : (!riscv.freg<ft3>) -> ()
-// CHECK-GENERIC-NEXT:    }) {"stagger_mask" = #builtin.int<0>, "stagger_count" = #builtin.int<0>} : (!riscv.reg<>, !riscv.freg<ft3>) -> !riscv.freg<ft3>
-=======
 // CHECK-GENERIC-NEXT:        %readable = "riscv_snitch.get_stream"() : () -> !stream.readable<!riscv.freg<ft0>>
 // CHECK-GENERIC-NEXT:        %writable = "riscv_snitch.get_stream"() : () -> !stream.writable<!riscv.freg<ft1>>
 // CHECK-GENERIC-NEXT:        "riscv_snitch.frep_outer"(%0) ({
@@ -88,7 +78,12 @@
 // CHECK-GENERIC-NEXT:          "riscv_snitch.write"(%val1, %writable) : (!riscv.freg<ft1>, !stream.writable<!riscv.freg<ft1>>) -> ()
 // CHECK-GENERIC-NEXT:          "riscv_snitch.frep_yield"() : () -> ()
 // CHECK-GENERIC-NEXT:        }) {"stagger_mask" = #builtin.int<0>, "stagger_count" = #builtin.int<0>} : (!riscv.reg<>) -> ()
->>>>>>> 12d3c9de
+// CHECK-GENERIC-NEXT:    %init = "test.op"() : () -> !riscv.freg<ft3>
+// CHECK-GENERIC-NEXT:    %z = "riscv_snitch.frep_outer"(%0, %init) ({
+// CHECK-GENERIC-NEXT:    ^0(%acc : !riscv.freg<ft3>):
+// CHECK-GENERIC-NEXT:      %res = "riscv.fadd.d"(%acc, %acc) : (!riscv.freg<ft3>, !riscv.freg<ft3>) -> !riscv.freg<ft3>
+// CHECK-GENERIC-NEXT:      "riscv_snitch.frep_yield"(%res) : (!riscv.freg<ft3>) -> ()
+// CHECK-GENERIC-NEXT:    }) {"stagger_mask" = #builtin.int<0>, "stagger_count" = #builtin.int<0>} : (!riscv.reg<>, !riscv.freg<ft3>) -> !riscv.freg<ft3>
 // CHECK-GENERIC-NEXT:     "riscv_func.return"() : () -> ()
 // CHECK-GENERIC-NEXT:   }) {"sym_name" = "main", "function_type" = () -> ()} : () -> ()
 // CHECK-GENERIC-NEXT: }) : () -> ()