// RUN: XDSL_ROUNDTRIP

builtin.module {
  func.func @memref_alloca_scope() {
    "memref.alloca_scope"() ({
      "memref.alloca_scope.return"() : () -> ()
    }) : () -> ()
    func.return
  }
  "memref.global"() {"sym_name" = "g", "type" = memref<1xindex>, "initial_value" = dense<0> : tensor<1xindex>, "sym_visibility" = "public"} : () -> ()
<<<<<<< HEAD

  // Private variable with an initial value.
  memref.global "private" @x : memref<2xf32> = dense<0.0>

  // Declaration of an external variable.
  memref.global "private" @y : memref<4xi32>

  // Uninitialized externally visible variable.
  memref.global @z : memref<3xf16> = uninitialized

  // Externally visible constant variable.
  memref.global constant @c : memref<2xi32> = dense<1, 4>

=======
  "memref.global"() {"sym_name" = "g_constant", "type" = memref<1xindex>, "initial_value" = dense<0> : tensor<1xindex>, "sym_visibility" = "public", "constant"} : () -> ()
  "memref.global"() {"alignment" = 64 : i64, "sym_name" = "g_with_alignment", "type" = memref<1xindex>, "initial_value" = dense<0> : tensor<1xindex>, "sym_visibility" = "public"} : () -> ()
>>>>>>> 7c62a610
  func.func private @memref_test() {
    %0 = "memref.get_global"() {"name" = @g} : () -> memref<1xindex>
    %1 = arith.constant 0 : index
    %2 = "memref.alloca"() {"alignment" = 0 : i64, "operandSegmentSizes" = array<i32: 0, 0>} : () -> memref<1xindex>
    %3 = arith.constant 42 : index
    "memref.store"(%3, %2, %1) : (index, memref<1xindex>, index) -> ()
    "memref.store"(%3, %2, %1) <{"nontemporal" = true}> : (index, memref<1xindex>, index) -> ()
    %4 = "memref.load"(%2, %1) : (memref<1xindex>, index) -> index
    %f = "memref.load"(%2, %1) <{"nontemporal" = false}> : (memref<1xindex>, index) -> index
    %5 = memref.alloc() {"alignment" = 0} : memref<10x2xindex>
    "memref.store"(%3, %5, %3, %4) : (index, memref<10x2xindex>, index, index) -> ()
    %6 = "memref.subview"(%5) {"operandSegmentSizes" = array<i32: 1, 0, 0, 0>, "static_offsets" = array<i64: 0, 0>, "static_sizes" = array<i64: 1, 1>, "static_strides" = array<i64: 1, 1>} : (memref<10x2xindex>) -> memref<1x1xindex>
    %7 = "memref.cast"(%5) : (memref<10x2xindex>) -> memref<?x?xindex>
    %8 = "memref.alloca"() {"operandSegmentSizes" = array<i32: 0, 0>} : () -> memref<1xindex>
    %9 = "memref.memory_space_cast"(%5) : (memref<10x2xindex>) -> memref<10x2xindex, 1: i32>
    %10 = memref.alloc() : memref<64x64xindex, strided<[2, 4], offset: 6>, 2 : i32>
    %11 = "memref.alloca"() {"operandSegmentSizes" = array<i32: 0, 0>} : () -> memref<64x64xindex, strided<[2, 4], offset: 6>, 2 : i32>
    %12, %13, %14 = "test.op"() : () -> (index, index, index)
    %15 = memref.alloc(%12) {"alignment" = 0} : memref<?xindex>
    %16 = memref.alloc(%12, %13, %14) {"alignment" = 0} : memref<?x?x?xindex>
    %17 = "memref.alloca"(%12) {"alignment" = 0 : i64, "operandSegmentSizes" = array<i32: 1, 0>} : (index) -> memref<?xindex>
    %18 = "memref.alloca"(%12, %13, %14) {"alignment" = 0 : i64, "operandSegmentSizes" = array<i32: 3, 0>} : (index, index, index) -> memref<?x?x?xindex>
    %19 = memref.collapse_shape %5 [[0, 1]] : memref<10x2xindex> into memref<20xindex>
    %20 = memref.expand_shape %19 [[0, 1]] : memref<20xindex> into memref<2x10xindex>
    memref.dealloc %2 : memref<1xindex>
    memref.dealloc %5 : memref<10x2xindex>
    memref.dealloc %8 : memref<1xindex>
    memref.dealloc %10 : memref<64x64xindex, strided<[2, 4], offset: 6>, 2 : i32>
    memref.dealloc %11 : memref<64x64xindex, strided<[2, 4], offset: 6>, 2 : i32>

    func.return
  }
}

// CHECK-NEXT: builtin.module {
// CHECK-NEXT:    func.func @memref_alloca_scope() {
// CHECK-NEXT:      "memref.alloca_scope"() ({
// CHECK-NEXT:        "memref.alloca_scope.return"() : () -> ()
// CHECK-NEXT:      }) : () -> ()
// CHECK-NEXT:      func.return
// CHECK-NEXT:    }
// CHECK-NEXT:   "memref.global"() <{"sym_name" = "g", "sym_visibility" = "public", "type" = memref<1xindex>, "initial_value" = dense<0> : tensor<1xindex>}> : () -> ()
// CHECK-NEXT:   "memref.global"() <{"sym_name" = "g_constant", "sym_visibility" = "public", "type" = memref<1xindex>, "initial_value" = dense<0> : tensor<1xindex>, "constant"}> : () -> ()
// CHECK-NEXT:   "memref.global"() <{"sym_name" = "g_with_alignment", "sym_visibility" = "public", "type" = memref<1xindex>, "initial_value" = dense<0> : tensor<1xindex>, "alignment" = 64 : i64}> : () -> ()
// CHECK-NEXT:   func.func private @memref_test() {
// CHECK-NEXT:     %{{.*}} = memref.get_global @g : memref<1xindex>
// CHECK-NEXT:     %{{.*}} = arith.constant 0 : index
// CHECK-NEXT:     %{{.*}} = "memref.alloca"() <{"alignment" = 0 : i64, "operandSegmentSizes" = array<i32: 0, 0>}> : () -> memref<1xindex>
// CHECK-NEXT:     %{{.*}} = arith.constant 42 : index
// CHECK-NEXT:     memref.store %{{.*}}, %{{.*}}[%{{.*}}] : memref<1xindex>
// CHECK-NEXT:     memref.store %{{.*}}, %{{.*}}[%{{.*}}] {"nontemporal" = true} : memref<1xindex>
// CHECK-NEXT:     %{{.*}} = memref.load %{{.*}}[%{{.*}}] : memref<1xindex>
// CHECK-NEXT:     %{{.*}} = memref.load %{{.*}}[%{{.*}}] {"nontemporal" = false} : memref<1xindex>
// CHECK-NEXT:     %{{.*}} = memref.alloc() {"alignment" = 0 : i64} : memref<10x2xindex>
// CHECK-NEXT:     memref.store %{{.*}}, %{{.*}}[%{{.*}}, %{{.*}}] : memref<10x2xindex>
// CHECK-NEXT:     %{{.*}} = "memref.subview"(%5) <{"static_offsets" = array<i64: 0, 0>, "static_sizes" = array<i64: 1, 1>, "static_strides" = array<i64: 1, 1>, "operandSegmentSizes" = array<i32: 1, 0, 0, 0>}> : (memref<10x2xindex>) -> memref<1x1xindex>
// CHECK-NEXT:     %{{.*}} = "memref.cast"(%{{.*}}) : (memref<10x2xindex>) -> memref<?x?xindex>
// CHECK-NEXT:     %{{.*}} = "memref.alloca"() <{"operandSegmentSizes" = array<i32: 0, 0>}> : () -> memref<1xindex>
// CHECK-NEXT:     %{{.*}} = "memref.memory_space_cast"(%{{.*}}) : (memref<10x2xindex>) -> memref<10x2xindex, 1 : i32>
// CHECK-NEXT:     %{{.*}} = memref.alloc() : memref<64x64xindex, strided<[2, 4], offset: 6>, 2 : i32>
// CHECK-NEXT:     %{{.*}} = "memref.alloca"() <{"operandSegmentSizes" = array<i32: 0, 0>}> : () -> memref<64x64xindex, strided<[2, 4], offset: 6>, 2 : i32>
// CHECK-NEXT:     %{{.*}}, %{{.*}}, %{{.*}} = "test.op"() : () -> (index, index, index)
// CHECK-NEXT:     %{{.*}} = memref.alloc(%{{.*}}) {"alignment" = 0 : i64} : memref<?xindex>
// CHECK-NEXT:     %{{.*}} = memref.alloc(%{{.*}}, %{{.*}}, %{{.*}}) {"alignment" = 0 : i64} : memref<?x?x?xindex>
// CHECK-NEXT:     %{{.*}} = "memref.alloca"(%{{.*}}) <{"alignment" = 0 : i64, "operandSegmentSizes" = array<i32: 1, 0>}> : (index) -> memref<?xindex>
// CHECK-NEXT:     %{{.*}} = "memref.alloca"(%{{.*}}, %{{.*}}, %{{.*}}) <{"alignment" = 0 : i64, "operandSegmentSizes" = array<i32: 3, 0>}> : (index, index, index) -> memref<?x?x?xindex>
// CHECK-NEXT:    %{{.*}} = memref.collapse_shape %{{.*}} [[0 : i64, 1 : i64]] : memref<10x2xindex> into memref<20xindex>
// CHECK-NEXT:    %{{.*}} = memref.expand_shape %{{.*}} [[0 : i64, 1 : i64]] : memref<20xindex> into memref<2x10xindex>
// CHECK-NEXT:     memref.dealloc %{{.*}} : memref<1xindex>
// CHECK-NEXT:     memref.dealloc %{{.*}} : memref<10x2xindex>
// CHECK-NEXT:     memref.dealloc %{{.*}} : memref<1xindex>
// CHECK-NEXT:     memref.dealloc %{{.*}} : memref<64x64xindex, strided<[2, 4], offset: 6>, 2 : i32>
// CHECK-NEXT:     memref.dealloc %{{.*}} : memref<64x64xindex, strided<[2, 4], offset: 6>, 2 : i32>
// CHECK-NEXT:     func.return
// CHECK-NEXT:   }
// CHECK-NEXT: }<|MERGE_RESOLUTION|>--- conflicted
+++ resolved
@@ -8,7 +8,8 @@
     func.return
   }
   "memref.global"() {"sym_name" = "g", "type" = memref<1xindex>, "initial_value" = dense<0> : tensor<1xindex>, "sym_visibility" = "public"} : () -> ()
-<<<<<<< HEAD
+  "memref.global"() {"sym_name" = "g_constant", "type" = memref<1xindex>, "initial_value" = dense<0> : tensor<1xindex>, "sym_visibility" = "public", "constant"} : () -> ()
+  "memref.global"() {"alignment" = 64 : i64, "sym_name" = "g_with_alignment", "type" = memref<1xindex>, "initial_value" = dense<0> : tensor<1xindex>, "sym_visibility" = "public"} : () -> ()
 
   // Private variable with an initial value.
   memref.global "private" @x : memref<2xf32> = dense<0.0>
@@ -22,10 +23,6 @@
   // Externally visible constant variable.
   memref.global constant @c : memref<2xi32> = dense<1, 4>
 
-=======
-  "memref.global"() {"sym_name" = "g_constant", "type" = memref<1xindex>, "initial_value" = dense<0> : tensor<1xindex>, "sym_visibility" = "public", "constant"} : () -> ()
-  "memref.global"() {"alignment" = 64 : i64, "sym_name" = "g_with_alignment", "type" = memref<1xindex>, "initial_value" = dense<0> : tensor<1xindex>, "sym_visibility" = "public"} : () -> ()
->>>>>>> 7c62a610
   func.func private @memref_test() {
     %0 = "memref.get_global"() {"name" = @g} : () -> memref<1xindex>
     %1 = arith.constant 0 : index
