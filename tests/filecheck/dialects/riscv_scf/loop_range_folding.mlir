--- conflicted
+++ resolved
@@ -31,21 +31,13 @@
 
 // Don't fold
 riscv_scf.for %2 : !riscv.reg<> = %lb to %ub step %step {
-<<<<<<< HEAD
-    // Two uses mul
-=======
     // Two uses of mul -> can't fold
->>>>>>> 52379761
     %3 = riscv.li 3 : () -> !riscv.reg<>
     %4 = riscv.mul %2, %3 : (!riscv.reg<>, !riscv.reg<>) -> !riscv.reg<>
     "test.op"(%4, %2) : (!riscv.reg<>, !riscv.reg<>) -> ()
 }
 riscv_scf.for %2 : !riscv.reg<> = %lb to %ub step %step {
-<<<<<<< HEAD
-    // Two uses add
-=======
     // Two uses of add -> can't fold
->>>>>>> 52379761
     %3 = riscv.li 3 : () -> !riscv.reg<>
     %4 = riscv.add %2, %3 : (!riscv.reg<>, !riscv.reg<>) -> !riscv.reg<>
     "test.op"(%4, %2) : (!riscv.reg<>, !riscv.reg<>) -> ()
