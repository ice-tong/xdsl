# RUN: python %s | filecheck %s

from xdsl.dialects.bigint import AddOp, BigIntegerType
from xdsl.dialects.builtin import I32, IntegerAttr, i32
from xdsl.frontend.pyast.block import block
from xdsl.frontend.pyast.const import Const
from xdsl.frontend.pyast.context import CodeContext
from xdsl.frontend.pyast.exception import (
    CodeGenerationException,
    FrontendProgramException,
)
from xdsl.frontend.pyast.program import FrontendProgram

p = FrontendProgram()
p.register_type(IntegerAttr[I32], i32)

#      CHECK: Cannot compile program without the code context
# CHECK-NEXT:     p = FrontendProgram()
# CHECK-NEXT:     with CodeContext(p):
# CHECK-NEXT:         # Your code here.
try:
    p.compile(desymref=False)
except FrontendProgramException as e:
    print(e.msg)

#      CHECK: Cannot print the program IR without compiling it first. Make sure to use:
# CHECK-NEXT:     p = FrontendProgram()
# CHECK-NEXT:     with CodeContext(p):
# CHECK-NEXT:         # Your code here.
# CHECK-NEXT:     p.compile()
with CodeContext(p):

    def foo():
        return


try:
    print(p.textual_format())
except FrontendProgramException as e:
    print(e.msg)

try:
    with CodeContext(p):

        def foo():
            return

        # CHECK: Function 'foo' is already defined
        def foo():
            return

    p.compile(desymref=False)
    print(p.textual_format())
except FrontendProgramException as e:
    print(e.msg)

try:
    with CodeContext(p):

        def foo():
            # CHECK-NEXT: Cannot have an inner function 'bar' inside the function 'foo'.
            def bar():
                return

            return

    p.compile(desymref=False)
    print(p.textual_format())
except FrontendProgramException as e:
    print(e.msg)

try:
    with CodeContext(p):

        def foo():
            @block
            def bb1():
                # CHECK-NEXT: Cannot have a nested function 'foo' inside the block 'bb1'.
                def foo():
                    return

                return

            return bb1()

    p.compile(desymref=False)
    print(p.textual_format())
except FrontendProgramException as e:
    print(e.msg)

try:
    with CodeContext(p):

        def foo():
            @block
            def bb0():
                # CHECK-NEXT: Cannot have a nested block 'bb1' inside the block 'bb0'.
                @block
                def bb1():
                    return

                return bb1()

            return bb0()

    p.compile(desymref=False)
    print(p.textual_format())
except FrontendProgramException as e:
    print(e.msg)

try:
    with CodeContext(p):

        def foo():
            @block
            def bb0():
                return bb0()

            # CHECK-NEXT: Block 'bb0' is already defined
            @block
            def bb0():
                return

            return bb0()

    p.compile(desymref=False)
    print(p.textual_format())
except FrontendProgramException as e:
    print(e.msg)

try:
    with CodeContext(p):

        def test():
            a: Const[IntegerAttr[I32]] = 23
            # CHECK-NEXT: Constant 'a' is already defined and cannot be assigned to.
            a = 3
            return

    p.compile(desymref=False)
    print(p.textual_format())
except FrontendProgramException as e:
    print(e.msg)

try:
    with CodeContext(p):
        a: Const[IntegerAttr[I32]] = 23

        # CHECK-NEXT: Constant 'a' is already defined.
        def test():
            a: IntegerAttr[I32] = 3
            return

    p.compile(desymref=False)
    print(p.textual_format())
except FrontendProgramException as e:
    print(e.msg)

try:
    with CodeContext(p):
        b: Const[IntegerAttr[I32]] = 23

        def test():
            @block
            def bb0():
                # CHECK-NEXT: Constant 'b' is already defined and cannot be assigned to.
                b = 3
                return

            return bb0()

    p.compile(desymref=False)
    print(p.textual_format())
except FrontendProgramException as e:
    print(e.msg)

try:
    with CodeContext(p):
        c: Const[IntegerAttr[I32]] = 23

        def foo():
            # CHECK-NEXT: Constant 'c' is already defined and cannot be assigned to.
            c = 2
            return

    p.compile(desymref=False)
    print(p.textual_format())
except FrontendProgramException as e:
    print(e.msg)

try:
    with CodeContext(p):
        c: Const[IntegerAttr[I32]] = 23

        def foo():
            # CHECK-NEXT: Constant 'c' is already defined.
            c: IntegerAttr[I32] = 2
            return

    p.compile(desymref=False)
    print(p.textual_format())
except FrontendProgramException as e:
    print(e.msg)

try:
    with CodeContext(p):
        c: Const[IntegerAttr[I32]] = 23

        # CHECK-NEXT: Constant 'c' is already defined and cannot be used as a function/block argument name.
        def foo(c: IntegerAttr[I32]):
            return

    p.compile(desymref=False)
    print(p.textual_format())
except FrontendProgramException as e:
    print(e.msg)

try:
    with CodeContext(p):
        e: Const[IntegerAttr[I32]] = 23

        def foo():
            @block
            def bb0():
                # CHECK-NEXT: Constant 'e' is already defined and cannot be assigned to.
                e = 2
                return

            return bb0()

    p.compile(desymref=False)
    print(p.textual_format())
except FrontendProgramException as e:
    print(e.msg)

with CodeContext(p):
    # CHECK-NEXT: Expected non-zero number of return types in function 'foo', but got 0.
    def foo() -> IntegerAttr[I32]:
        return


try:
    p.compile(desymref=False)
    print(p.textual_format())
except FrontendProgramException as e:
    print(e.msg)


try:
    # CHECK-NEXT: Cannot re-register type name 'int'
    p.register_type(int, BigIntegerType)
    p.register_type(int, BigIntegerType)
except FrontendProgramException as e:
    print(e.msg)


try:
    # CHECK-NEXT: Cannot re-register function 'int.__add__'
    p.register_function(int.__add__, AddOp)
    p.register_function(int.__add__, AddOp)
except FrontendProgramException as e:
    print(e.msg)


try:
<<<<<<< HEAD
    # CHECK-NEXT: Binary operation 'Pow' is not supported by type 'int' which does not overload '__pow__'.
    with CodeContext(p):
=======
    # CHECK-NEXT: Cannot register multiple source types for IR type 'BigIntegerType'
    p.register_type(float, BigIntegerType)
except FrontendProgramException as e:
    print(e.msg)
>>>>>>> 67533963


<<<<<<< HEAD
    p.compile(desymref=False)
    print(p.textual_format())
except CodeGenerationException as e:
=======
try:
    # CHECK-NEXT: Cannot register multiple source types for IR type 'BigIntegerType'
    p.register_type(float, BigIntegerType)
except FrontendProgramException as e:
>>>>>>> 67533963
    print(e.msg)<|MERGE_RESOLUTION|>--- conflicted
+++ resolved
@@ -263,25 +263,20 @@
 
 
 try:
-<<<<<<< HEAD
-    # CHECK-NEXT: Binary operation 'Pow' is not supported by type 'int' which does not overload '__pow__'.
-    with CodeContext(p):
-=======
     # CHECK-NEXT: Cannot register multiple source types for IR type 'BigIntegerType'
     p.register_type(float, BigIntegerType)
 except FrontendProgramException as e:
     print(e.msg)
->>>>>>> 67533963
-
-
-<<<<<<< HEAD
+
+
+try:
+    # CHECK-NEXT: Binary operation 'Pow' is not supported by type 'int' which does not overload '__pow__'.
+    with CodeContext(p):
+
+        def foo(a: int, b: int):
+            return a**b
+
     p.compile(desymref=False)
     print(p.textual_format())
 except CodeGenerationException as e:
-=======
-try:
-    # CHECK-NEXT: Cannot register multiple source types for IR type 'BigIntegerType'
-    p.register_type(float, BigIntegerType)
-except FrontendProgramException as e:
->>>>>>> 67533963
     print(e.msg)