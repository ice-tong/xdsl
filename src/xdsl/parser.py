--- conflicted
+++ resolved
@@ -8,12 +8,8 @@
     ArrayAttr, TensorType, UnitAttr, VectorType)
 from xdsl.irdl import Data
 from dataclasses import dataclass, field
-<<<<<<< HEAD
-from typing import TypeVar, Dict, Optional, Tuple, List
-=======
 from typing import Any, TypeVar
 from enum import Enum
->>>>>>> dfa1fc51
 
 indentNumSpaces = 2
 
@@ -97,34 +93,6 @@
     _ctx: MLContext
     """xDSL context."""
 
-    _str: str
-    """The current file/input to parse."""
-
-    _pos: Position | None = field(init=False)
-    """Position in the file. None represent the end of the file."""
-
-    _ssaValues: Dict[str, SSAValue] = field(init=False, default_factory=dict)
-    """Associate SSA values with their names."""
-
-<<<<<<< HEAD
-    _blocks: Dict[str, Block] = field(init=False, default_factory=dict)
-    """Associate blocks with their names."""
-
-    def __post_init__(self):
-        if len(self._str) == 0:
-            self._pos = None
-        else:
-            self._pos = Position(self._str)
-
-    def get_char(self, n: int = 1) -> str | None:
-        """Get the next n characters (including the current one)"""
-        assert n >= 0
-        if self._pos is None:
-            return None
-        if self._pos.idx + n >= len(self._str):
-            return None
-        return self._str[self._pos.idx:self._pos.idx + n]
-=======
     class Source(Enum):
         XDSL = 1
         MLIR = 2
@@ -184,18 +152,13 @@
             pass
         self._pos = start_pos
         return None
->>>>>>> dfa1fc51
 
     def skip_white_space(self) -> None:
         while (pos := self._pos) is not None:
             char = pos.get_char()
             if char.isspace():
                 self._pos = pos.next_char_pos()
-<<<<<<< HEAD
-            elif self.get_char(2) == "//":
-=======
             elif self.get_char(2, skip_white_space=False) == "//":
->>>>>>> dfa1fc51
                 self.parse_while(lambda x: x != '\n', False)
             else:
                 return
@@ -211,20 +174,9 @@
         while self._pos is not None:
             char = self._pos.get_char()
             if not cond(char):
-<<<<<<< HEAD
-                # We need to assert here because Python does not understand that
-                # pos and start_pos are equal, and thus not None
-                assert start_pos is not None
-                return self._str[start_pos.idx:self._pos.idx]
-            self._pos = self._pos.next_char_pos()
-        # We need to assert here because Python does not understand that
-        # pos and start_pos are equal, and thus not None
-        return self._str[start_pos.idx:]
-=======
                 return self.str[start_pos.idx:self._pos.idx]
             self._pos = self._pos.next_char_pos()
         return self.str[start_pos.idx:]
->>>>>>> dfa1fc51
 
     # TODO why two different functions, no nums in ident?
     def parse_optional_ident(self,
@@ -284,15 +236,9 @@
                 break
             self._pos = pos.next_char_pos()
         if self._pos is None:
-<<<<<<< HEAD
-            res = self._str[start_pos.idx:]
-        else:
-            res = self._str[start_pos.idx:self._pos.idx]
-=======
             res = self.str[start_pos.idx:]
         else:
             res = self.str[start_pos.idx:self._pos.idx]
->>>>>>> dfa1fc51
         self.parse_char('"')
         return res
 
@@ -323,9 +269,6 @@
             raise ParserError(self._pos, "int literal expected")
         return res
 
-<<<<<<< HEAD
-    def peek_char(self, char: str) -> Optional[bool]:
-=======
     def parse_optional_float_literal(self,
                                      skip_white_space: bool = True
                                      ) -> float | None:
@@ -385,18 +328,13 @@
                   skip_white_space: bool = True) -> bool | None:
         if skip_white_space:
             self.skip_white_space()
->>>>>>> dfa1fc51
         if self.get_char() == char:
             return True
         return None
 
     def parse_optional_char(self,
                             char: str,
-<<<<<<< HEAD
-                            skip_white_space: bool = True) -> Optional[bool]:
-=======
                             skip_white_space: bool = True) -> bool | None:
->>>>>>> dfa1fc51
         assert (len(char) == 1)
         if skip_white_space:
             self.skip_white_space()
@@ -414,23 +352,17 @@
             raise ParserError(self._pos, f"'{char}' expected")
         return True
 
-<<<<<<< HEAD
-    def parse_string(self, contents: str) -> bool:
-=======
     def parse_string(self,
                      contents: str,
                      skip_white_space: bool = True) -> bool:
         if skip_white_space:
             self.skip_white_space()
->>>>>>> dfa1fc51
         chars = self.get_char(len(contents))
         if chars == contents:
             assert self._pos is not None
             self._pos = self._pos.next_char_pos(len(contents))
             return True
         raise ParserError(self._pos, f"'{contents}' expected")
-<<<<<<< HEAD
-=======
 
     def parse_optional_string(self,
                               contents: str,
@@ -443,7 +375,6 @@
             self._pos = self._pos.next_char_pos(len(contents))
             return True
         return None
->>>>>>> dfa1fc51
 
     T = TypeVar('T')
 
@@ -494,23 +425,12 @@
             tuple_list = self.parse_list(self.parse_optional_block_argument)
             # Register the BlockArguments as ssa values and add them to
             # the block
-<<<<<<< HEAD
-            for (idx, res) in enumerate(tuple_list):
-                if res[0] in self._ssaValues:
-                    raise ParserError(
-                        self._pos, f"SSA value {res[0]} is already defined")
-                arg = res[1]
-                self._ssaValues[res[0]] = arg
-                arg.index = idx
-                arg.block = block
-=======
             for (idx, (arg_name, arg_type)) in enumerate(tuple_list):
                 if arg_name in self._ssaValues:
                     raise ParserError(
                         self._pos, f"SSA value {arg_name} is already defined")
                 arg = BlockArgument(arg_type, block, idx)
                 self._ssaValues[arg_name] = arg
->>>>>>> dfa1fc51
                 block.args.append(arg)
 
             self.parse_char(")")
@@ -529,12 +449,7 @@
         oldBBNames = self._blocks.copy()
         self._blocks = dict[str, Block]()
 
-<<<<<<< HEAD
-        self.skip_white_space()
-        if self.get_char() == '^':
-=======
         if self.peek_char('^'):
->>>>>>> dfa1fc51
             for block in self.parse_list(self.parse_optional_named_block,
                                          delimiter=""):
                 region.add_block(block)
@@ -556,16 +471,11 @@
         name = self.parse_alpha_num()
         return name
 
-<<<<<<< HEAD
-    def parse_optional_ssa_value(self) -> Optional[SSAValue]:
-        self.skip_white_space()
-=======
     def parse_optional_ssa_value(self,
                                  skip_white_space: bool = True
                                  ) -> SSAValue | None:
         if skip_white_space:
             self.skip_white_space()
->>>>>>> dfa1fc51
         start_pos = self._pos
         name = self.parse_optional_ssa_name()
         if name is None:
@@ -629,20 +539,12 @@
             skip_white_space=skip_white_space)
         if value is None:
             return None
-<<<<<<< HEAD
-        self.parse_char(":")
-        typ = self.parse_attribute()
-        if value.typ != typ:
-            raise ParserError(self._pos,
-                              f"type mismatch between {typ} and {value.typ}")
-=======
         if self.source == self.Source.XDSL:
             self.parse_char(":")
             typ = self.parse_attribute()
             if value.typ != typ:
                 raise ParserError(
                     self._pos, f"type mismatch between {typ} and {value.typ}")
->>>>>>> dfa1fc51
         return value
 
     def parse_operands(self, skip_white_space: bool = True) -> list[SSAValue]:
@@ -1112,11 +1014,6 @@
             raise ParserError(self._pos, "operation name expected")
         return op_name
 
-<<<<<<< HEAD
-    def parse_optional_op(self) -> Optional[Operation]:
-        start_pos = self._pos
-        results = self.parse_optional_results()
-=======
     def parse_optional_op(self,
                           skip_white_space: bool = True) -> Operation | None:
         if self.source == self.Source.MLIR:
@@ -1126,7 +1023,6 @@
         start_pos = self._pos
         results = self.parse_optional_typed_results(
             skip_white_space=skip_white_space)
->>>>>>> dfa1fc51
         if results is None:
             op_name_and_generic = self._parse_optional_op_name()
             if op_name_and_generic is None:
