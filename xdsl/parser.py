from __future__ import annotations

from dataclasses import dataclass, field
from typing import Any, TypeVar
from enum import Enum

from xdsl.ir import (SSAValue, Block, Callable, Attribute, Operation, Region,
                     BlockArgument, MLContext, ParametrizedAttribute)

from xdsl.dialects.builtin import (
    AnyFloat, AnyTensorType, AnyUnrankedTensorType, AnyVectorType,
    DenseIntOrFPElementsAttr, Float16Type, Float32Type, Float64Type, FloatAttr,
    FunctionType, IndexType, IntegerType, OpaqueAttr, Signedness, StringAttr,
    FlatSymbolRefAttr, IntegerAttr, ArrayAttr, TensorType, UnitAttr,
    UnrankedTensorType, UnregisteredOp, VectorType, DictionaryAttr)
from xdsl.irdl import Data

indentNumSpaces = 2


@dataclass(frozen=True)
class Position:
    """A position in a file"""

    file: str
    """
    A handle to the file contents. The position is relative to this file.
    """

    idx: int = field(default=0)
    """
    The character index in the entire file.
    A line break is consider to be a character here.
    """

    line: int = field(default=1)
    """The line index."""

    column: int = field(default=1)
    """The character index in the current line."""

    def __str__(self):
        return f"{self.line}:{self.column}"

    def next_char_pos(self, n: int = 1) -> Position | None:
        """Return the position of the next character in the string."""
        if self.idx >= len(self.file) - n:
            return None
        new_idx = self.idx
        new_line = self.line
        new_column = self.column
        while n > 0:
            if self.file[new_idx] == '\n':
                new_line += 1
                new_column = 1
            else:
                new_column += 1
            new_idx += 1
            n -= 1
        assert new_idx < len(self.file)
        return Position(self.file, new_idx, new_line, new_column)

    def get_char(self) -> str:
        """Return the character at the current position."""
        assert self.idx < len(self.file)
        return self.file[self.idx]

    def get_current_line(self) -> str:
        """Return the current line."""
        assert self.idx < len(self.file)
        start_idx = self.idx - self.column + 1
        end_idx = self.idx
        while self.file[end_idx] != '\n':
            end_idx += 1
        return self.file[start_idx:end_idx]


@dataclass
class ParserError(Exception):
    """An error triggered during parsing."""

    pos: Position | None
    message: str

    def __str__(self):
        if self.pos is None:
            return f"Parsing error at end of file :{self.message}\n"
        message = f"Parsing error at {self.pos}:\n"
        message += self.pos.get_current_line() + '\n'
        message += " " * (self.pos.column - 1) + "^\n"
        message += self.message + '\n'
        return message


@dataclass
class Parser:

    class Source(Enum):
        XDSL = 1
        MLIR = 2

    ctx: MLContext
    """xDSL context."""

    str: str
    """The current file/input to parse."""

    source: Source = field(default=Source.XDSL, kw_only=True)
    """The source language to parse."""

    allow_unregistered_ops: bool = field(default=False, kw_only=True)
    """Allow the parsing of unregistered ops."""

    _pos: Position | None = field(init=False)
    """Position in the file. None represent the end of the file."""

    _ssaValues: dict[str, SSAValue] = field(init=False, default_factory=dict)
    """Associate SSA values with their names."""

    _blocks: dict[str, Block] = field(init=False, default_factory=dict)
    """Associate blocks with their names."""

    def __post_init__(self):
        if len(self.str) == 0:
            self._pos = None
        else:
            self._pos = Position(self.str)

    def get_pos(self) -> Position | None:
        """Return the current position."""
        return self._pos

    def get_char(self,
                 n: int = 1,
                 skip_white_space: bool = True) -> str | None:
        """Get the next n characters (including the current one)"""
        assert n >= 0
        if skip_white_space:
            self.skip_white_space()
        if self._pos is None:
            return None
        if self._pos.idx + n >= len(self.str):
            return None
        return self.str[self._pos.idx:self._pos.idx + n]

    _T = TypeVar("_T")

    def try_parse(self,
                  parse_fn: Callable[[], _T | None],
                  skip_white_space: bool = True) -> _T | None:
        """
        Wrap a parsing function. If the parsing fails, then return without
        any change to the current position.
        """
        if skip_white_space:
            self.skip_white_space()
        start_pos = self._pos
        try:
            return parse_fn()
        except ParserError:
            pass
        self._pos = start_pos
        return None

    def skip_white_space(self) -> None:
        while pos := self._pos:
            char = pos.get_char()
            if char.isspace():
                self._pos = pos.next_char_pos()
            elif self.get_char(2, skip_white_space=False) == "//":
                self.parse_while(lambda x: x != '\n', False)
            else:
                return

    def parse_while(self,
                    cond: Callable[[str], bool],
                    skip_white_space: bool = True) -> str:
        if skip_white_space:
            self.skip_white_space()
        start_pos = self._pos
        if start_pos is None:
            return ""
        while self._pos:
            char = self._pos.get_char()
            if not cond(char):
                return self.str[start_pos.idx:self._pos.idx]
            self._pos = self._pos.next_char_pos()
        return self.str[start_pos.idx:]

    # TODO why two different functions, no nums in ident?
    def parse_optional_ident(self,
                             skip_white_space: bool = True) -> str | None:
        res = self.parse_while(lambda x: x.isalpha() or x == "_" or x == ".",
                               skip_white_space=skip_white_space)
        if len(res) == 0:
            return None
        return res

    def parse_ident(self, skip_white_space: bool = True) -> str:
        res = self.parse_optional_ident(skip_white_space=skip_white_space)
        if res is None:
            raise ParserError(self._pos, "ident expected")
        return res

    def parse_optional_alpha_num(self,
                                 skip_white_space: bool = True) -> str | None:
        res = self.parse_while(lambda x: x.isalnum() or x == "_" or x == ".",
                               skip_white_space=skip_white_space)
        if len(res) == 0:
            return None
        return res

    def parse_alpha_num(self, skip_white_space: bool = True) -> str:
        res = self.parse_optional_alpha_num(skip_white_space=skip_white_space)
        if res is None:
            raise ParserError(self._pos, "alphanum expected")
        return res

    def parse_optional_str_literal(self,
                                   skip_white_space: bool = True
                                   ) -> str | None:
        parsed = self.parse_optional_char('"',
                                          skip_white_space=skip_white_space)
        if parsed is None:
            return None
        start_pos = self._pos
        if start_pos is None:
            raise ParserError(None, "Unexpected end of file")
        while self._pos:
            pos = self._pos
            char = pos.get_char()
            if char == '\\':
                if next_pos := pos.next_char_pos():
                    escaped = next_pos.get_char()
                    if escaped in ['\\', 'n', 't', 'r', '"']:
                        self._pos = next_pos.next_char_pos()
                        continue
                    else:
                        raise ParserError(
                            next_pos,
                            f"Unrecognized escaped character: \\{escaped}")
                else:
                    raise ParserError(None, "Unexpected end of file")
            elif char == '"':
                break
            self._pos = pos.next_char_pos()
        if self._pos is None:
            res = self.str[start_pos.idx:]
        else:
            res = self.str[start_pos.idx:self._pos.idx]
        self.parse_char('"')
        return res

    def parse_str_literal(self, skip_white_space: bool = True) -> str:
        res = self.parse_optional_str_literal(
            skip_white_space=skip_white_space)
        if res is None:
            raise ParserError(self._pos, "string literal expected")
        return res

    def parse_optional_int_literal(self,
                                   skip_white_space: bool = True
                                   ) -> int | None:
        is_negative = self.parse_optional_char(
            "-", skip_white_space=skip_white_space)
        res = self.parse_while(lambda char: char.isnumeric(),
                               skip_white_space=False)
        if len(res) == 0:
            if is_negative:
                raise ParserError(self._pos, "int literal expected")
            return None
        return int(res) if is_negative is None else -int(res)

    def parse_int_literal(self, skip_white_space: bool = True) -> int:
        res = self.parse_optional_int_literal(
            skip_white_space=skip_white_space)
        if res is None:
            raise ParserError(self._pos, "int literal expected")
        return res

    def parse_optional_float_literal(self,
                                     skip_white_space: bool = True
                                     ) -> float | None:
        return self.try_parse(self.parse_float_literal,
                              skip_white_space=skip_white_space)

    def parse_float_literal(self, skip_white_space: bool = True) -> float:
        # Parse the optional sign
        value = ""
        if self.parse_optional_char("+", skip_white_space=skip_white_space):
            value += "+"
        elif self.parse_optional_char("-", skip_white_space=False):
            value += "-"

        # Parse the significant digits
        digits = self.parse_while(lambda x: x.isdigit(),
                                  skip_white_space=False)
        if digits == "":
            raise ParserError(self._pos, "float literal expected")
        value += digits

        # Check that we are parsing a float, and not an integer
        is_float = False

        # Parse the optional decimal point
        if self.parse_optional_char(".", skip_white_space=False):
            # Parse the fractional digits
            value += "."
            value += self.parse_while(lambda x: x.isdigit(),
                                      skip_white_space=False)
            is_float = True

        # Parse the optional exponent
        if self.parse_optional_char(
                "e", skip_white_space=False) or self.parse_optional_char(
                    "E", skip_white_space=False):
            value += "e"
            # Parse the optional exponent sign
            if self.parse_optional_char("+", skip_white_space=False):
                value += "+"
            elif self.parse_optional_char("-", skip_white_space=False):
                value += "-"
            # Parse the exponent digits
            value += self.parse_while(lambda x: x.isdigit(),
                                      skip_white_space=False)
            is_float = True

        if not is_float:
            raise ParserError(
                self._pos,
                "float literal expected, but got an integer literal instead")

        return float(value)

    def peek_char(self,
                  char: str,
                  skip_white_space: bool = True) -> bool | None:
        if skip_white_space:
            self.skip_white_space()
        if self.get_char() == char:
            return True
        return None

    def parse_optional_char(self,
                            char: str,
                            skip_white_space: bool = True) -> bool | None:
        assert len(char) == 1
        if skip_white_space:
            self.skip_white_space()
        if self._pos is None:
            return None
        if self._pos.get_char() == char:
            self._pos = self._pos.next_char_pos()
            return True
        return None

    def parse_char(self, char: str, skip_white_space: bool = True) -> bool:
        assert (len(char) == 1)
        res = self.parse_optional_char(char, skip_white_space=skip_white_space)
        if res is None:
            raise ParserError(self._pos, f"'{char}' expected")
        return True

    def parse_string(self,
                     contents: str,
                     skip_white_space: bool = True) -> bool:
        if skip_white_space:
            self.skip_white_space()
        chars = self.get_char(len(contents))
        if chars == contents:
            assert self._pos
            self._pos = self._pos.next_char_pos(len(contents))
            return True
        raise ParserError(self._pos, f"'{contents}' expected")

    def parse_optional_string(self,
                              contents: str,
                              skip_white_space: bool = True) -> bool | None:
        if skip_white_space:
            self.skip_white_space()
        chars = self.get_char(len(contents))
        if chars == contents:
            assert self._pos is not None
            self._pos = self._pos.next_char_pos(len(contents))
            return True
        return None

    T = TypeVar('T')

    def parse_optional_nested_list(
            self,
            parse_optional_one: Callable[[], T | None],
            delimiter: str = ",",
            brackets: str = "[]",
            skip_white_space: bool = True) -> list[T] | None:
        '''
        Parse and flatten a list of lists. The result is a list of elements, no matter the
        rank of the input.
        Delimiter must be length one, for example ",".
        Brackets must be length two, for example "[]".
        '''

        assert len(delimiter) == 1
        assert len(brackets) == 2

        open_bracket, close_bracket = brackets
        if not self.parse_optional_char(open_bracket,
                                        skip_white_space=skip_white_space):
            # This is not a list that opens with the opening bracket
            return None

        indices = [0]

        res = list[Any]()  # Pyright does not let us use `T` here

        while len(indices) > 0:
            if self.parse_optional_char(close_bracket,
                                        skip_white_space=skip_white_space):
                # This is the end of a list
                indices.pop()
                if len(indices) > 0:
                    indices[-1] += 1
                continue

            if indices[-1]:
                # If we're not at the end of the list, then it's a delimiter followed by
                # the next eleement, which might be a nested list.
                self.parse_char(delimiter, skip_white_space=skip_white_space)

            if self.parse_optional_char(open_bracket,
                                        skip_white_space=skip_white_space):
                # A new nested list, reset the index
                indices.append(0)
            else:
                # This must be a list element
                one = parse_optional_one()
                if one is None:
                    raise ParserError(self._pos, 'Expected list element')
                res.append(one)
                indices[-1] += 1

        return res

    def parse_list(self,
                   parse_optional_one: Callable[[], T | None],
                   delimiter: str = ",",
                   skip_white_space: bool = True) -> list[T]:
        if skip_white_space:
            self.skip_white_space()
        assert (len(delimiter) <= 1)
        res = list[Any]()  # Pyright do not let us use `T` here
        one = parse_optional_one()
        if one is not None:
            res.append(one)
        while self.parse_optional_char(delimiter) if len(
                delimiter) == 1 else True:
            one = parse_optional_one()
            if one is None:
                return res
            res.append(one)
        return res

    def parse_dictionary(self,
                         parse_optional_one: Callable[[], T | None],
                         delimiter: str = ",",
                         skip_white_space: bool = True) -> dict[T]:
        if skip_white_space:
            self.skip_white_space()
        assert (len(delimiter) <= 1)
        res = dict[Any]()  # Pyright do not let us use `T` here
        entry = self.parse_dict_entry(parse_optional_one)
        if entry is not None:
            res = res | entry
        while self.parse_optional_char(delimiter) if len(
                delimiter) == 1 else True:
            entry = self.parse_dict_entry(parse_optional_one)
            if entry is None:
                return res
            res = res | entry
        return res

    def parse_dict_entry(
        self,
        parse_optional_one: Callable[[],
                                     T | None]) -> dict[str, Attribute] | None:
        # Limitation currently is that the key is a string
        key = self.parse_str_literal()
        if self.parse_optional_char("="):
            value = parse_optional_one()
            if value is not None:
                return {key: value}
        return None

    def parse_optional_block_argument(
            self,
            skip_white_space: bool = True) -> tuple[str, Attribute] | None:
        name = self.parse_optional_ssa_name(skip_white_space=skip_white_space)
        if name is None:
            return None
        self.parse_char(":")
        typ = self.parse_attribute()
        # TODO how to get the id?
        return name, typ

    def parse_optional_named_block(self,
                                   skip_white_space: bool = True
                                   ) -> Block | None:
        if self.parse_optional_char("^",
                                    skip_white_space=skip_white_space) is None:
            return None
        block_name = self.parse_alpha_num(skip_white_space=False)
        if block_name in self._blocks:
            block = self._blocks[block_name]
        else:
            block = Block()
            self._blocks[block_name] = block

        if self.parse_optional_char("("):
            tuple_list = self.parse_list(self.parse_optional_block_argument)
            # Register the BlockArguments as ssa values and add them to
            # the block
            for (idx, (arg_name, arg_type)) in enumerate(tuple_list):
                if arg_name in self._ssaValues:
                    raise ParserError(
                        self._pos, f"SSA value {arg_name} is already defined")
                arg = BlockArgument(arg_type, block, idx)
                self._ssaValues[arg_name] = arg
                block.args.append(arg)

            self.parse_char(")")
        self.parse_char(":")
        for op in self.parse_list(self.parse_optional_op, delimiter=""):
            block.add_op(op)
        return block

    def parse_optional_region(self,
                              skip_white_space: bool = True) -> Region | None:
        if not self.parse_optional_char("{",
                                        skip_white_space=skip_white_space):
            return None
        region = Region()
        oldSSAVals = self._ssaValues.copy()
        oldBBNames = self._blocks.copy()
        self._blocks = dict[str, Block]()

        if self.peek_char('^'):
            for block in self.parse_list(self.parse_optional_named_block,
                                         delimiter=""):
                region.add_block(block)
        else:
            region.add_block(Block())
            for op in self.parse_list(self.parse_optional_op, delimiter=""):
                region.blocks[0].add_op(op)
        self.parse_char("}")

        self._ssaValues = oldSSAVals
        self._blocks = oldBBNames
        return region

    def parse_optional_ssa_name(self,
                                skip_white_space: bool = True) -> str | None:
        if self.parse_optional_char("%",
                                    skip_white_space=skip_white_space) is None:
            return None
        name = self.parse_alpha_num()
        return name

    def parse_optional_ssa_value(self,
                                 skip_white_space: bool = True
                                 ) -> SSAValue | None:
        if skip_white_space:
            self.skip_white_space()
        start_pos = self._pos
        name = self.parse_optional_ssa_name()
        if name is None:
            return None
        if name not in self._ssaValues:
            raise ParserError(start_pos,
                              f"name {name} does not refer to a SSA value")
        return self._ssaValues[name]

    def parse_ssa_value(self, skip_white_space: bool = True) -> SSAValue:
        res = self.parse_optional_ssa_value(skip_white_space=skip_white_space)
        if res is None:
            raise ParserError(self._pos, "SSA value expected")
        return res

    def parse_optional_results(self,
                               skip_white_space: bool = True
                               ) -> list[str] | None:
        res = self.parse_list(self.parse_optional_ssa_name,
                              skip_white_space=skip_white_space)
        if len(res) == 0:
            return None
        self.parse_char("=")
        return res

    def parse_optional_typed_result(
            self,
            skip_white_space: bool = True) -> tuple[str, Attribute] | None:
        name = self.parse_optional_ssa_name(skip_white_space=skip_white_space)
        if name is None:
            return None
        self.parse_char(":")
        typ = self.parse_attribute()
        return name, typ

    def parse_optional_typed_results(
            self,
            skip_white_space: bool = True
    ) -> list[tuple[str, Attribute]] | None:
        res = self.parse_list(lambda: self.parse_optional_typed_result(
            skip_white_space=skip_white_space))
        if len(res) == 0:
            return None
        elif len(res) == 1 and res[0] is None:
            return None
        else:
            self.parse_char("=")
            return res

    def parse_optional_operand(self,
                               skip_white_space: bool = True
                               ) -> SSAValue | None:
        value = self.parse_optional_ssa_value(
            skip_white_space=skip_white_space)
        if value is None:
            return None
        if self.source == self.Source.XDSL:
            self.parse_char(":")
            typ = self.parse_attribute()
            if value.typ != typ:
                raise ParserError(
                    self._pos, f"type mismatch between {typ} and {value.typ}")
        return value

    def parse_operands(self, skip_white_space: bool = True) -> list[SSAValue]:
        self.parse_char("(", skip_white_space=skip_white_space)
        res = self.parse_list(lambda: self.parse_optional_operand())
        self.parse_char(")")
        return res

    def parse_paramattr_parameters(
            self,
            expect_brackets: bool = False,
            skip_white_space: bool = True) -> list[Attribute]:
        if expect_brackets:
            self.parse_char("<", skip_white_space=skip_white_space)
        elif self.parse_optional_char(
                "<", skip_white_space=skip_white_space) is None:
            return []

        res = self.parse_list(self.parse_optional_attribute)
        self.parse_char(">")
        return res

    def parse_optional_boolean_attribute(
            self,
            skip_white_space: bool = True) -> IntegerAttr[IntegerType] | None:
        if self.parse_optional_string(
                "true", skip_white_space=skip_white_space) is not None:
            return IntegerAttr.from_int_and_width(1, 1)
        if self.parse_optional_string(
                "false", skip_white_space=skip_white_space) is not None:
            return IntegerAttr.from_int_and_width(0, 1)

    def parse_optional_xdsl_builtin_attribute(self,
                                              skip_white_space: bool = True
                                              ) -> Attribute | None:
        # Shorthand for StringAttr
        string_lit = self.parse_optional_str_literal(
            skip_white_space=skip_white_space)
        if string_lit is not None:
            return StringAttr.from_str(string_lit)

        # Shorthand for FloatAttr
        float_lit = self.parse_optional_float_literal()
        if float_lit is not None:
            if self.parse_optional_char(":"):
                typ = self.parse_attribute()
            else:
                typ = Float32Type()
            return FloatAttr.from_value(float_lit, typ)

        # Shorthand for boolean literals (IntegerAttr of width 1)
        if (bool_attr := self.parse_optional_boolean_attribute(
                skip_white_space=skip_white_space)):
            return bool_attr

        # Shorthand for IntegerAttr
        integer_lit = self.parse_optional_int_literal()
        if integer_lit is not None:
            if self.parse_optional_char(":"):
                typ = self.parse_attribute()
            else:
                typ = IntegerType.from_width(64)
            return IntegerAttr.from_params(integer_lit, typ)

        # Shorthand for ArrayAttr
        parse_bracket = self.parse_optional_char("[")
        if parse_bracket:
            array = self.parse_list(self.parse_optional_attribute)
            self.parse_char("]")
            return ArrayAttr.from_list(array)

        # Shorthand for DictionaryAttr
        parse_bracket = self.parse_optional_char("{")
        if parse_bracket:
            dictionary = self.parse_dictionary(self.parse_optional_attribute)
            self.parse_char("}")
            return DictionaryAttr.from_dict(dictionary)

        # Shorthand for FlatSymbolRefAttr
        parse_at = self.parse_optional_char("@")
        if parse_at:
            symbol_name = self.parse_alpha_num(skip_white_space=False)
            return FlatSymbolRefAttr.from_str(symbol_name)

        def parse_integer_type():
            self.parse_char("!", skip_white_space=skip_white_space)
            return self.parse_mlir_integer_type(
                skip_white_space=skip_white_space)

        if int_type := self.try_parse(parse_integer_type):
            return int_type

        return None

    def parse_optional_attribute(self,
                                 skip_white_space: bool = True
                                 ) -> Attribute | None:
        # If we are parsing an MLIR file, we first try to parse builtin
        # attributes, which have a different format.
        if self.source == self.Source.MLIR:
            if attr := self.parse_optional_mlir_attribute(
                    skip_white_space=skip_white_space):
                return attr

        # If we are parsing an xDSL file, we first try to parse builtin
        # attributes, which have a different format.
        if self.source == self.Source.XDSL:
            if attr := self.parse_optional_xdsl_builtin_attribute(
                    skip_white_space=skip_white_space):
                return attr

        # Then, we parse attributes/types with the generic format.

        if self.parse_optional_char("!") is None:
            if self.source == self.Source.MLIR:
                if self.parse_optional_char("#") is None:
                    return None
            else:
                return None

        parse_with_default_format = False
        # Attribute with default format
        if self.parse_optional_char('"'):
            attr_def_name = self.parse_alpha_num(skip_white_space=False)
            self.parse_char('"')
            parse_with_default_format = True
        else:
            attr_def_name = self.parse_alpha_num(skip_white_space=True)

        if (self.source == self.Source.MLIR) and parse_with_default_format:
            raise ParserError(self._pos, "cannot parse generic MLIR attribute")

        attr_def = self.ctx.get_attr(attr_def_name)

        # Attribute with default format
        if parse_with_default_format:
            if not issubclass(attr_def, ParametrizedAttribute):
                raise ParserError(
                    self._pos,
                    f"{attr_def_name} is not a parameterized attribute, and "
                    "thus cannot be parsed with a generic format.")
            params = self.parse_paramattr_parameters()
            return attr_def(params)  # type: ignore

        if issubclass(attr_def, Data):
            self.parse_char("<")
            attr: Any = attr_def.parse_parameter(self)
            self.parse_char(">")
            return attr_def(attr)  # type: ignore

        assert issubclass(attr_def, ParametrizedAttribute)
        param_list = attr_def.parse_parameters(self)
        return attr_def(param_list)  # type: ignore

    def parse_optional_dim(self, skip_white_space: bool = True) -> int | None:
        """
        Parse an optional dimension.
        The dimension is either a non-negative integer, or -1 for dynamic dimensions.
        """
        if self.parse_optional_char("?", skip_white_space=skip_white_space):
            return -1
        if (dim := self.parse_optional_int_literal()) is not None:
            return dim
        return None

    def parse_dim(self, skip_white_space: bool = True) -> int:
        """
        Parse a dimension.
        The dimension is either a non-negative integer,
        or -1 for dynamic dimensions, represented by `?`.
        """
        dim = self.parse_optional_dim(skip_white_space=skip_white_space)
        if dim is not None:
            return dim
        raise ParserError(self._pos, "dimension expected")

    def parse_optional_shape(
            self,
            skip_white_space: bool = True
    ) -> tuple[list[int], Attribute] | None:
        """
        Parse a shape, with the format `dim0 x dim1 x ... x dimN x type`.
        """
        dims = list[int]()

        if skip_white_space:
            self.skip_white_space()

        def parse_optional_dim_and_x():
            if (dim := self.parse_optional_dim(
                    skip_white_space=False)) is not None:
                self.parse_char("x", skip_white_space=False)
                return dim
            return None

        dims = self.parse_list(parse_optional_dim_and_x, delimiter="")
        typ = self.parse_attribute()

        return dims, typ

    def parse_shape(
            self,
            skip_white_space: bool = True) -> tuple[list[int], Attribute]:
        """
        Parse a shape, with the format `dim0 x dim1 x ... x dimN x type`.
        """
        shape = self.parse_optional_shape(skip_white_space=skip_white_space)
        if shape is not None:
            return shape
        raise ParserError(self._pos, "shape expected")

    def parse_optional_mlir_tensor(
        self,
        skip_white_space: bool = True
    ) -> AnyTensorType | AnyUnrankedTensorType | None:
        if self.parse_optional_string("tensor",
                                      skip_white_space=skip_white_space):
            self.parse_char("<")
            # Unranked tensor case
            if self.parse_optional_char("*"):
                self.parse_char("x")
                typ = self.parse_attribute()
                self.parse_char(">")
                return UnrankedTensorType.from_type(typ)
            dims, typ = self.parse_shape()
            self.parse_char(">")
            return TensorType.from_type_and_list(typ, dims)
        return None

    def parse_optional_mlir_vector(self,
                                   skip_white_space: bool = True
                                   ) -> AnyVectorType | None:
        if self.parse_optional_string("vector",
                                      skip_white_space=skip_white_space):
            self.parse_optional_char("<")
            dims, typ = self.parse_shape()
            self.parse_char(">")
            return VectorType.from_type_and_list(typ, dims)
        return None

    def parse_optional_mlir_index_type(self,
                                       skip_white_space: bool = True
                                       ) -> IndexType | None:
        if self.parse_optional_string("index",
                                      skip_white_space=skip_white_space):
            return IndexType()
        return None

    def parse_mlir_index_type(self,
                              skip_white_space: bool = True) -> IndexType:
        typ = self.parse_optional_mlir_index_type(
            skip_white_space=skip_white_space)
        if typ is not None:
            return typ
        raise ParserError(self._pos, "index type expected")

    def parse_mlir_integer_type(self,
                                skip_white_space: bool = True) -> IntegerType:
        # Parse the optional signedness semantics
        if self.parse_optional_string("si", skip_white_space=skip_white_space):
            signedness = Signedness.SIGNED
        elif self.parse_optional_string("ui",
                                        skip_white_space=skip_white_space):
            signedness = Signedness.UNSIGNED
        elif self.parse_optional_string("i",
                                        skip_white_space=skip_white_space):
            signedness = Signedness.SIGNLESS
        else:
            raise ParserError(self._pos, "integer type expected")

        val = self.parse_int_literal(skip_white_space=False)
        return IntegerType.from_width(val, signedness)

    def parse_optional_mlir_integer_type(self,
                                         skip_white_space: bool = True
                                         ) -> IntegerType | None:
        return self.try_parse(self.parse_mlir_integer_type,
                              skip_white_space=skip_white_space)

    def parse_optional_mlir_float_type(self,
                                       skip_white_space: bool = True
                                       ) -> AnyFloat | None:
        if self.parse_optional_string("f16") is not None:
            return Float16Type()
        if self.parse_optional_string("f32") is not None:
            return Float32Type()
        if self.parse_optional_string("f64") is not None:
            return Float64Type()
        return None

    def parse_mlir_float_type(self, skip_white_space: bool = True) -> AnyFloat:
        typ = self.parse_optional_mlir_float_type(
            skip_white_space=skip_white_space)
        if typ is not None:
            return typ
        raise ParserError(self._pos, "float type expected")

    def parse_optional_mlir_attribute(self,
                                      skip_white_space: bool = True
                                      ) -> Attribute | None:
        if skip_white_space:
            self.skip_white_space()

        # index type
        if (index_type := self.parse_optional_mlir_index_type()) is not None:
            return index_type

        # integer type
        if (int_type := self.parse_optional_mlir_integer_type()) is not None:
            return int_type

        # float type
        if (float_type := self.parse_optional_mlir_float_type()) is not None:
            return float_type

        # float attribute
        if (lit := self.parse_optional_float_literal()) is not None:
            if self.parse_optional_char(":"):
                if (typ := self.parse_optional_mlir_float_type()) is not None:
                    return FloatAttr.from_value(lit, typ)
                raise ParserError(self._pos, "float type expected")
            return FloatAttr.from_value(lit, Float64Type())

        # Shorthand for boolean attributes (integer attributes of width 1)
        if (bool_attr := self.parse_optional_boolean_attribute()) is not None:
            return bool_attr

        # integer attribute
        if (lit := self.parse_optional_int_literal()) is not None:
            if self.parse_optional_char(":"):
                if (typ :=
                        self.parse_optional_mlir_integer_type()) is not None:
                    return IntegerAttr.from_params(lit, typ)
                if (typ := self.parse_optional_mlir_index_type()) is not None:
                    return IntegerAttr.from_params(lit, typ)
                raise ParserError(self._pos, "integer or index type expected")
            return IntegerAttr.from_params(lit, IntegerType.from_width(64))

        # string literal
        str_literal = self.parse_optional_str_literal()
        if str_literal is not None:
            return StringAttr.from_str(str_literal)

        # Array attribute
        if self.parse_optional_char("["):
            contents = self.parse_list(self.parse_optional_attribute)
            self.parse_char("]")
            return ArrayAttr.from_list(contents)

<<<<<<< HEAD
=======
        # Shorthand for DictionaryAttr
        if self.parse_optional_char("{"):
            contents = self.parse_dictionary(self.parse_optional_attribute)
            self.parse_char("}")
            return DictionaryAttr.from_dict(contents)

>>>>>>> 35408b31
        # FlatSymbolRefAttr
        if self.parse_optional_char("@"):
            symbol_name = self.parse_alpha_num(skip_white_space=False)
            return FlatSymbolRefAttr.from_str(symbol_name)

        # tensor type
        if (tensor := self.parse_optional_mlir_tensor()) is not None:
            return tensor

        # vector type
        if (vector := self.parse_optional_mlir_vector()) is not None:
            return vector

        # dense attribute
        if self.parse_optional_string("dense"):
            self.parse_char("<")

            def parse_num() -> int | float | None:
                if (f := self.parse_optional_float_literal()) is not None:
                    return f
                if (i := self.parse_optional_int_literal()) is not None:
                    return i
                return None

            self.parse_optional_char("\"")
            value = self.parse_optional_nested_list(parse_num)
            if not value:
                value = [parse_num()]

            if self.parse_optional_alpha_num():
                self.parse_optional_char("\"")
            self.parse_char(">")
            self.parse_char(":")

            # Parse the dense attribute type. It is either a tensor or a vector.
            loc = self._pos
            type_attr: AnyVectorType | AnyTensorType
            if (vec := self.parse_optional_mlir_vector()) is not None:
                type_attr = vec
            elif (tensor := self.parse_optional_mlir_tensor()) is not None:
                type_attr = tensor
            else:
                raise ParserError(loc, "expected a tensor or a vector type")

            return DenseIntOrFPElementsAttr.from_list(type_attr, value)

        # opaque attribute
        if self.parse_optional_string("opaque") is not None:
            self.parse_char("<")
            name = self.parse_str_literal()
            self.parse_char(",")
            val: str = self.parse_str_literal()
            self.parse_char(">")
            if self.parse_optional_char(":") is not None:
                typ = self.parse_attribute()
                return OpaqueAttr.from_strings(name, val, typ)
            return OpaqueAttr.from_strings(name, val)

        # function attribute
        if self.parse_optional_char("(") is not None:
            inputs = self.parse_list(self.parse_optional_attribute)
            self.parse_char(")")
            self.parse_string("->")
            if self.parse_optional_char("("):
                outputs = self.parse_list(self.parse_optional_attribute)
                self.parse_char(")")
                return FunctionType.from_lists(inputs, outputs)
            output = self.parse_attribute()
            return FunctionType.from_lists(inputs, [output])

        return None

    def parse_attribute(self, skip_white_space: bool = True) -> Attribute:
        res = self.parse_optional_attribute(skip_white_space=skip_white_space)
        if res is None:
            raise ParserError(self._pos, "attribute expected")
        return res

    def parse_optional_named_attribute(
            self,
            skip_white_space: bool = True) -> tuple[str, Attribute] | None:
        # The attribute name is either a string literal, or an identifier.
        attr_name = self.parse_optional_str_literal(
            skip_white_space=skip_white_space)
        if attr_name is None:
            attr_name = self.parse_optional_alpha_num(
                skip_white_space=skip_white_space)

        if attr_name is None:
            return None
        if not self.peek_char("="):
            return attr_name, UnitAttr([])
        self.parse_char("=")
        attr = self.parse_attribute()
        return attr_name, attr

    def parse_op_attributes(self,
                            skip_white_space: bool = True
                            ) -> dict[str, Attribute]:
        if not self.parse_optional_char(
                "[" if self.source == self.Source.XDSL else "{",
                skip_white_space=skip_white_space):
            return dict()
        attrs_with_names = self.parse_list(self.parse_optional_named_attribute)
        self.parse_char("]" if self.source == self.Source.XDSL else "}")
        return {name: attr for (name, attr) in attrs_with_names}

    def parse_optional_successor(self,
                                 skip_white_space: bool = True
                                 ) -> Block | None:
        parsed = self.parse_optional_char("^",
                                          skip_white_space=skip_white_space)
        if parsed is None:
            return None
        bb_name = self.parse_alpha_num(skip_white_space=False)
        if bb_name in self._blocks:
            block = self._blocks[bb_name]
            pass
        else:
            block = Block()
            self._blocks[bb_name] = block
        return block

    def parse_successors(self, skip_white_space: bool = True) -> list[Block]:
        parsed = self.parse_optional_char(
            "(" if self.source == self.Source.XDSL else "[",
            skip_white_space=skip_white_space)
        if parsed is None:
            return []
        res = self.parse_list(self.parse_optional_successor, delimiter=',')
        self.parse_char(")" if self.source == self.Source.XDSL else "]")
        return res

    def is_valid_name(self, name: str) -> bool:
        return not name[-1].isnumeric()

    _OperationType = TypeVar('_OperationType', bound='Operation')

    def parse_op_with_default_format(
            self,
            op_type: type[_OperationType],
            result_types: list[Attribute],
            skip_white_space: bool = True) -> _OperationType:
        operands = self.parse_operands(skip_white_space=skip_white_space)
        successors = self.parse_successors()
        attributes = self.parse_op_attributes()
        regions = self.parse_list(self.parse_optional_region, delimiter="")

        return op_type.create(operands=operands,
                              result_types=result_types,
                              attributes=attributes,
                              successors=successors,
                              regions=regions)

    def _parse_optional_op_name(self,
                                skip_white_space: bool = True
                                ) -> tuple[str, bool] | None:
        op_name = self.parse_optional_alpha_num(
            skip_white_space=skip_white_space)
        if op_name:
            return op_name, False
        op_name = self.parse_optional_str_literal()
        if op_name:
            return op_name, True
        return None

    def _parse_op_name(self,
                       skip_white_space: bool = True) -> tuple[str, bool]:
        op_name = self._parse_optional_op_name(
            skip_white_space=skip_white_space)
        if op_name is None:
            raise ParserError(self._pos, "operation name expected")
        return op_name

    def parse_optional_op(self,
                          skip_white_space: bool = True) -> Operation | None:
        if self.source == self.Source.MLIR:
            return self.parse_optional_mlir_op(
                skip_white_space=skip_white_space)

        start_pos = self._pos
        results = self.parse_optional_typed_results(
            skip_white_space=skip_white_space)
        if results is None:
            op_name_and_generic = self._parse_optional_op_name()
            if op_name_and_generic is None:
                return None
            op_name, is_generic_format = op_name_and_generic
            results = []
        else:
            op_name, is_generic_format = self._parse_op_name()

        result_types = [typ for (_, typ) in results]
        op_type = self.ctx.get_optional_op(op_name)

        # If the operation is not registered, we create an UnregisteredOp instead,
        # or fail.
        if op_type is None:
            if not self.allow_unregistered_ops:
                raise ParserError(start_pos, f"unknown operation '{op_name}'")
            if not is_generic_format:
                raise ParserError(
                    start_pos, f"unknown operation '{op_name}' can "
                    "only be parsed using the generic format")

            op = self.parse_op_with_default_format(UnregisteredOp,
                                                   result_types)
            op.attributes["op_name__"] = StringAttr.from_str(op_name)
        else:
            if not is_generic_format:
                op = op_type.parse(result_types, self)
            else:
                op = self.parse_op_with_default_format(op_type, result_types)

        # Register the SSA value names in the parser
        for (idx, res) in enumerate(results):
            if res[0] in self._ssaValues:
                raise ParserError(start_pos,
                                  f"SSA value {res[0]} is already defined")
            self._ssaValues[res[0]] = op.results[idx]
            if self.is_valid_name(res[0]):
                self._ssaValues[res[0]].name = res[0]

        return op

    def parse_op_type(
        self,
        skip_white_space: bool = True
    ) -> tuple[list[Attribute], list[Attribute]]:
        self.parse_char("(", skip_white_space=skip_white_space)
        inputs = self.parse_list(self.parse_optional_attribute)
        self.parse_char(")")
        self.parse_string("->")

        # No or multiple result types
        if self.parse_optional_char("("):
            outputs = self.parse_list(self.parse_optional_attribute)
            self.parse_char(")")
        else:
            outputs = [self.parse_attribute()]

        return inputs, outputs

    def parse_mlir_op_with_default_format(
            self,
            op_type: type[_OperationType],
            num_results: int,
            skip_white_space: bool = True) -> _OperationType:
        operands = self.parse_operands(skip_white_space=skip_white_space)

        regions = []
        if self.parse_optional_char("(") is not None:
            regions = self.parse_list(self.parse_optional_region)
            self.parse_char(")")

        attributes = self.parse_op_attributes()

        self.parse_char(":")
        operand_types, result_types = self.parse_op_type()

        if len(operand_types) != len(operands):
            raise Exception(
                "Operand types are not matching the number of operands.")
        if len(result_types) != num_results:
            raise Exception(
                "Result types are not matching the number of results.")
        for operand, operand_type in zip(operands, operand_types):
            if operand.typ != operand_type:
                raise Exception("Operation operand types are not matching "
                                "the types of its operands. Got operand with "
                                f"type {operand.typ}, but operation expect "
                                f"operand to be of type {operand_type}")

        return op_type.create(operands=operands,
                              result_types=result_types,
                              attributes=attributes,
                              regions=regions)

    def parse_optional_mlir_op(self,
                               skip_white_space: bool = True
                               ) -> Operation | None:
        start_pos = self._pos
        results = self.parse_optional_results(
            skip_white_space=skip_white_space)
        if results is None:
            results = []
            op_name = self.parse_optional_str_literal()
            if op_name is None:
                return None
        else:
            op_name = self.parse_str_literal()

        op_type = self.ctx.get_optional_op(op_name)
        if op_type is None:
            if not self.allow_unregistered_ops:
                raise ParserError(start_pos, f"unknown operation '{op_name}'")

            op_type = UnregisteredOp
            op = self.parse_mlir_op_with_default_format(op_type, len(results))
            op.attributes["op_name__"] = StringAttr.from_str(op_name)
        else:
            op = self.parse_mlir_op_with_default_format(op_type, len(results))

        # Register the SSA value names in the parser
        for (idx, res) in enumerate(results):
            if res in self._ssaValues:
                raise ParserError(start_pos,
                                  f"SSA value {res} is already defined")
            self._ssaValues[res] = op.results[idx]
            if self.is_valid_name(res):
                self._ssaValues[res].name = res

        return op

    def parse_op(self, skip_white_space: bool = True) -> Operation:
        res = self.parse_optional_op(skip_white_space=skip_white_space)
        if res is None:
            raise ParserError(self._pos, "operation expected")
        return res<|MERGE_RESOLUTION|>--- conflicted
+++ resolved
@@ -981,15 +981,12 @@
             self.parse_char("]")
             return ArrayAttr.from_list(contents)
 
-<<<<<<< HEAD
-=======
         # Shorthand for DictionaryAttr
         if self.parse_optional_char("{"):
             contents = self.parse_dictionary(self.parse_optional_attribute)
             self.parse_char("}")
             return DictionaryAttr.from_dict(contents)
 
->>>>>>> 35408b31
         # FlatSymbolRefAttr
         if self.parse_optional_char("@"):
             symbol_name = self.parse_alpha_num(skip_white_space=False)
