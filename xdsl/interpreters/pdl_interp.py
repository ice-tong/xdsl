--- conflicted
+++ resolved
@@ -245,11 +245,7 @@
         op: pdl_interp.ReplaceOp,
         args: tuple[Any, ...],
     ) -> tuple[Any, ...]:
-<<<<<<< HEAD
-        assert len(args) >= 1
-=======
         assert args
->>>>>>> b45190c8
         input_op = args[0]
         assert isinstance(input_op, Operation)
 
@@ -261,17 +257,10 @@
             elif isa(op.repl_values.types[i], RangeType[ValueType]):
                 repl_values.extend(args[i + 1])
 
-<<<<<<< HEAD
-        assert len(input_op.results) == len(repl_values), (
-            "Number of replacement values should match number of results"
-        )
-
-=======
         if len(input_op.results) != len(repl_values):
             raise InterpretationError(
                 "Number of replacement values should match number of results"
             )
->>>>>>> b45190c8
         # Replace the operation with the replacement values
         self.rewriter.replace_op(input_op, new_ops=[], new_results=repl_values)
         return ()
@@ -344,10 +333,6 @@
 
         self.rewriter.insert_op_before_matched_op(result_op)
 
-<<<<<<< HEAD
-=======
-        # Return the created operation
->>>>>>> b45190c8
         return (result_op,)
 
     @impl_callable(pdl_interp.FuncOp)
@@ -355,27 +340,20 @@
         self, interpreter: Interpreter, op: pdl_interp.FuncOp, args: tuple[Any, ...]
     ):
         if op.sym_name.data == "matcher":
-<<<<<<< HEAD
-=======
             if self._rewriter is not None:
                 raise InterpretationError(
                     "Cannot call matcher with an active rewriter."
                 )
->>>>>>> b45190c8
             assert self._rewriter is None
             assert len(args) == 1
             root_op = args[0]
             assert isinstance(root_op, Operation)
             self.rewriter = PatternRewriter(root_op)
         else:
-<<<<<<< HEAD
-            assert self.rewriter is not None
-=======
             if self._rewriter is None:
                 raise InterpretationError(
                     "Expected an active rewriter when calling a rewrite routine."
                 )
->>>>>>> b45190c8
 
         return interpreter.run_ssacfg_region(op.body, args, op.sym_name.data)
 
@@ -386,10 +364,6 @@
         op: pdl_interp.RecordMatchOp,
         args: tuple[Any, ...],
     ):
-<<<<<<< HEAD
-        assert self.rewriter is not None
-=======
->>>>>>> b45190c8
         interpreter.call_op(op.rewriter, args)
         return Successor(op.dest, ()), ()
 
@@ -397,8 +371,5 @@
     def run_finalize(
         self, interpreter: Interpreter, op: pdl_interp.FinalizeOp, args: tuple[Any, ...]
     ):
-<<<<<<< HEAD
-=======
         self._rewriter = None
->>>>>>> b45190c8
         return ReturnedValues(()), ()