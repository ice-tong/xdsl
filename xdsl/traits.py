--- conflicted
+++ resolved
@@ -576,11 +576,7 @@
 
 class MemoryAllocEffect(MemoryEffect):
     """
-<<<<<<< HEAD
-    A trait that signals that an operation has read side effects.
-=======
     A trait that signals that an operation always has alloc side effects.
->>>>>>> 63efcfce
     """
 
     @classmethod
@@ -590,11 +586,7 @@
 
 class MemoryFreeEffect(MemoryEffect):
     """
-<<<<<<< HEAD
-    A trait that signals that an operation always has write side effects.
-=======
     A trait that signals that an operation always has deallocation side effects.
->>>>>>> 63efcfce
     """
 
     @classmethod
