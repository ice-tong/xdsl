from __future__ import annotations

from dataclasses import dataclass, field
from enum import Enum
from frozenlist import FrozenList
from typing import Iterable, TypeVar, Any, Dict, Optional, List, cast

from xdsl.dialects.memref import MemRefType
from xdsl.ir import (BlockArgument, MLIRType, SSAValue, Block, Callable,
                     Attribute, Region, Operation, Data, ParametrizedAttribute)
from xdsl.utils.diagnostic import Diagnostic
from xdsl.dialects.builtin import (
    AnyIntegerAttr, AnyFloatAttr, AnyUnrankedTensorType, AnyVectorType,
    DenseIntOrFPElementsAttr, Float16Type, Float32Type, Float64Type, FloatAttr,
    IndexType, IntegerType, NoneAttr, OpaqueAttr, Signedness, StringAttr,
    FlatSymbolRefAttr, IntegerAttr, ArrayAttr, IntAttr, TensorType, UnitAttr,
    FunctionType, UnrankedTensorType, UnregisteredOp, VectorType,
    DictionaryAttr)

indentNumSpaces = 2


@dataclass(eq=False, repr=False)
class Printer:

    class Target(Enum):
        XDSL = 1
        MLIR = 2

    stream: Optional[Any] = field(default=None)
    print_generic_format: bool = field(default=False)
    diagnostic: Diagnostic = field(default_factory=Diagnostic)
    target: Target = field(default=Target.XDSL)

    _indent: int = field(default=0, init=False)
    _ssa_values: Dict[SSAValue, str] = field(default_factory=dict, init=False)
    _ssa_names: Dict[str, int] = field(default_factory=dict, init=False)
    _block_names: Dict[Block, int] = field(default_factory=dict, init=False)
    _next_valid_name_id: int = field(default=0, init=False)
    _next_valid_block_id: int = field(default=0, init=False)
    _current_line: int = field(default=0, init=False)
    _current_column: int = field(default=0, init=False)
    _next_line_callback: List[Callable[[], None]] = field(default_factory=list,
                                                          init=False)

    def print(self, *argv: Any) -> None:
        for arg in argv:
            if isinstance(arg, str):
                self.print_string(arg)
                continue
            if isinstance(arg, SSAValue):
                self.print_ssa_value(arg)
                continue
            if isinstance(arg, Attribute):
                self.print_attribute(arg)
                continue
            if isinstance(arg, Region):
                self.print_region(arg)
                continue
            if isinstance(arg, Block):
                self.print_block_name(arg)
                continue
            if isinstance(arg, Operation):
                self.print_op(arg)
                continue
            text = str(arg)
            self.print_string(text)

    def print_string(self, text: str) -> None:
        lines = text.split('\n')
        if len(lines) != 1:
            self._current_line += len(lines) - 1
            self._current_column = len(lines[-1])
        else:
            self._current_column += len(lines[-1])
        print(text, end='', file=self.stream)

    def _add_message_on_next_line(self, message: str, begin_pos: int,
                                  end_pos: int):
        """Add a message that will be displayed on the next line."""
        # Python does not have a way to specify the type of an optional
        # argument.
        callback: Callable[[int], None] = (
            lambda indent=self._indent: self._print_message(
                message, begin_pos, end_pos, indent))
        self._next_line_callback.append(cast(Callable[[], None], callback))

    def _print_message(self,
                       message: str,
                       begin_pos: int,
                       end_pos: int,
                       indent: int | None = None):
        """
        Print a message.
        This is expected to be called at the beginning of a new line and to create a new
        line at the end.
        [begin_pos, end_pos)
        """
        indent = self._indent if indent is None else indent
        indent_size = indent * indentNumSpaces
        self.print(" " * indent_size)
        message_end_pos = max(map(len, message.split("\n"))) + indent_size + 2
        first_line = (begin_pos - indent_size) * "-" + (
            end_pos - begin_pos) * "^" + (max(message_end_pos, end_pos) -
                                          end_pos) * "-"
        self.print(first_line)
        self._print_new_line(indent=indent, print_message=False)
        for message_line in message.split("\n"):
            self.print("| ")
            self.print(message_line)
            self._print_new_line(indent=indent, print_message=False)
        self.print("-" * (max(message_end_pos, end_pos) - indent_size))
        self._print_new_line(indent=0, print_message=False)

    T = TypeVar('T')

    def print_list(self,
                   elems: Iterable[T],
                   print_fn: Callable[[T], None],
                   delimiter: str = ", ") -> None:
        for i, elem in enumerate(elems):
            if i:
                self.print(delimiter)
            print_fn(elem)

    def print_dictionary(self,
                         elems: dict,
                         print_fn: Callable[[T], None],
                         delimiter: str = ", ") -> None:
        for i, (key, value) in enumerate(elems.items()):
            if i:
                self.print(delimiter)
            print_fn(key)
            self.print("=")
            print_fn(value)

    def _print_new_line(self,
                        indent: int | None = None,
                        print_message: bool = True) -> None:
        indent = self._indent if indent is None else indent
        self.print("\n")
        if print_message:
            for callback in self._next_line_callback:
                callback()
            self._next_line_callback = []
        self.print(" " * indent * indentNumSpaces)

    def _get_new_valid_name_id(self) -> str:
        self._next_valid_name_id += 1
        return str(self._next_valid_name_id - 1)

    def _get_new_valid_block_id(self) -> int:
        self._next_valid_block_id += 1
        return self._next_valid_block_id - 1

    def _print_result_value(self, op: Operation, idx: int) -> None:
        val = op.results[idx]
        self.print("%")
        if val in self._ssa_values.keys():
            name = self._ssa_values[val]
        elif val.name:
            curr_ind = self._ssa_names.get(val.name, 0)
            name = val.name + (str(curr_ind) if curr_ind != 0 else "")
            self._ssa_values[val] = name
            self._ssa_names[val.name] = curr_ind + 1
        else:
            name = self._get_new_valid_name_id()
            self._ssa_values[val] = name
        self.print("%s" % name)
        if self.target == self.Target.XDSL:
            self.print(" : ")
            self.print_attribute(val.typ)

    def _print_results(self, op: Operation) -> None:
        results = op.results
        # No results
        if len(results) == 0:
            return

        # One result
        if len(results) == 1:
            self._print_result_value(op, 0)
            self.print(" = ")
            return

        # Multiple results
        self._print_result_value(op, 0)
        for idx in range(1, len(results)):
            self.print(", ")
            self._print_result_value(op, idx)
        self.print(" = ")

    def print_ssa_value(self, value: SSAValue) -> None:
        if ssa_val := self._ssa_values.get(value):
            self.print(f"%{ssa_val}")
        else:
            begin_pos = self._current_column
            self.print("%<UNKNOWN>")
            end_pos = self._current_column
            self._add_message_on_next_line(
                "ERROR: SSAValue is not part of the IR, are you sure all operations "
                "are added before their uses?", begin_pos, end_pos)

    def _print_operand(self, operand: SSAValue) -> None:
        self.print_ssa_value(operand)

        if self.target == self.Target.XDSL:
            self.print(" : ")
            self.print_attribute(operand.typ)

    def _print_ops(self, ops: List[Operation]) -> None:
        self._indent += 1
        for op in ops:
            self._print_new_line()
            self._print_op(op)
        self._indent -= 1
        if len(ops) > 0:
            self._print_new_line()

    def print_block_name(self, block: Block) -> None:
        self.print("^")
        if block not in self._block_names:
            self._block_names[block] = self._get_new_valid_block_id()
        self.print(self._block_names[block])

    def _print_named_block(self, block: Block) -> None:
        self.print_block_name(block)
        if len(block.args) > 0:
            self.print("(")
            self.print_list(block.args, self._print_block_arg)
            self.print(")")
        self.print(":")
        if len(block.ops) > 0:
            self._print_ops(block.ops)
        else:
            self._print_new_line()

    def _print_block_arg(self, arg: BlockArgument) -> None:
        self.print("%")
        name = self._get_new_valid_name_id()
        self._ssa_values[arg] = name
        self.print("%s : " % name)
        self.print_attribute(arg.typ)

    def print_region(self, region: Region) -> None:
        if len(region.blocks) == 0:
            self.print("{}")
            return

        if len(region.blocks) == 1 and len(region.blocks[0].args) == 0:
            self.print("{")
            self._print_ops(region.blocks[0].ops)
            self.print("}")
            return

        self.print("{")
        self._print_new_line()
        for block in region.blocks:
            self._print_named_block(block)
        self.print("}")

    def print_regions(self, regions: List[Region]) -> None:
        if len(regions) == 0:
            return

        if self.target == self.Target.MLIR:
            self.print(" (")
            self.print_list(regions, self.print_region)
            self.print(")")
        else:
            self.print(" ")
            self.print_list(regions, self.print_region, delimiter=" ")

    def _print_operands(self, operands: FrozenList[SSAValue]) -> None:
        if len(operands) == 0:
            self.print("()")
            return

        self.print("(")
        self._print_operand(operands[0])
        for operand in operands[1:]:
            self.print(", ")
            self._print_operand(operand)
        self.print(")")

    def print_paramattr_parameters(
            self,
            params: list[Attribute],
            always_print_brackets: bool = False) -> None:
        if len(params) == 0 and not always_print_brackets:
            return
        self.print("<")
        self.print_list(params, self.print_attribute)
        self.print(">")

    def print_attribute(self, attribute: Attribute) -> None:
        if isinstance(attribute, UnitAttr):
            return

        if isinstance(attribute, IntegerType):
            if self.target == self.Target.XDSL:
                self.print("!")
            if attribute.signedness.data == Signedness.SIGNLESS:
                self.print("i")
            elif attribute.signedness.data == Signedness.SIGNED:
                self.print("si")
            elif attribute.signedness.data == Signedness.UNSIGNED:
                self.print("ui")
            self.print(attribute.width.data)
            return

        if self.target == self.Target.MLIR:
            if isinstance(attribute, Float16Type):
                self.print('f16')
                return
            if isinstance(attribute, Float32Type):
                self.print('f32')
                return
            if isinstance(attribute, Float64Type):
                self.print('f64')
                return

        if isinstance(attribute, StringAttr):
            self.print(f'"{attribute.data}"')
            return

        if isinstance(attribute, FlatSymbolRefAttr):
            self.print(f'@{attribute.data.data}')
            return

        if isinstance(attribute, IntegerAttr):
            attribute = cast(AnyIntegerAttr, attribute)

            # boolean shorthands
            if (isinstance((typ := attribute.typ), IntegerType)
                    and typ.width.data == 1):
                self.print("false" if attribute.value.data == 0 else "true")
                return

            width = attribute.parameters[0]
            typ = attribute.parameters[1]
            assert (isinstance(width, IntAttr))
            self.print(width.data)
            self.print(" : ")
            self.print_attribute(typ)
            return

        if isinstance(attribute, FloatAttr):
            value = attribute.value
            typ = attribute.type
            self.print(value.data)
            self.print(" : ")
            self.print_attribute(typ)
            return

        if isinstance(attribute, ArrayAttr):
            self.print_string("[")
            self.print_list(
                attribute.data,  # type: ignore
                self.print_attribute)
            self.print_string("]")
            return

        if isinstance(attribute, DictionaryAttr):
            self.print_string("{")
            self.print_dictionary(
                attribute.data,  # type: ignore
                self.print_attribute)
            self.print_string("}")
            return

        # Function types have an alias in MLIR, but not in xDSL
        if (isinstance(attribute, FunctionType)
                and self.target == self.Target.MLIR):
            self.print("(")
            self.print_list(attribute.inputs.data, self.print_attribute)
            self.print(") -> ")
            outputs = attribute.outputs.data
            if len(outputs) == 1 and not isinstance(outputs[0], FunctionType):
                self.print_attribute(outputs[0])
            else:
                self.print("(")
                self.print_list(outputs, self.print_attribute)
                self.print(")")
            return

        # Dense element types have an alias in MLIR, but not in xDSL
        if (isinstance(attribute, DenseIntOrFPElementsAttr)
                and self.target == self.Target.MLIR):

            def print_dense_list(array: List[AnyIntegerAttr]
                                 | List[AnyFloatAttr], shape: List[int]):

                def print_one_elem(val: Attribute):
                    if isinstance(val, IntegerAttr):
                        self.print(val.value.data)
                    elif isinstance(val, FloatAttr):
                        self.print(val.value.data)
                    else:
                        raise Exception("unexpected attribute type "
                                        "in DenseIntOrFPElementsAttr: "
                                        f"{type(val)}")

                self.print('[')
                if len(shape) > 1:
                    k = len(array) // shape[0]
                    self.print_list(
                        (array[i:i + k] for i in range(0, len(array), k)),
                        lambda subarray: print_dense_list(subarray, shape[1:]))
                else:
                    self.print_list(array, print_one_elem)
                self.print(']')

            self.print("dense<")
            data = attribute.data.data
            shape = attribute.shape if attribute.shape_is_complete else [
                len(data)
            ]
            print_dense_list(data, shape)
            self.print("> : ")
            self.print(attribute.type)
            return

        # vector types have an alias in MLIR, but not in xDSL
        if ((isinstance(attribute, VectorType)
             or isinstance(attribute, TensorType))
                and self.target == self.Target.MLIR):
            attribute = cast(AnyVectorType, attribute)
            self.print(
                "vector<" if isinstance(attribute, VectorType) else "tensor<")
<<<<<<< HEAD
            self.print_list(attribute.shape.data,
                            lambda x: self.print("?") if x.value.data == -1  else self.print(x.value.data), "x")
=======
            self.print_list(
                attribute.shape.data, lambda x: self.print(x.value.data)
                if x.value.data != -1 else self.print("?"), "x")
>>>>>>> 35408b31
            if len(attribute.shape.data) != 0:
                self.print("x")
            self.print(attribute.element_type)
            self.print(">")
            return

        # Unranked tensors have an alias in MLIR, but not in xDSL
        if (isinstance(attribute, UnrankedTensorType)
                and self.target == self.Target.MLIR):
            attribute = cast(AnyUnrankedTensorType, attribute)
            self.print("tensor<*x")
            self.print(attribute.element_type)
            self.print(">")
            return

        # memref types have an alias in MLIR, but not in xDSL
        if (isinstance(attribute, MemRefType)
                and self.target == self.Target.MLIR):
            attribute = cast(MemRefType[Attribute], attribute)
            self.print("memref<")
            self.print_list(attribute.shape.data,
                            lambda x: self.print(x.value.data), "x")
            self.print("x", attribute.element_type)
            self.print(">")
            return

        # index type have an alias in MLIR, but not in xDSL
        if (isinstance(attribute, IndexType)
                and self.target == self.Target.MLIR):
            self.print("index")
            return

        # opaque attributes have an alias in MLIR, but not in xDSL
        if (isinstance(attribute, OpaqueAttr)
                and self.target == self.Target.MLIR):
            self.print("opaque<", attribute.ident, ", ", attribute.value, ">")
            if not isinstance(attribute.type, NoneAttr):
                self.print(" : ", attribute.type)
            return

        if self.target == self.Target.MLIR:
            # For the MLIR target, we may print differently some attributes
            self.print("!" if isinstance(attribute, MLIRType) else "#")
            self.print(attribute.name)

            if isinstance(attribute, Data):
                self.print("<")
                attribute = cast(Data[Any], attribute)
                attribute.print_parameter(attribute.data, self)
                self.print(">")
                return

            assert isinstance(attribute, ParametrizedAttribute)

            attribute.print_parameters(self)
            return

        if isinstance(attribute, Data):
            self.print(f'!{attribute.name}<')
            attribute = cast(Data[Any], attribute)
            attribute.print_parameter(attribute.data, self)
            self.print(">")
            return

        assert isinstance(
            attribute,
            ParametrizedAttribute), f'{attribute}: {type(attribute)}'

        # Print parametrized attribute with default formatting
        if self.target == self.Target.XDSL and self.print_generic_format:
            self.print(f'!"{attribute.name}"')
            self.print_paramattr_parameters(attribute.parameters,
                                            always_print_brackets=True)
            return

        self.print(f'!{attribute.name}')
        attribute.print_parameters(self)

    def print_successors(self, successors: List[Block]):
        if len(successors) == 0:
            return
        self.print(" (" if self.target == self.Target.XDSL else " [")
        self.print_list(successors, self.print_block_name)
        self.print(")" if self.target == self.Target.XDSL else "]")

    def _print_attr_string(self, attr_tuple: tuple[str, Attribute]) -> None:
        if isinstance(attr_tuple[1], UnitAttr):
            self.print(f"\"{attr_tuple[0]}\"")
        else:
            self.print(f"\"{attr_tuple[0]}\" = ")
            # TODO: this is a temorary hack to get affine maps.
            if self.target == Printer.Target.MLIR and (attr_tuple[0] == "lower_bound" or attr_tuple[0] == "upper_bound"):
                self.print("affine_map<() -> (")
                self.print(attr_tuple[1].value.data)
                self.print(")>")
            else:
                self.print_attribute(attr_tuple[1])

    def _print_op_attributes(self, attributes: Dict[str, Attribute]) -> None:
        if len(attributes) == 0:
            return

        self.print(" ")
        self.print("[" if self.target == Printer.Target.XDSL else "{")

        attribute_list = [p for p in attributes.items()]
        self.print_list(attribute_list, self._print_attr_string)

        self.print("]" if self.target == Printer.Target.XDSL else "}")

    def print_op_with_default_format(self, op: Operation) -> None:
        self._print_operands(op.operands)
        self.print_successors(op.successors)

        # We print attributes with the operation in xDSL.
        if self.target == self.Target.XDSL:
            self._print_op_attributes(op.attributes)
            self.print_regions(op.regions)
        else:
            self.print_regions(op.regions)
            self._print_op_attributes(op.attributes)

        # Print the operation type
        if self.target == self.Target.MLIR:
            self.print(" : (")
            self.print_list(op.operands,
                            lambda operand: self.print_attribute(operand.typ))
            self.print(") -> ")
            if len(op.results) == 0:
                self.print("()")
            elif len(op.results) == 1:
                typ = op.results[0].typ
                # Handle ambiguous case
                if isinstance(typ, FunctionType):
                    self.print("(", typ, ")")
                else:
                    self.print(typ)
            else:
                self.print("(")
                self.print_list(
                    op.results,
                    lambda result: self.print_attribute(result.typ))
                self.print(")")

    def _print_op(self, op: Operation) -> None:
        begin_op_pos = self._current_column
        self._print_results(op)
        if isinstance(op, UnregisteredOp):
            self.print(f'"{op.op_name.data}"')
        elif self.print_generic_format or self.target == self.Target.MLIR:
            self.print(f'"{op.name}"')
        else:
            self.print(op.name)
        end_op_pos = self._current_column
        if op in self.diagnostic.op_messages:
            for message in self.diagnostic.op_messages[op]:
                self._add_message_on_next_line(message, begin_op_pos,
                                               end_op_pos)
        if isinstance(op, UnregisteredOp):
            op_name = op.op_name
            del op.attributes["op_name__"]
            self.print_op_with_default_format(op)
            op.attributes["op_name__"] = op_name
        elif self.print_generic_format or self.target == self.Target.MLIR:
            self.print_op_with_default_format(op)
        else:
            op.print(self)

    def print_op(self, op: Operation) -> None:
        self._print_op(op)
        self._print_new_line()<|MERGE_RESOLUTION|>--- conflicted
+++ resolved
@@ -428,14 +428,9 @@
             attribute = cast(AnyVectorType, attribute)
             self.print(
                 "vector<" if isinstance(attribute, VectorType) else "tensor<")
-<<<<<<< HEAD
-            self.print_list(attribute.shape.data,
-                            lambda x: self.print("?") if x.value.data == -1  else self.print(x.value.data), "x")
-=======
             self.print_list(
                 attribute.shape.data, lambda x: self.print(x.value.data)
                 if x.value.data != -1 else self.print("?"), "x")
->>>>>>> 35408b31
             if len(attribute.shape.data) != 0:
                 self.print("x")
             self.print(attribute.element_type)
