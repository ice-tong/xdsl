--- conflicted
+++ resolved
@@ -464,32 +464,24 @@
     and also constrain its parameters with additional constraints.
     """
 
-    base_constr: BaseAttr[ParametrizedAttributeCovT]
-    """The base attribute type constraint."""
+    base_attr: type[ParametrizedAttributeCovT]
+    """The base attribute type."""
 
     param_constrs: tuple[GenericAttrConstraint[Attribute], ...]
     """The attribute parameter constraints"""
 
     def __init__(
         self,
-        base_attr: type[ParametrizedAttributeCovT]
-        | BaseAttr[ParametrizedAttributeCovT],
+        base_attr: type[ParametrizedAttributeCovT],
         param_constrs: Sequence[
             (Attribute | type[Attribute] | GenericAttrConstraint[Attribute] | None)
         ],
     ):
-<<<<<<< HEAD
-        if not isinstance(base_attr, BaseAttr):
-            base_attr = BaseAttr(base_attr)
-        constrs = tuple(attr_constr_coercion(constr) for constr in param_constrs)
-        object.__setattr__(self, "base_constr", base_attr)
-=======
         constrs = tuple(
-            attr_constr_coercion(constr) if constr is not None else AnyAttr()
+            AnyAttr() if constr is None else attr_constr_coercion(constr)
             for constr in param_constrs
         )
         object.__setattr__(self, "base_attr", base_attr)
->>>>>>> 26b8eeb0
         object.__setattr__(self, "param_constrs", constrs)
 
     def verify(
@@ -497,9 +489,9 @@
         attr: Attribute,
         constraint_context: ConstraintContext,
     ) -> None:
-        if not isinstance(attr, self.base_constr.attr):
+        if not isinstance(attr, self.base_attr):
             raise VerifyException(
-                f"{attr} should be of base attribute {self.base_constr.attr.name}"
+                f"{attr} should be of base attribute {self.base_attr.name}"
             )
         if len(self.param_constrs) != len(attr.parameters):
             raise VerifyException(
@@ -519,8 +511,8 @@
         }
 
     def get_unique_base(self) -> type[Attribute] | None:
-        if is_runtime_final(self.base_constr.attr):
-            return self.base_constr.attr
+        if is_runtime_final(self.base_attr):
+            return self.base_attr
         return None
 
     def mapping_type_vars(
@@ -529,7 +521,7 @@
         mapped_constraints = tuple(
             c.mapping_type_vars(type_var_mapping) for c in self.param_constrs
         )
-        return ParamAttrConstraint(self.base_constr, mapped_constraints)
+        return ParamAttrConstraint(self.base_attr, mapped_constraints)
 
 
 @dataclass(frozen=True, init=False)
