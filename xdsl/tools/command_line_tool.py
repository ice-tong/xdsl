import argparse
import os
import sys
from collections.abc import Callable
from typing import IO

<<<<<<< HEAD
from xdsl.backend.riscv import riscv_scf_to_asm
from xdsl.backend.riscv.lowering import (
    convert_arith_to_riscv,
    convert_func_to_riscv_func,
    convert_memref_to_riscv,
    convert_scf_to_riscv_scf,
    convert_snitch_stream_to_snitch,
    convert_stream_to_snitch_stream,
    reduce_register_pressure,
)
=======
>>>>>>> 2d8ac97a
from xdsl.dialects.affine import Affine
from xdsl.dialects.arith import Arith
from xdsl.dialects.builtin import Builtin, ModuleOp
from xdsl.dialects.cf import Cf
from xdsl.dialects.cmath import CMath
from xdsl.dialects.comb import Comb
from xdsl.dialects.experimental.dmp import DMP
from xdsl.dialects.experimental.fir import FIR
from xdsl.dialects.experimental.hls import HLS
from xdsl.dialects.experimental.math import Math
from xdsl.dialects.fsm import FSM
from xdsl.dialects.func import Func
from xdsl.dialects.gpu import GPU
from xdsl.dialects.hw import HW
from xdsl.dialects.irdl.irdl import IRDL
from xdsl.dialects.linalg import Linalg
from xdsl.dialects.llvm import LLVM
from xdsl.dialects.ltl import LTL
from xdsl.dialects.memref import MemRef
from xdsl.dialects.mpi import MPI
from xdsl.dialects.omp import OMP
from xdsl.dialects.onnx import ONNX
from xdsl.dialects.pdl import PDL
from xdsl.dialects.printf import Printf
from xdsl.dialects.riscv import RISCV
from xdsl.dialects.riscv_func import RISCV_Func
from xdsl.dialects.riscv_scf import RISCV_Scf
from xdsl.dialects.riscv_snitch import RISCV_Snitch
from xdsl.dialects.scf import Scf
from xdsl.dialects.seq import Seq
from xdsl.dialects.snitch import Snitch
from xdsl.dialects.snitch_runtime import SnitchRuntime
from xdsl.dialects.snitch_stream import SnitchStream
from xdsl.dialects.stencil import Stencil
from xdsl.dialects.stream import Stream
from xdsl.dialects.test import Test
from xdsl.dialects.vector import Vector
from xdsl.frontend.symref import Symref
from xdsl.ir import Dialect, MLContext
from xdsl.parser import Parser
from xdsl.passes import ModulePass
<<<<<<< HEAD
from xdsl.transforms import (
    canonicalize,
    canonicalize_dmp,
    constant_fold_interp,
    convert_linalg_to_stream,
    convert_scf_to_openmp,
    dead_code_elimination,
    gpu_map_parallel_loops,
    lower_affine,
    lower_mpi,
    lower_riscv_func,
    lower_snitch,
    mlir_opt,
    printf_to_llvm,
    printf_to_putchar,
    reconcile_unrealized_casts,
    riscv_register_allocation,
    riscv_scf_loop_range_folding,
    scf_parallel_loop_tiling,
    snitch_register_allocation,
    stencil_unroll,
)
from xdsl.transforms.experimental import (
    convert_stencil_to_ll_mlir,
    hls_convert_stencil_to_ll_mlir,
    lower_hls,
    replace_incompatible_fpga,
    stencil_shape_inference,
    stencil_storage_materialization,
)
from xdsl.transforms.experimental.dmp import stencil_global_to_local
=======
>>>>>>> 2d8ac97a
from xdsl.utils.exceptions import ParseError


def get_all_dialects() -> list[Dialect]:
    """Return the list of all available dialects."""
    return [
        Affine,
        Arith,
        Builtin,
        Cf,
        CMath,
        Comb,
        DMP,
        FIR,
        FSM,
        Func,
        GPU,
        HLS,
        HW,
        Linalg,
        IRDL,
        LLVM,
        LTL,
        Math,
        MemRef,
        MPI,
        OMP,
        ONNX,
        PDL,
        Printf,
        RISCV,
        RISCV_Func,
        RISCV_Scf,
        RISCV_Snitch,
        Scf,
        Seq,
        Snitch,
        SnitchRuntime,
        SnitchStream,
        Stencil,
        Stream,
        Symref,
        Test,
        Vector,
    ]


def get_all_passes() -> list[tuple[str, Callable[[], type[ModulePass]]]]:
    """Return the list of all available passes."""

    def get_canonicalize():
        from xdsl.transforms import canonicalize

        return canonicalize.CanonicalizePass

    def get_canonicalize_dmp():
        from xdsl.transforms import canonicalize_dmp

        return canonicalize_dmp.CanonicalizeDmpPass

    def get_convert_scf_to_openmp():
        from xdsl.transforms import convert_scf_to_openmp

        return convert_scf_to_openmp.ConvertScfToOpenMPPass

    def get_convert_snitch_stream_to_snitch():
        from xdsl.backend.riscv.lowering import (
            convert_snitch_stream_to_snitch,
        )

        return convert_snitch_stream_to_snitch.ConvertSnitchStreamToSnitch

    def get_constant_fold_interp():
        from xdsl.transforms import constant_fold_interp

        return constant_fold_interp.ConstantFoldInterpPass

    def get_convert_stencil_to_ll_mlir():
        from xdsl.transforms.experimental import convert_stencil_to_ll_mlir

        return convert_stencil_to_ll_mlir.ConvertStencilToLLMLIRPass

    def get_dce():
        from xdsl.transforms import dead_code_elimination

        return dead_code_elimination.DeadCodeElimination

    def get_desymrefy():
        from xdsl.frontend.passes.desymref import DesymrefyPass

        return DesymrefyPass

    def get_gpu_map_parallel_loops():
        from xdsl.transforms import gpu_map_parallel_loops

        return gpu_map_parallel_loops.GpuMapParallelLoopsPass

    def get_distribute_stencil():
        from xdsl.transforms.experimental.dmp import stencil_global_to_local

        return stencil_global_to_local.DistributeStencilPass

    def get_lower_halo_to_mpi():
        from xdsl.transforms.experimental.dmp import stencil_global_to_local

        return stencil_global_to_local.LowerHaloToMPI

    def get_lower_affine():
        from xdsl.transforms import lower_affine

        return lower_affine.LowerAffinePass

    def get_lower_mpi():
        from xdsl.transforms import lower_mpi

        return lower_mpi.LowerMPIPass

    def get_lower_riscv_func():
        from xdsl.transforms import lower_riscv_func

        return lower_riscv_func.LowerRISCVFunc

    def get_lower_snitch():
        from xdsl.transforms import lower_snitch

        return lower_snitch.LowerSnitchPass

    def get_mlir_opt():
        from xdsl.transforms import mlir_opt

        return mlir_opt.MLIROptPass

    def get_printf_to_llvm():
        from xdsl.transforms import printf_to_llvm

        return printf_to_llvm.PrintfToLLVM

    def get_printf_to_putchar():
        from xdsl.transforms import printf_to_putchar

        return printf_to_putchar.PrintfToPutcharPass

    def get_reduce_register_pressure():
        from xdsl.backend.riscv.lowering import reduce_register_pressure

        return reduce_register_pressure.RiscvReduceRegisterPressurePass

    def get_riscv_register_allocation():
        from xdsl.transforms import riscv_register_allocation

        return riscv_register_allocation.RISCVRegisterAllocation

    def get_riscv_scf_loop_range_folding():
        from xdsl.transforms import riscv_scf_loop_range_folding

        return riscv_scf_loop_range_folding.RiscvScfLoopRangeFoldingPass

    def get_snitch_register_allocation():
        from xdsl.transforms import snitch_register_allocation

        return snitch_register_allocation.SnitchRegisterAllocation

    def get_convert_arith_to_riscv():
        from xdsl.backend.riscv.lowering import convert_arith_to_riscv

        return convert_arith_to_riscv.ConvertArithToRiscvPass

    def get_convert_func_to_riscv_func():
        from xdsl.backend.riscv.lowering import convert_func_to_riscv_func

        return convert_func_to_riscv_func.ConvertFuncToRiscvFuncPass

    def get_convert_memref_to_riscv():
        from xdsl.backend.riscv.lowering import convert_memref_to_riscv

        return convert_memref_to_riscv.ConvertMemrefToRiscvPass

    def get_scf_parallel_loop_tiling():
        from xdsl.transforms import scf_parallel_loop_tiling

        return scf_parallel_loop_tiling.ScfParallelLoopTilingPass

    def get_convert_scf_to_riscv_scf():
        from xdsl.backend.riscv.lowering import convert_scf_to_riscv_scf

        return convert_scf_to_riscv_scf.ConvertScfToRiscvPass

    def get_lower_scf_for_to_labels():
        from xdsl.backend.riscv import riscv_scf_to_asm

        return riscv_scf_to_asm.LowerScfForToLabels

    def get_stencil_shape_inference():
        from xdsl.transforms.experimental import stencil_shape_inference

        return stencil_shape_inference.StencilShapeInferencePass

    def get_stencil_storage_materialization():
        from xdsl.transforms.experimental import stencil_storage_materialization

        return stencil_storage_materialization.StencilStorageMaterializationPass

    def get_reconcile_unrealized_casts():
        from xdsl.transforms import reconcile_unrealized_casts

        return reconcile_unrealized_casts.ReconcileUnrealizedCastsPass

    def get_hls_convert_stencil_to_ll_mlir():
        from xdsl.transforms.experimental import hls_convert_stencil_to_ll_mlir

        return hls_convert_stencil_to_ll_mlir.HLSConvertStencilToLLMLIRPass

    def get_lower_hls():
        from xdsl.transforms.experimental import lower_hls

        return lower_hls.LowerHLSPass

    def get_replace_incompatible_fpga():
        from xdsl.transforms.experimental import replace_incompatible_fpga

        return replace_incompatible_fpga.ReplaceIncompatibleFPGA

    def get_stencil_unroll():
        from xdsl.transforms import stencil_unroll

        return stencil_unroll.StencilUnrollPass

    return [
<<<<<<< HEAD
        canonicalize.CanonicalizePass,
        canonicalize_dmp.CanonicalizeDmpPass,
        convert_linalg_to_stream.ConvertLinalgToStreamPass,
        convert_scf_to_openmp.ConvertScfToOpenMPPass,
        convert_snitch_stream_to_snitch.ConvertSnitchStreamToSnitch,
        constant_fold_interp.ConstantFoldInterpPass,
        convert_stencil_to_ll_mlir.ConvertStencilToLLMLIRPass,
        convert_stream_to_snitch_stream.ConvertStreamToSnitchStreamPass,
        dead_code_elimination.DeadCodeElimination,
        DesymrefyPass,
        gpu_map_parallel_loops.GpuMapParallelLoopsPass,
        stencil_global_to_local.DistributeStencilPass,
        stencil_global_to_local.LowerHaloToMPI,
        lower_affine.LowerAffinePass,
        lower_mpi.LowerMPIPass,
        lower_riscv_func.LowerRISCVFunc,
        lower_snitch.LowerSnitchPass,
        mlir_opt.MLIROptPass,
        printf_to_llvm.PrintfToLLVM,
        printf_to_putchar.PrintfToPutcharPass,
        reduce_register_pressure.RiscvReduceRegisterPressurePass,
        riscv_register_allocation.RISCVRegisterAllocation,
        riscv_scf_loop_range_folding.RiscvScfLoopRangeFoldingPass,
        scf_parallel_loop_tiling.ScfParallelLoopTilingPass,
        snitch_register_allocation.SnitchRegisterAllocation,
        convert_arith_to_riscv.ConvertArithToRiscvPass,
        convert_func_to_riscv_func.ConvertFuncToRiscvFuncPass,
        convert_memref_to_riscv.ConvertMemrefToRiscvPass,
        convert_scf_to_riscv_scf.ConvertScfToRiscvPass,
        riscv_scf_to_asm.LowerScfForToLabels,
        stencil_shape_inference.StencilShapeInferencePass,
        stencil_storage_materialization.StencilStorageMaterializationPass,
        reconcile_unrealized_casts.ReconcileUnrealizedCastsPass,
        hls_convert_stencil_to_ll_mlir.HLSConvertStencilToLLMLIRPass,
        lower_hls.LowerHLSPass,
        replace_incompatible_fpga.ReplaceIncompatibleFPGA,
        stencil_unroll.StencilUnrollPass,
=======
        ("canonicalize", get_canonicalize),
        ("canonicalize-dmp", get_canonicalize_dmp),
        ("convert-scf-to-openmp", get_convert_scf_to_openmp),
        ("convert-snitch-stream-to-snitch", get_convert_snitch_stream_to_snitch),
        ("constant-fold-interp", get_constant_fold_interp),
        ("convert-stencil-to-ll-mlir", get_convert_stencil_to_ll_mlir),
        ("dce", get_dce),
        ("frontend-desymrefy", get_desymrefy),
        ("gpu-map-parallel-loops", get_gpu_map_parallel_loops),
        ("distribute-stencil", get_distribute_stencil),
        ("dmp-to-mpi", get_lower_halo_to_mpi),
        ("lower-affine", get_lower_affine),
        ("lower-mpi", get_lower_mpi),
        ("lower-riscv-func", get_lower_riscv_func),
        ("lower-snitch", get_lower_snitch),
        ("mlir-opt", get_mlir_opt),
        ("printf-to-llvm", get_printf_to_llvm),
        ("printf-to-putchar", get_printf_to_putchar),
        ("riscv-reduce-register-pressure", get_reduce_register_pressure),
        ("riscv-allocate-registers", get_riscv_register_allocation),
        ("riscv-scf-loop-range-folding", get_riscv_scf_loop_range_folding),
        ("snitch-allocate-registers", get_snitch_register_allocation),
        ("convert-arith-to-riscv", get_convert_arith_to_riscv),
        ("convert-func-to-riscv-func", get_convert_func_to_riscv_func),
        ("convert-memref-to-riscv", get_convert_memref_to_riscv),
        ("scf-parallel-loop-tiling", get_scf_parallel_loop_tiling),
        ("convert-scf-to-riscv-scf", get_convert_scf_to_riscv_scf),
        ("lower-riscv-scf-to-labels", get_lower_scf_for_to_labels),
        ("stencil-shape-inference", get_stencil_shape_inference),
        ("stencil-storage-materialization", get_stencil_storage_materialization),
        ("reconcile-unrealized-casts", get_reconcile_unrealized_casts),
        ("hls-convert-stencil-to-ll-mlir", get_hls_convert_stencil_to_ll_mlir),
        ("lower-hls", get_lower_hls),
        ("replace-incompatible-fpga", get_replace_incompatible_fpga),
        ("stencil-unroll", get_stencil_unroll),
>>>>>>> 2d8ac97a
    ]


class CommandLineTool:
    ctx: MLContext
    args: argparse.Namespace
    """
    The argument parsers namespace which holds the parsed commandline
    attributes.
    """

    available_frontends: dict[str, Callable[[IO[str]], ModuleOp]]
    """
    A mapping from file extension to a frontend that can handle this
    file type.
    """

    def register_all_arguments(self, arg_parser: argparse.ArgumentParser):
        arg_parser.add_argument(
            "input_file", type=str, nargs="?", help="path to input file"
        )

        frontends = [name for name in self.available_frontends]
        arg_parser.add_argument(
            "-f",
            "--frontend",
            type=str,
            required=False,
            choices=frontends,
            help="Frontend to be used for the input. If not set, "
            "the xdsl frontend or the one for the file extension "
            "is used.",
        )
        arg_parser.add_argument("--disable-verify", default=False, action="store_true")

        arg_parser.add_argument(
            "--allow-unregistered-dialect",
            default=False,
            action="store_true",
            help="Allow the parsing of unregistered dialects.",
        )

        arg_parser.add_argument(
            "--no-implicit-module",
            default=False,
            action="store_true",
            help="Disable implicit addition of a top-level module op during parsing.",
        )

    def get_input_stream(self) -> tuple[IO[str], str]:
        """
        Get the input stream to parse from, along with the file extension.
        """
        if self.args.input_file is None:
            f = sys.stdin
            file_extension = "mlir"
        else:
            f = open(self.args.input_file)
            _, file_extension = os.path.splitext(self.args.input_file)
            file_extension = file_extension.replace(".", "")
        return f, file_extension

    def get_input_name(self):
        return self.args.input_file or "stdin"

    def register_all_dialects(self):
        """
        Register all dialects that can be used.

        Add other/additional dialects by overloading this function.
        """
        for dialect in get_all_dialects():
            self.ctx.load_dialect(dialect)

    def register_all_frontends(self):
        """
        Register all frontends that can be used.

        Add other/additional frontends by overloading this function.
        """

        def parse_mlir(io: IO[str]):
            return Parser(
                self.ctx,
                io.read(),
                self.get_input_name(),
            ).parse_module(not self.args.no_implicit_module)

        self.available_frontends["mlir"] = parse_mlir

    def parse_chunk(self, chunk: IO[str], file_extension: str) -> ModuleOp | None:
        """
        Parse the input file by invoking the parser specified by the `parser`
        argument. If not set, the parser registered for this file extension
        is used.
        """

        try:
            return self.available_frontends[file_extension](chunk)
        except ParseError as e:
            if "parsing_diagnostics" in self.args and self.args.parsing_diagnostics:
                print(e.with_context())
            else:
                raise Exception("Failed to parse:\n" + e.with_context()) from e
        finally:
            chunk.close()<|MERGE_RESOLUTION|>--- conflicted
+++ resolved
@@ -4,19 +4,6 @@
 from collections.abc import Callable
 from typing import IO
 
-<<<<<<< HEAD
-from xdsl.backend.riscv import riscv_scf_to_asm
-from xdsl.backend.riscv.lowering import (
-    convert_arith_to_riscv,
-    convert_func_to_riscv_func,
-    convert_memref_to_riscv,
-    convert_scf_to_riscv_scf,
-    convert_snitch_stream_to_snitch,
-    convert_stream_to_snitch_stream,
-    reduce_register_pressure,
-)
-=======
->>>>>>> 2d8ac97a
 from xdsl.dialects.affine import Affine
 from xdsl.dialects.arith import Arith
 from xdsl.dialects.builtin import Builtin, ModuleOp
@@ -58,40 +45,6 @@
 from xdsl.ir import Dialect, MLContext
 from xdsl.parser import Parser
 from xdsl.passes import ModulePass
-<<<<<<< HEAD
-from xdsl.transforms import (
-    canonicalize,
-    canonicalize_dmp,
-    constant_fold_interp,
-    convert_linalg_to_stream,
-    convert_scf_to_openmp,
-    dead_code_elimination,
-    gpu_map_parallel_loops,
-    lower_affine,
-    lower_mpi,
-    lower_riscv_func,
-    lower_snitch,
-    mlir_opt,
-    printf_to_llvm,
-    printf_to_putchar,
-    reconcile_unrealized_casts,
-    riscv_register_allocation,
-    riscv_scf_loop_range_folding,
-    scf_parallel_loop_tiling,
-    snitch_register_allocation,
-    stencil_unroll,
-)
-from xdsl.transforms.experimental import (
-    convert_stencil_to_ll_mlir,
-    hls_convert_stencil_to_ll_mlir,
-    lower_hls,
-    replace_incompatible_fpga,
-    stencil_shape_inference,
-    stencil_storage_materialization,
-)
-from xdsl.transforms.experimental.dmp import stencil_global_to_local
-=======
->>>>>>> 2d8ac97a
 from xdsl.utils.exceptions import ParseError
 
 
@@ -152,17 +105,25 @@
 
         return canonicalize_dmp.CanonicalizeDmpPass
 
+    def get_convert_linalg_to_stream():
+        from xdsl.transforms import convert_linalg_to_stream
+
+        return convert_linalg_to_stream.ConvertLinalgToStreamPass
+
     def get_convert_scf_to_openmp():
         from xdsl.transforms import convert_scf_to_openmp
 
         return convert_scf_to_openmp.ConvertScfToOpenMPPass
 
     def get_convert_snitch_stream_to_snitch():
-        from xdsl.backend.riscv.lowering import (
-            convert_snitch_stream_to_snitch,
-        )
+        from xdsl.backend.riscv.lowering import convert_snitch_stream_to_snitch
 
         return convert_snitch_stream_to_snitch.ConvertSnitchStreamToSnitch
+
+    def get_convert_stream_to_snitch_stream():
+        from xdsl.backend.riscv.lowering import convert_stream_to_snitch_stream
+
+        return convert_stream_to_snitch_stream.ConvertStreamToSnitchStreamPass
 
     def get_constant_fold_interp():
         from xdsl.transforms import constant_fold_interp
@@ -320,51 +281,14 @@
         return stencil_unroll.StencilUnrollPass
 
     return [
-<<<<<<< HEAD
-        canonicalize.CanonicalizePass,
-        canonicalize_dmp.CanonicalizeDmpPass,
-        convert_linalg_to_stream.ConvertLinalgToStreamPass,
-        convert_scf_to_openmp.ConvertScfToOpenMPPass,
-        convert_snitch_stream_to_snitch.ConvertSnitchStreamToSnitch,
-        constant_fold_interp.ConstantFoldInterpPass,
-        convert_stencil_to_ll_mlir.ConvertStencilToLLMLIRPass,
-        convert_stream_to_snitch_stream.ConvertStreamToSnitchStreamPass,
-        dead_code_elimination.DeadCodeElimination,
-        DesymrefyPass,
-        gpu_map_parallel_loops.GpuMapParallelLoopsPass,
-        stencil_global_to_local.DistributeStencilPass,
-        stencil_global_to_local.LowerHaloToMPI,
-        lower_affine.LowerAffinePass,
-        lower_mpi.LowerMPIPass,
-        lower_riscv_func.LowerRISCVFunc,
-        lower_snitch.LowerSnitchPass,
-        mlir_opt.MLIROptPass,
-        printf_to_llvm.PrintfToLLVM,
-        printf_to_putchar.PrintfToPutcharPass,
-        reduce_register_pressure.RiscvReduceRegisterPressurePass,
-        riscv_register_allocation.RISCVRegisterAllocation,
-        riscv_scf_loop_range_folding.RiscvScfLoopRangeFoldingPass,
-        scf_parallel_loop_tiling.ScfParallelLoopTilingPass,
-        snitch_register_allocation.SnitchRegisterAllocation,
-        convert_arith_to_riscv.ConvertArithToRiscvPass,
-        convert_func_to_riscv_func.ConvertFuncToRiscvFuncPass,
-        convert_memref_to_riscv.ConvertMemrefToRiscvPass,
-        convert_scf_to_riscv_scf.ConvertScfToRiscvPass,
-        riscv_scf_to_asm.LowerScfForToLabels,
-        stencil_shape_inference.StencilShapeInferencePass,
-        stencil_storage_materialization.StencilStorageMaterializationPass,
-        reconcile_unrealized_casts.ReconcileUnrealizedCastsPass,
-        hls_convert_stencil_to_ll_mlir.HLSConvertStencilToLLMLIRPass,
-        lower_hls.LowerHLSPass,
-        replace_incompatible_fpga.ReplaceIncompatibleFPGA,
-        stencil_unroll.StencilUnrollPass,
-=======
         ("canonicalize", get_canonicalize),
         ("canonicalize-dmp", get_canonicalize_dmp),
+        ("convert-linalg-to-stream", get_convert_linalg_to_stream),
         ("convert-scf-to-openmp", get_convert_scf_to_openmp),
         ("convert-snitch-stream-to-snitch", get_convert_snitch_stream_to_snitch),
         ("constant-fold-interp", get_constant_fold_interp),
         ("convert-stencil-to-ll-mlir", get_convert_stencil_to_ll_mlir),
+        ("convert-stream-to-snitch-stream", get_convert_stream_to_snitch_stream),
         ("dce", get_dce),
         ("frontend-desymrefy", get_desymrefy),
         ("gpu-map-parallel-loops", get_gpu_map_parallel_loops),
@@ -394,7 +318,6 @@
         ("lower-hls", get_lower_hls),
         ("replace-incompatible-fpga", get_replace_incompatible_fpga),
         ("stencil-unroll", get_stencil_unroll),
->>>>>>> 2d8ac97a
     ]
 
 
