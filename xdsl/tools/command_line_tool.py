import argparse
import os
import sys
from typing import IO, Callable

from xdsl.backend.riscv.lowering.riscv_arith_lowering import RISCVLowerArith
from xdsl.dialects.affine import Affine
from xdsl.dialects.arith import Arith
from xdsl.dialects.builtin import Builtin, ModuleOp
from xdsl.dialects.cf import Cf
from xdsl.dialects.cmath import CMath
from xdsl.dialects.experimental.dmp import DMP
from xdsl.dialects.experimental.fir import FIR
from xdsl.dialects.experimental.math import Math
from xdsl.dialects.func import Func
from xdsl.dialects.gpu import GPU
from xdsl.dialects.irdl.irdl import IRDL
from xdsl.dialects.linalg import Linalg
from xdsl.dialects.llvm import LLVM
from xdsl.dialects.memref import MemRef
from xdsl.dialects.mpi import MPI
from xdsl.dialects.pdl import PDL
from xdsl.dialects.printf import Printf
from xdsl.dialects.riscv import RISCV
from xdsl.dialects.riscv_func import RISCV_Func
from xdsl.dialects.riscv_scf import RISCV_Scf
from xdsl.dialects.scf import Scf
from xdsl.dialects.snitch import Snitch
from xdsl.dialects.snitch_runtime import SnitchRuntime
from xdsl.dialects.stencil import Stencil
from xdsl.dialects.test import Test
from xdsl.dialects.vector import Vector
from xdsl.frontend.passes.desymref import DesymrefyPass
from xdsl.frontend.symref import Symref
from xdsl.ir import Dialect, MLContext
from xdsl.parser import Parser
from xdsl.passes import ModulePass
from xdsl.transforms import (
    dead_code_elimination,
    lower_mpi,
    lower_riscv_func,
    lower_snitch,
    lower_snitch_runtime,
    mlir_opt,
    printf_to_llvm,
    reconcile_unrealized_casts,
    riscv_register_allocation,
<<<<<<< HEAD
    riscv_scf_to_asm,
=======
    scf_to_riscv_scf,
>>>>>>> c181af7a
)
from xdsl.transforms.experimental import (
    convert_stencil_to_ll_mlir,
    stencil_shape_inference,
    stencil_storage_materialization,
)
from xdsl.transforms.experimental.dmp import stencil_global_to_local
from xdsl.utils.exceptions import ParseError


def get_all_dialects() -> list[Dialect]:
    """Return the list of all available dialects."""
    return [
        Affine,
        Arith,
        Builtin,
        Cf,
        CMath,
        DMP,
        FIR,
        Func,
        GPU,
        Linalg,
        IRDL,
        LLVM,
        Math,
        MemRef,
        MPI,
        PDL,
        Printf,
        RISCV,
        RISCV_Func,
        RISCV_Scf,
        Scf,
        Snitch,
        SnitchRuntime,
        Stencil,
        Symref,
        Test,
        Vector,
    ]


def get_all_passes() -> list[type[ModulePass]]:
    """Return the list of all available passes."""
    return [
        convert_stencil_to_ll_mlir.ConvertStencilToLLMLIRPass,
        dead_code_elimination.DeadCodeElimination,
        DesymrefyPass,
        stencil_global_to_local.GlobalStencilToLocalStencil2DHorizontal,
        stencil_global_to_local.LowerHaloToMPI,
        lower_mpi.LowerMPIPass,
        lower_riscv_func.LowerRISCVFunc,
        lower_snitch.LowerSnitchPass,
        lower_snitch_runtime.LowerSnitchRuntimePass,
        mlir_opt.MLIROptPass,
        printf_to_llvm.PrintfToLLVM,
        reconcile_unrealized_casts.ReconcileUnrealizedCastsPass,
        riscv_register_allocation.RISCVRegisterAllocation,
        RISCVLowerArith,
        scf_to_riscv_scf.ScfToRiscvPass,
        stencil_shape_inference.StencilShapeInferencePass,
        stencil_storage_materialization.StencilStorageMaterializationPass,
<<<<<<< HEAD
        reconcile_unrealized_casts.ReconcileUnrealizedCastsPass,
        riscv_scf_to_asm.LowerScfForToLabels,
=======
>>>>>>> c181af7a
    ]


class CommandLineTool:
    ctx: MLContext
    args: argparse.Namespace
    """
    The argument parsers namespace which holds the parsed commandline
    attributes.
    """

    available_frontends: dict[str, Callable[[IO[str]], ModuleOp]]
    """
    A mapping from file extension to a frontend that can handle this
    file type.
    """

    def register_all_arguments(self, arg_parser: argparse.ArgumentParser):
        arg_parser.add_argument(
            "input_file", type=str, nargs="?", help="path to input file"
        )

        frontends = [name for name in self.available_frontends]
        arg_parser.add_argument(
            "-f",
            "--frontend",
            type=str,
            required=False,
            choices=frontends,
            help="Frontend to be used for the input. If not set, "
            "the xdsl frontend or the one for the file extension "
            "is used.",
        )
        arg_parser.add_argument("--disable-verify", default=False, action="store_true")

        arg_parser.add_argument(
            "--allow-unregistered-dialect",
            default=False,
            action="store_true",
            help="Allow the parsing of unregistered dialects.",
        )

        arg_parser.add_argument(
            "--no-implicit-module",
            default=False,
            action="store_true",
            help="Disable implicit addition of a top-level module op during parsing.",
        )

    def get_input_stream(self) -> tuple[IO[str], str]:
        """
        Get the input stream to parse from, along with the file extension.
        """
        if self.args.input_file is None:
            f = sys.stdin
            file_extension = "mlir"
        else:
            f = open(self.args.input_file)
            _, file_extension = os.path.splitext(self.args.input_file)
            file_extension = file_extension.replace(".", "")
        return f, file_extension

    def get_input_name(self):
        return self.args.input_file or "stdin"

    def register_all_dialects(self):
        """
        Register all dialects that can be used.

        Add other/additional dialects by overloading this function.
        """
        for dialect in get_all_dialects():
            self.ctx.register_dialect(dialect)

    def register_all_frontends(self):
        """
        Register all frontends that can be used.

        Add other/additional frontends by overloading this function.
        """

        def parse_mlir(io: IO[str]):
            return Parser(
                self.ctx,
                io.read(),
                self.get_input_name(),
            ).parse_module(not self.args.no_implicit_module)

        self.available_frontends["mlir"] = parse_mlir

    def parse_chunk(self, chunk: IO[str], file_extension: str) -> ModuleOp | None:
        """
        Parse the input file by invoking the parser specified by the `parser`
        argument. If not set, the parser registered for this file extension
        is used.
        """

        try:
            return self.available_frontends[file_extension](chunk)
        except ParseError as e:
            if self.args.parsing_diagnostics:
                print(e)
            else:
                raise e
        finally:
            chunk.close()<|MERGE_RESOLUTION|>--- conflicted
+++ resolved
@@ -45,11 +45,8 @@
     printf_to_llvm,
     reconcile_unrealized_casts,
     riscv_register_allocation,
-<<<<<<< HEAD
     riscv_scf_to_asm,
-=======
     scf_to_riscv_scf,
->>>>>>> c181af7a
 )
 from xdsl.transforms.experimental import (
     convert_stencil_to_ll_mlir,
@@ -113,11 +110,8 @@
         scf_to_riscv_scf.ScfToRiscvPass,
         stencil_shape_inference.StencilShapeInferencePass,
         stencil_storage_materialization.StencilStorageMaterializationPass,
-<<<<<<< HEAD
         reconcile_unrealized_casts.ReconcileUnrealizedCastsPass,
         riscv_scf_to_asm.LowerScfForToLabels,
-=======
->>>>>>> c181af7a
     ]
 
 
