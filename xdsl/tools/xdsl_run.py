--- conflicted
+++ resolved
@@ -6,31 +6,11 @@
 
 from xdsl.interpreter import Interpreter
 from xdsl.interpreters import (
-<<<<<<< HEAD
-    affine,
-    arith,
-    builtin,
-    cf,
-    func,
-    linalg,
-    memref,
-    printf,
-    riscv,
-    riscv_func,
-    riscv_libc,
-    riscv_snitch,
-    scf,
-    snitch_stream,
-    stream,
+    register_implementations,
 )
-from xdsl.interpreters.experimental import pdl
 from xdsl.interpreters.shaped_array import (
     ShapedArray,  # pyright: ignore[reportUnusedImport]  # noqa: F401
 )
-=======
-    register_implementations,
-)
->>>>>>> ab69be89
 from xdsl.ir import MLContext
 from xdsl.tools.command_line_tool import CommandLineTool
 
@@ -83,30 +63,7 @@
         return super().register_all_arguments(arg_parser)
 
     def register_implementations(self, interpreter: Interpreter):
-<<<<<<< HEAD
-        interpreter.register_implementations(func.FuncFunctions())
-        interpreter.register_implementations(cf.CfFunctions())
-        interpreter.register_implementations(riscv.RiscvFunctions())
-        interpreter.register_implementations(riscv_func.RiscvFuncFunctions())
-        interpreter.register_implementations(riscv_libc.RiscvLibcFunctions())
-        interpreter.register_implementations(riscv_snitch.RiscvSnitchFunctions())
-        interpreter.register_implementations(pdl.PDLRewriteFunctions(self.ctx))
-        interpreter.register_implementations(affine.AffineFunctions())
-        interpreter.register_implementations(linalg.LinalgFunctions())
-        interpreter.register_implementations(memref.MemrefFunctions())
-        if self.args.wgpu:
-            from xdsl.interpreters.experimental import wgpu
-
-            interpreter.register_implementations(wgpu.WGPUFunctions())
-        interpreter.register_implementations(builtin.BuiltinFunctions())
-        interpreter.register_implementations(arith.ArithFunctions())
-        interpreter.register_implementations(printf.PrintfFunctions())
-        interpreter.register_implementations(scf.ScfFunctions())
-        interpreter.register_implementations(snitch_stream.SnitchStreamFunctions())
-        interpreter.register_implementations(stream.StreamFunctions())
-=======
         register_implementations(interpreter, self.ctx, self.args.wgpu)
->>>>>>> ab69be89
 
     def run(self):
         input, file_extension = self.get_input_stream()
