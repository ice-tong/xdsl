from __future__ import annotations

from collections.abc import Sequence
from typing import Annotated, cast

from typing_extensions import Self

from xdsl.dialects import riscv, stream
from xdsl.dialects.builtin import IntAttr, UnrealizedConversionCastOp
from xdsl.dialects.riscv import (
    AssemblyInstructionArg,
    IntRegisterType,
    RdRsImmIntegerOperation,
    RdRsRsOperation,
    Registers,
    RISCVInstruction,
    RISCVOp,
)
from xdsl.dialects.utils import (
    AbstractYieldOperation,
    parse_assignment,
    print_assignment,
)
from xdsl.ir import (
    Attribute,
    Block,
    Dialect,
    Operation,
    Region,
    SSAValue,
)
from xdsl.irdl import (
    ConstraintVar,
    IRDLOperation,
    attr_def,
    irdl_op_definition,
    operand_def,
    region_def,
    result_def,
    traits_def,
    var_operand_def,
    var_result_def,
)
from xdsl.parser import Parser, UnresolvedOperand
from xdsl.pattern_rewriter import RewritePattern
from xdsl.printer import Printer
from xdsl.traits import (
    HasCanonicalisationPatternsTrait,
    HasParent,
    IsTerminator,
    Pure,
    SingleBlockImplicitTerminator,
    ensure_terminator,
)
from xdsl.utils.exceptions import VerifyException

# region Snitch Extensions


class ScfgwOpHasCanonicalizationPatternsTrait(HasCanonicalisationPatternsTrait):
    @classmethod
    def get_canonicalization_patterns(cls) -> tuple[RewritePattern, ...]:
        from xdsl.transforms.canonicalization_patterns.riscv import (
            ScfgwOpUsingImmediate,
        )

        return (ScfgwOpUsingImmediate(),)


@irdl_op_definition
class ScfgwOp(RdRsRsOperation[IntRegisterType, IntRegisterType, IntRegisterType]):
    """
    Write the value in rs1 to the Snitch stream configuration
    location pointed by rs2 in the memory-mapped address space.
    Register rd is always fixed to zero.

    This is a RISC-V ISA extension, part of the `Xssr' extension.
    https://pulp-platform.github.io/snitch/rm/custom_instructions/
    """

    name = "riscv_snitch.scfgw"

    traits = frozenset((ScfgwOpHasCanonicalizationPatternsTrait(),))

    def assembly_line_args(self) -> tuple[AssemblyInstructionArg, ...]:
        # rd is always zero, so we omit it when printing assembly
        return self.rs1, self.rs2

    def verify_(self) -> None:
        if cast(IntRegisterType, self.rd.type) != Registers.ZERO:
            raise VerifyException(f"scfgw rd must be ZERO, got {self.rd.type}")


@irdl_op_definition
class ScfgwiOp(RdRsImmIntegerOperation):
    """
    Write the value in rs to the Snitch stream configuration location pointed by
    immediate value in the memory-mapped address space.

    This is a RISC-V ISA extension, part of the `Xssr' extension.
    https://pulp-platform.github.io/snitch/rm/custom_instructions/
    """

    name = "riscv_snitch.scfgwi"

    def assembly_line_args(self) -> tuple[AssemblyInstructionArg, ...]:
        # rd is always zero, so we omit it when printing assembly
        return self.rs1, self.immediate

    def verify_(self) -> None:
        if cast(IntRegisterType, self.rd.type) != Registers.ZERO:
            raise VerifyException(f"scfgwi rd must be ZERO, got {self.rd.type}")


class FRepOperation(IRDLOperation, RISCVInstruction):
    """
    From the Snitch paper: https://arxiv.org/abs/2002.10143

    The frep instruction marks the beginning of a floating-point kernel which should be
    repeated. It indicates how many subsequent instructions are stored in the sequence
    buffer, how often and how (operand staggering, repetition mode) each instruction is
    going to be repeated.
    """

    max_rep = operand_def(IntRegisterType)
    """Number of times to repeat the instructions."""
    body = region_def("single_block")
    """
    Instructions to repeat, containing maximum 15 instructions, with no side effects.
    """
    iter_args = var_operand_def(riscv.RISCVRegisterType)
    """
    Loop-carried variable initial values.
    """
    stagger_mask = attr_def(IntAttr)
    """
    4 bits for each operand (rs1 rs2 rs3 rd). If the bit is set, the corresponding operand
    is staggered.
    """
    stagger_count = attr_def(IntAttr)
    """
    3 bits, indicating for how many iterations the stagger should increment before it
    wraps again (up to 23 = 8).
    """
    res = var_result_def(riscv.RISCVRegisterType)
    """
    Loop-carried variable initial values.
    """

    traits = traits_def(
        lambda: frozenset((SingleBlockImplicitTerminator(FrepYieldOp),))
    )

    def __init__(
        self,
        max_rep: SSAValue | Operation,
        body: Sequence[Operation] | Sequence[Block] | Region,
        iter_args: Sequence[SSAValue | Operation] = (),
        stagger_mask: IntAttr | None = None,
        stagger_count: IntAttr | None = None,
    ):
        if stagger_mask is None:
            stagger_mask = IntAttr(0)
        if stagger_count is None:
            stagger_count = IntAttr(0)
        super().__init__(
            operands=(max_rep, iter_args),
            result_types=[[SSAValue.get(a).type for a in iter_args]],
            regions=(body,),
            attributes={
                "stagger_mask": stagger_mask,
                "stagger_count": stagger_count,
            },
        )

    @property
    def max_inst(self) -> int:
        """
        Number of instructions to be repeated.
        """
        return len([op for op in self.body.ops if isinstance(op, RISCVInstruction)])

    def assembly_line_args(self) -> tuple[AssemblyInstructionArg | None, ...]:
        return (
            self.max_rep,
            self.max_inst,
            self.stagger_mask.data,
            self.stagger_count.data,
        )

    @classmethod
    def parse(cls, parser: Parser) -> Self:
        max_rep = parser.parse_operand()
        if parser.parse_optional_punctuation(","):
            stagger_mask = parser.parse_integer(False, False)
            parser.parse_punctuation(",")
            stagger_count = parser.parse_integer(False, False)
        else:
            stagger_mask = 0
            stagger_count = 0

        remaining_attributes = parser.parse_optional_attr_dict_with_keyword()

        # Parse iteration arguments
        pos = parser.pos
        unresolved_iter_args: list[Parser.UnresolvedArgument] = []
        iter_arg_unresolved_operands: list[UnresolvedOperand] = []
        iter_arg_types: list[Attribute] = []
        if parser.parse_optional_characters("iter_args"):
            for iter_arg, iter_arg_operand in parser.parse_comma_separated_list(
                Parser.Delimiter.PAREN, lambda: parse_assignment(parser)
            ):
                unresolved_iter_args.append(iter_arg)
                iter_arg_unresolved_operands.append(iter_arg_operand)
            parser.parse_characters("->")
            iter_arg_types = parser.parse_comma_separated_list(
                Parser.Delimiter.PAREN, parser.parse_attribute
            )

        iter_arg_operands = parser.resolve_operands(
            iter_arg_unresolved_operands, iter_arg_types, pos
        )

        # Set block argument types
        iter_args = [
            u_arg.resolve(t) for u_arg, t in zip(unresolved_iter_args, iter_arg_types)
        ]

        body = parser.parse_region(iter_args)

        frep = cls(
            max_rep,
            body,
            iter_arg_operands,
            IntAttr(stagger_mask),
            IntAttr(stagger_count),
        )
        if remaining_attributes is not None:
            frep.attributes |= remaining_attributes.data

        for trait in frep.get_traits_of_type(SingleBlockImplicitTerminator):
            ensure_terminator(frep, trait)

        return frep

    def print(self, printer: Printer) -> None:
        printer.print_string(" ")
        printer.print_ssa_value(self.max_rep)
        if self.stagger_count.data and self.stagger_mask.data:
            printer.print_string(", ")
            printer.print(self.stagger_count.data)
            printer.print_string(", ")
            printer.print(self.stagger_mask.data)

        printer.print_op_attributes(
            self.attributes, reserved_attr_names=("stagger_count", "stagger_mask")
        )
        printer.print_string(" ")

        block = self.body.block

        yield_op = block.last_op
        print_block_terminators = not isinstance(yield_op, FrepYieldOp) or bool(
            yield_op.operands
        )

        if iter_args := block.args:
            printer.print_string("iter_args(")
            printer.print_list(
                zip(iter_args, self.iter_args),
                lambda pair: print_assignment(printer, *pair),
            )
            printer.print_string(") -> (")
            printer.print_list((a.type for a in iter_args), printer.print_attribute)
            printer.print_string(") ")

        printer.print_region(
            self.body,
            print_entry_block_args=False,
            print_block_terminators=print_block_terminators,
        )

    def verify_(self) -> None:
        if self.stagger_count.data:
            raise VerifyException("Non-zero stagger count currently unsupported")
        if self.stagger_mask.data:
            raise VerifyException("Non-zero stagger mask currently unsupported")
        for instruction in self.body.ops:
            if not instruction.has_trait(Pure) and not isinstance(
                instruction, FrepYieldOp | ReadOp | WriteOp | UnrealizedConversionCastOp
            ):
                raise VerifyException(
                    "Frep operation body may not contain instructions "
                    f"with side-effects, found {instruction.name}"
                )
        if len(self.iter_args) != len(self.body.block.args):
            raise VerifyException(
                f"Wrong number of block arguments, expected {len(self.iter_args)}, got "
                f"{len(self.body.block.args)}. The body must have the induction "
                f"variable and loop-carried variables as arguments."
            )
        for idx, (arg, block_arg) in enumerate(
            zip(self.iter_args, self.body.block.args)
        ):
            if block_arg.type != arg.type:
                raise VerifyException(
                    f"Block argument {idx} has wrong type, expected {arg.type}, "
                    f"got {block_arg.type}. Arguments after the "
                    f"induction variable must match the carried variables."
                )
        if len(self.body.ops) > 0 and isinstance(
            yieldop := self.body.block.last_op, FrepYieldOp
        ):
            if len(yieldop.arguments) != len(self.iter_args):
                raise VerifyException(
                    f"Expected {len(self.iter_args)} args, got {len(yieldop.arguments)}. "
<<<<<<< HEAD
                    f"The riscv_scf.for must yield its carried variables."
=======
                    f"The riscv_scf.frep must yield its carried variables."
>>>>>>> d9e02cf5
                )
            for iter_arg, yield_arg in zip(self.iter_args, yieldop.arguments):
                if iter_arg.type != yield_arg.type:
                    raise VerifyException(
                        f"Expected {iter_arg.type}, got {yield_arg.type}. The "
                        f"riscv_snitch.frep's riscv_snitch.frep_yield must match carried"
                        f"variables types."
                    )


@irdl_op_definition
class FrepOuter(FRepOperation):
    """
    Repeats the instruction in the body as if the body were the body of a for loop, for
    example:

    ```
    # Repeat 4 times, stagger 1, period 2
    li a0, 4
    frep.o a0, 2, 1, 0b1010
    fadd.d fa0, ft0, ft2
    fmul.d fa0, ft3, fa0
    ```

    is equivalent to:
    ```
    fadd.d fa0, ft0, ft2
    fmul.d fa0, ft3, fa0
    fadd.d fa1, ft0, ft3
    fmul.d fa1, ft3, fa1
    fadd.d fa0, ft0, ft2
    fmul.d fa0, ft3, fa0
    fadd.d fa1, ft0, ft3
    fmul.d fa1, ft3, fa1
    ```
    """

    name = "riscv_snitch.frep_outer"

    def assembly_instruction_name(self) -> str:
        return "frep.o"


@irdl_op_definition
class FrepInner(FRepOperation):
    """
    Repeats the instruction in the body, as if each were in its own body of a for loop,
    for example:

    ```
    # Repeat three times, stagger 2, period 2
    li a0, 3
    frep.i a0, 2, 2, 0b0100
    fadd.d fa0, ft0, ft2
    fmul.d fa0, ft3, fa0
    ```

    is equivalent to:
    ```
    fadd.d fa0, ft0, ft2
    fadd.d fa0, ft1, ft3
    fadd.d fa0, ft2, ft3
    fmul.d fa0, ft3, fa0
    fmul.d fa0, ft4, fa0
    fmul.d fa0, ft5, fa0
    ```
    """

    name = "riscv_snitch.frep_inner"

    def assembly_instruction_name(self) -> str:
        return "frep.i"


@irdl_op_definition
class FrepYieldOp(AbstractYieldOperation[Attribute], RISCVOp):
    name = "riscv_snitch.frep_yield"

    traits = traits_def(
        lambda: frozenset([IsTerminator(), HasParent(FrepInner, FrepOuter)])
    )

    def assembly_line(self) -> str | None:
        return None


@irdl_op_definition
class ReadOp(IRDLOperation, RISCVOp):
    name = "riscv_snitch.read"

    T = Annotated[riscv.FloatRegisterType, ConstraintVar("T")]

    stream = operand_def(stream.ReadableStreamType[T])
    res = result_def(T)

    def __init__(self, stream_val: SSAValue, result_type: Attribute | None = None):
        if result_type is None:
            assert isinstance(stream_type := stream_val.type, stream.ReadableStreamType)
            stream_type = cast(stream.ReadableStreamType[Attribute], stream_type)
            result_type = stream_type.element_type
        super().__init__(operands=[stream_val], result_types=[result_type])

    @classmethod
    def parse(cls, parser: Parser) -> ReadOp:
        parser.parse_characters("from")
        unresolved = parser.parse_unresolved_operand()
        parser.parse_punctuation(":")
        result_type = parser.parse_attribute()
        resolved = parser.resolve_operand(
            unresolved, stream.ReadableStreamType(result_type)
        )
        return ReadOp(resolved, result_type)

    def print(self, printer: Printer):
        printer.print_string(" from ")
        printer.print(self.stream)
        printer.print_string(" : ")
        printer.print_attribute(self.res.type)

    def assembly_line(self) -> str | None:
        return None


@irdl_op_definition
class WriteOp(IRDLOperation, RISCVOp):
    name = "riscv_snitch.write"

    T = Annotated[riscv.FloatRegisterType, ConstraintVar("T")]

    value = operand_def(T)
    stream = operand_def(stream.WritableStreamType[T])

    def __init__(self, value: SSAValue, stream: SSAValue):
        super().__init__(operands=[value, stream])

    @classmethod
    def parse(cls, parser: Parser) -> WriteOp:
        unresolved_value = parser.parse_unresolved_operand()
        parser.parse_characters("to")
        unresolved_stream = parser.parse_unresolved_operand()
        parser.parse_punctuation(":")
        result_type = parser.parse_attribute()
        resolved_value = parser.resolve_operand(unresolved_value, result_type)
        resolved_stream = parser.resolve_operand(
            unresolved_stream, stream.WritableStreamType(result_type)
        )
        return WriteOp(resolved_value, resolved_stream)

    def print(self, printer: Printer):
        printer.print_string(" ")
        printer.print_ssa_value(self.value)
        printer.print_string(" to ")
        printer.print_ssa_value(self.stream)
        printer.print_string(" : ")
        printer.print_attribute(self.value.type)

    def assembly_line(self) -> str | None:
        return None


@irdl_op_definition
class GetStreamOp(IRDLOperation, RISCVOp):
    name = "riscv_snitch.get_stream"

    stream = result_def(stream.StreamType[riscv.FloatRegisterType])

    def __init__(self, result_type: Attribute):
        super().__init__(result_types=[result_type])

    @classmethod
    def parse(cls, parser: Parser) -> GetStreamOp:
        parser.parse_punctuation(":")
        result_type = parser.parse_attribute()
        return GetStreamOp(result_type)

    def print(self, printer: Printer):
        printer.print_string(" : ")
        printer.print_attribute(self.stream.type)

    def assembly_line(self) -> str | None:
        return None


# endregion

RISCV_Snitch = Dialect(
    "riscv_snitch",
    [
        ScfgwOp,
        ScfgwiOp,
        FrepOuter,
        FrepInner,
        FrepYieldOp,
        ReadOp,
        WriteOp,
        GetStreamOp,
    ],
    [],
)<|MERGE_RESOLUTION|>--- conflicted
+++ resolved
@@ -314,11 +314,7 @@
             if len(yieldop.arguments) != len(self.iter_args):
                 raise VerifyException(
                     f"Expected {len(self.iter_args)} args, got {len(yieldop.arguments)}. "
-<<<<<<< HEAD
-                    f"The riscv_scf.for must yield its carried variables."
-=======
                     f"The riscv_scf.frep must yield its carried variables."
->>>>>>> d9e02cf5
                 )
             for iter_arg, yield_arg in zip(self.iter_args, yieldop.arguments):
                 if iter_arg.type != yield_arg.type:
