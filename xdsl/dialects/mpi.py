from __future__ import annotations

from abc import ABC
from collections.abc import Sequence
from enum import Enum
from typing import Generic

from typing_extensions import TypeVar

from xdsl.dialects import llvm
from xdsl.dialects.builtin import (
    AnyFloat,
    IntegerType,
    MemRefType,
    Signedness,
    StringAttr,
    i32,
)
from xdsl.ir import (
    Attribute,
    Dialect,
    Operation,
    ParametrizedAttribute,
    SSAValue,
    TypeAttribute,
)
from xdsl.irdl import (
    IRDLOperation,
    Operand,
    ParameterDef,
    attr_def,
    base,
    irdl_attr_definition,
    irdl_op_definition,
    operand_def,
    opt_attr_def,
    opt_operand_def,
    opt_result_def,
    result_def,
)
from xdsl.utils.hints import isa

t_bool: IntegerType = IntegerType(1, Signedness.SIGNLESS)

AnyNumericType = AnyFloat | IntegerType


@irdl_attr_definition
class OperationType(ParametrizedAttribute, TypeAttribute):
    """
    This type represents the MPI_Op type.

    They are used by the reduction MPI functions
    """

    name = "mpi.operation"

    op_str: ParameterDef[StringAttr]

    def __init__(self, op_str: StringAttr):
        super().__init__((op_str,))


class MpiOp:
    """
    A collection of MPI_Op types used for
    """

    MPI_MAX = OperationType(StringAttr("MPI_MAX"))
    MPI_MIN = OperationType(StringAttr("MPI_MIN"))
    MPI_SUM = OperationType(StringAttr("MPI_SUM"))
    MPI_PROD = OperationType(StringAttr("MPI_PROD"))
    MPI_LAND = OperationType(StringAttr("MPI_LAND"))
    MPI_BAND = OperationType(StringAttr("MPI_BAND"))
    MPI_LOR = OperationType(StringAttr("MPI_LOR"))
    MPI_BOR = OperationType(StringAttr("MPI_BOR"))
    MPI_LXOR = OperationType(StringAttr("MPI_LXOR"))
    MPI_BXOR = OperationType(StringAttr("MPI_BXOR"))
    MPI_MINLOC = OperationType(StringAttr("MPI_MINLOC"))
    MPI_MAXLOC = OperationType(StringAttr("MPI_MAXLOC"))
    MPI_REPLACE = OperationType(StringAttr("MPI_REPLACE"))
    MPI_NO_OP = OperationType(StringAttr("MPI_NO_OP"))


@irdl_attr_definition
class RequestType(ParametrizedAttribute, TypeAttribute):
    """
    This type represents the MPI_Request type.

    They are used by the asynchronous MPI functions
    """

    name = "mpi.request"


@irdl_attr_definition
class StatusType(ParametrizedAttribute, TypeAttribute):
    """
    This type represents the MPI_Status type.

    It's a struct containing status information for requests.
    """

    name = "mpi.status"


@irdl_attr_definition
class DataType(ParametrizedAttribute, TypeAttribute):
    """
    This type represents MPI_Datatype
    """

    name = "mpi.datatype"


VectorWrappable = RequestType | StatusType | DataType
VectorWrappableConstr = base(RequestType) | base(StatusType) | base(DataType)
_VectorT = TypeVar("_VectorT", bound=VectorWrappable, default=VectorWrappable)


@irdl_attr_definition
class VectorType(Generic[_VectorT], ParametrizedAttribute, TypeAttribute):
    """
    This type holds multiple MPI types
    """

    name = "mpi.vector"
    wrapped_type: ParameterDef[_VectorT]

<<<<<<< HEAD
    @staticmethod
    def of(dtype: type[_VectorT]) -> VectorType[_VectorT]:
        return VectorType(dtype())
=======
    def __init__(self, wrapped_type: _VectorT) -> None:
        super().__init__((wrapped_type,))
>>>>>>> 5d5bb74a


class StatusTypeField(Enum):
    """
    This enum lists all fields in the MPI_Status struct
    """

    MPI_SOURCE = "MPI_SOURCE"
    MPI_TAG = "MPI_TAG"
    MPI_ERROR = "MPI_ERROR"


class MPIBaseOp(IRDLOperation, ABC):
    """
    Base class for MPI Operations
    """

    pass


@irdl_op_definition
class ReduceOp(MPIBaseOp):
    """
    This wraps the MPI_Reduce function (blocking reduction)

    See external [documentation](https://www.mpich.org/static/docs/v4.1/www3/MPI_Reduce.html).

    ## The MPI_Reduce Function Docs:

    int MPI_Reduce(const void *sendbuf, void *recvbuf, int count,
               MPI_Datatype datatype, MPI_Op op, int root, MPI_Comm comm)

        sendbuf: address of send buffer (choice)
        recvbuf: address of receive buffer (choice)
        count: number of elements in send buffer (non-negative integer)
        datatype: data type of elements of send buffer (handle)
        op: reduce operation (handle)
        root: rank of root process (integer)
        comm: communicator (handle)

    ## Our Abstraction:

        - We omit the possibility of using multiple communicators, defaulting
          to MPI_COMM_WORLD
    """

    name = "mpi.reduce"

    send_buffer = operand_def(Attribute)
    recv_buffer = operand_def(Attribute)
    count = operand_def(i32)
    datatype = operand_def(DataType)
    operationtype = attr_def(OperationType)
    root = operand_def(i32)

    def __init__(
        self,
        send_buffer: SSAValue | Operation,
        recv_buffer: SSAValue | Operation,
        count: SSAValue | Operation,
        datatype: SSAValue | Operation,
        operationtype: OperationType,
        root: SSAValue | Operation,
    ):
        return super().__init__(
            operands=[send_buffer, recv_buffer, count, datatype, root],
            attributes={"operationtype": operationtype},
            result_types=[],
        )


@irdl_op_definition
class AllreduceOp(MPIBaseOp):
    """
    This wraps the MPI_Allreduce function (blocking all reduction)

    See external [documentation](https://www.mpich.org/static/docs/v4.1/www3/MPI_Allreduce.html).

    ## The MPI_Allreduce Function Docs:

    int MPI_Allreduce(const void *sendbuf, void *recvbuf, int count,
                  MPI_Datatype datatype, MPI_Op op, MPI_Comm comm)

        sendbuf: address of send buffer (choice)
        recvbuf: address of receive buffer (choice)
        count: number of elements in send buffer (non-negative integer)
        datatype: data type of elements of send buffer (handle)
        op: reduce operation (handle)
        comm: communicator (handle)

    ## Our Abstraction:

        - We omit the possibility of using multiple communicators, defaulting
          to MPI_COMM_WORLD
    """

    name = "mpi.allreduce"

    send_buffer = opt_operand_def(Attribute)
    recv_buffer = operand_def(Attribute)
    count = operand_def(i32)
    datatype = operand_def(DataType)
    operationtype = attr_def(OperationType)

    def __init__(
        self,
        send_buffer: SSAValue | Operation | None,
        recv_buffer: SSAValue | Operation,
        count: SSAValue | Operation,
        datatype: SSAValue | Operation,
        operationtype: OperationType,
    ):
        operands_to_add: Sequence[
            SSAValue | Operation | Sequence[SSAValue | Operation]
        ] = []

        if send_buffer is None:
            operands_to_add = [[], recv_buffer, count, datatype]
        else:
            operands_to_add = [[send_buffer], recv_buffer, count, datatype]

        return super().__init__(
            operands=operands_to_add,
            attributes={"operationtype": operationtype},
            result_types=[],
        )


@irdl_op_definition
class BcastOp(MPIBaseOp):
    """
    This wraps the MPI_Bcast function (blocking broadcast)

    See external [documentation](https://www.mpich.org/static/docs/v4.1/www3/MPI_Bcast.html).

    ## The MPI_Bcast Function Docs:

    int MPI_Bcast(void *buffer, int count, MPI_Datatype datatype, int root,
              MPI_Comm comm)

        buffer: starting address of buffer (choice)
        count: number of elements in send buffer (non-negative integer)
        datatype: data type of elements of send buffer (handle)
        root: rank of broadcast root (integer)
        comm: communicator (handle)

    ## Our Abstraction:

        - We omit the possibility of using multiple communicators, defaulting
          to MPI_COMM_WORLD
    """

    name = "mpi.bcast"

    buffer = operand_def(Attribute)
    count = operand_def(i32)
    datatype = operand_def(DataType)
    root = operand_def(i32)

    def __init__(
        self,
        buffer: SSAValue | Operation,
        count: SSAValue | Operation,
        datatype: SSAValue | Operation,
        root: SSAValue | Operation,
    ):
        return super().__init__(
            operands=[buffer, count, datatype, root],
            result_types=[],
        )


@irdl_op_definition
class IsendOp(MPIBaseOp):
    """
    This wraps the MPI_Isend function (nonblocking send)

    See external [documentation](https://www.mpich.org/static/docs/v4.1/www3/MPI_Isend.html).

    ## The MPI_Isend Function Docs:

    int MPI_Isend(const void *buf, int count, MPI_Datatype datatype, int dest,
         int tag, MPI_Comm comm, MPI_Request *request)

        - buf: Initial address of send buffer (choice).
        - count: Number of elements in send buffer (integer).
        - datatype: Datatype of each send buffer element (handle).
        - dest: Rank of destination (integer).
        - tag: Message tag (integer).
        - comm: Communicator (handle).

    ## Our Abstraction:

        - We omit the possibility of using multiple communicators, defaulting
          to MPI_COMM_WORLD
    """

    name = "mpi.isend"

    buffer = operand_def(Attribute)
    count = operand_def(i32)
    datatype = operand_def(DataType)
    dest = operand_def(i32)
    tag = operand_def(i32)
    request = operand_def(RequestType)

    def __init__(
        self,
        buffer: SSAValue | Operation,
        count: SSAValue | Operation,
        datatype: SSAValue | Operation,
        dest: SSAValue | Operation,
        tag: SSAValue | Operation,
        request: SSAValue | Operation,
    ):
        return super().__init__(
            operands=[buffer, count, datatype, dest, tag, request],
            result_types=[],
        )


@irdl_op_definition
class SendOp(MPIBaseOp):
    """
    This wraps the MPI_Send function (blocking send)

    See external [documentation](https://www.mpich.org/static/docs/v4.1/www3/MPI_Send.html).

    ## The MPI_Send Function Docs:

    int MPI_Send(const void *buf, int count, MPI_Datatype datatype, int dest,
             int tag, MPI_Comm comm)

        - buf: Initial address of send buffer (choice).
        - count: Number of elements in send buffer (non-negative integer).
        - datatype: Datatype of each send buffer element (handle).
        - dest: Rank of destination (integer).
        - tag: Message tag (integer).
        - comm: Communicator (handle).

    ## Our Abstraction:

        - We omit the possibility of using multiple communicators, defaulting
          to MPI_COMM_WORLD
    """

    name = "mpi.send"

    buffer = operand_def(Attribute)
    count = operand_def(i32)
    datatype = operand_def(DataType)
    dest = operand_def(i32)
    tag = operand_def(i32)

    def __init__(
        self,
        buffer: SSAValue | Operation,
        count: SSAValue | Operation,
        datatype: SSAValue | Operation,
        dest: SSAValue | Operation,
        tag: SSAValue | Operation,
    ):
        return super().__init__(
            operands=[buffer, count, datatype, dest, tag], result_types=[]
        )


@irdl_op_definition
class IrecvOp(MPIBaseOp):
    """
    This wraps the MPI_Irecv function (nonblocking receive).

    See external [documentation](https://www.mpich.org/static/docs/v4.1/www3/MPI_Irecv.html).

    ## The MPI_Irecv Function Docs:

    int MPI_Irecv(void *buf, int count, MPI_Datatype datatype,
            int source, int tag, MPI_Comm comm, MPI_Request *request)

        - buf: Initial address of receive buffer (choice).
        - count: Number of elements in receive buffer (integer).
        - datatype: Datatype of each receive buffer element (handle).
        - source: Rank of source (integer).
        - tag: Message tag (integer).
        - comm: Communicator (handle).
        - request: Communication request (handle).

    ## Our Abstractions:

        - We omit the possibility of using multiple communicators, defaulting
          to MPI_COMM_WORLD
    """

    name = "mpi.irecv"

    buffer = operand_def(Attribute)
    count = operand_def(i32)
    datatype = operand_def(DataType)
    source = operand_def(i32)
    tag = operand_def(i32)
    request = operand_def(RequestType)

    def __init__(
        self,
        buffer: SSAValue | Operation,
        count: SSAValue | Operation,
        datatype: SSAValue | Operation,
        source: SSAValue | Operation,
        tag: SSAValue | Operation,
        request: SSAValue | Operation,
    ):
        return super().__init__(
            operands=[buffer, count, datatype, source, tag, request],
            result_types=[],
        )


@irdl_op_definition
class RecvOp(MPIBaseOp):
    """
    This wraps the MPI_Recv function (blocking receive).

    See external [documentation](https://www.mpich.org/static/docs/v4.1/www3/MPI_Recv.html).

    ## The MPI_Recv Function Docs:

    int MPI_Recv(void *buf, int count, MPI_Datatype datatype, int source, int tag,
             MPI_Comm comm, MPI_Status *status)

        - buf: Initial address of receive buffer (choice).
        - count: Number of elements in receive buffer (integer).
        - datatype: Datatype of each receive buffer element (handle).
        - source: Rank of source (integer).
        - tag: Message tag (integer).
        - comm: Communicator (handle).
        - status: status object (Status).

    ## Our Abstractions:

        - We omit the possibility of using multiple communicators, defaulting
          to MPI_COMM_WORLD
    """

    name = "mpi.recv"

    buffer = operand_def(Attribute)
    count = operand_def(i32)
    datatype = operand_def(DataType)
    source = operand_def(i32)
    tag = operand_def(i32)

    status = opt_result_def(StatusType)

    def __init__(
        self,
        buffer: SSAValue | Operation,
        count: SSAValue | Operation,
        datatype: SSAValue | Operation,
        source: SSAValue | Operation,
        tag: SSAValue | Operation,
        ignore_status: bool = True,
    ):
        return super().__init__(
            operands=[buffer, count, datatype, source, tag],
            result_types=[[]] if ignore_status else [[StatusType()]],
        )


@irdl_op_definition
class TestOp(MPIBaseOp):
    """
    Class for wrapping the MPI_Test function (test for completion of request)

    See external [documentation](https://www.mpich.org/static/docs/v4.1/www3/MPI_Test.html).

    ## The MPI_Test Function Docs:

    int MPI_Test(MPI_Request *request, int *flag, MPI_Status *status)

        - request: Communication request (handle)
        - flag: true if operation completed (logical)
        - status: Status object (Status)
    """

    name = "mpi.test"

    request = operand_def(RequestType)

    flag = result_def(t_bool)
    status = result_def(StatusType)

    def __init__(self, request: Operand):
        return super().__init__(operands=[request], result_types=[t_bool, StatusType()])


@irdl_op_definition
class WaitOp(MPIBaseOp):
    """
    Class for wrapping the MPI_Wait function (blocking wait for request)

    See external [documentation](https://www.mpich.org/static/docs/v4.1/www3/MPI_Wait.html).

    ## The MPI_Test Function Docs:

    int MPI_Wait(MPI_Request *request, MPI_Status *status)

        - request: Request (handle)
        - status: Status object (Status)
    """

    name = "mpi.wait"

    request = operand_def(RequestType)
    status = opt_result_def(StatusType)

    def __init__(self, request: Operand, ignore_status: bool = True):
        result_types: list[list[Attribute]] = [[StatusType()]]
        if ignore_status:
            result_types = [[]]

        return super().__init__(operands=[request], result_types=result_types)


@irdl_op_definition
class WaitallOp(MPIBaseOp):
    """
    Class for wrapping the MPI_Waitall function (blocking wait for requests)

    See external [documentation](https://www.mpich.org/static/docs/v4.1/www3/MPI_Waitall.html).

    ## The MPI_Test Function Docs:

    int MPI_Waitall(int count, MPI_Request array_of_requests[],
                MPI_Status *array_of_statuses)

        - count: Number of handles
        - array_of_requests: Request handles
        - array_of_statuses: Status objects
    """

    name = "mpi.waitall"

    requests = operand_def(VectorType[RequestType])
    count = operand_def(i32)
    statuses = opt_result_def(VectorType[StatusType])

    def __init__(self, requests: Operand, count: Operand, ignore_status: bool = True):
        result_types: list[list[Attribute]] = [[VectorType(StatusType())]]
        if ignore_status:
            result_types = [[]]

        return super().__init__(operands=[requests, count], result_types=result_types)


@irdl_op_definition
class GetStatusFieldOp(MPIBaseOp):
    """
    Accessors for the MPI_Status struct

    This allows access to the three integer properties in the struct called
        - MPI_SOURCE
        - MPI_TAG
        - MPI_ERROR

    All fields are of type int.
    """

    name = "mpi.status.get"

    status = operand_def(StatusType)

    field = attr_def(StringAttr)

    result = result_def(i32)

    def __init__(self, status_obj: Operand, field: StatusTypeField):
        return super().__init__(
            operands=[status_obj],
            attributes={"field": StringAttr(field.value)},
            result_types=[i32],
        )


@irdl_op_definition
class CommRankOp(MPIBaseOp):
    """
    Represents the MPI_Comm_size(MPI_Comm comm, int *rank) function call which returns
    the rank of the communicator

    Currently limited to COMM_WORLD
    """

    name = "mpi.comm.rank"

    rank = result_def(i32)

    def __init__(self):
        return super().__init__(result_types=[i32])


@irdl_op_definition
class CommSizeOp(MPIBaseOp):
    """
    Represents the MPI_Comm_size(MPI_Comm comm, int *size) function call which returns
    the size of the communicator

    Currently limited to COMM_WORLD
    """

    name = "mpi.comm.size"

    size = result_def(i32)

    def __init__(self):
        return super().__init__(result_types=[i32])


@irdl_op_definition
class InitOp(MPIBaseOp):
    """
    This represents a bare MPI_Init call with both args being nullptr
    """

    name = "mpi.init"


@irdl_op_definition
class FinalizeOp(MPIBaseOp):
    """
    This represents an MPI_Finalize call with both args being nullptr
    """

    name = "mpi.finalize"


@irdl_op_definition
class UnwrapMemRefOp(MPIBaseOp):
    """
    This Op can be used as a helper to get memrefs into MPI calls.

    It takes any MemRef as input, and returns an llvm.ptr, element count and MPI_Datatype.
    """

    name = "mpi.unwrap_memref"

    ref = operand_def(MemRefType[AnyNumericType])

    ptr = result_def(llvm.LLVMPointerType)
    len = result_def(i32)
    type = result_def(DataType)

    def __init__(self, ref: SSAValue | Operation):
        return super().__init__(
            operands=[ref],
            result_types=[llvm.LLVMPointerType.opaque(), i32, DataType()],
        )


@irdl_op_definition
class GetDtypeOp(MPIBaseOp):
    """
    This op is used to convert MLIR types to MPI_Datatype constants.

    So, e.g. if you want to get the `MPI_Datatype` for an `i32` you can use

        %dtype = "mpi.get_dtype"() {"dtype" = i32} : () -> mpi.datatype

    to get the magic constant. See `_MPIToLLVMRewriteBase._translate_to_mpi_type`
    docstring for more detail on which types are supported.
    """

    name = "mpi.get_dtype"

    dtype = attr_def(Attribute)

    result = result_def(DataType)

    def __init__(self, dtype: Attribute):
        return super().__init__(result_types=[DataType()], attributes={"dtype": dtype})


@irdl_op_definition
class AllocateTypeOp(MPIBaseOp):
    """
    This op is used to allocate a specific MPI dialect type with a set size,
    returning this in an MPI vector of that type

    This is useful as it means we can, in a self contained manner, store things like
    requests, statuses etc. It accepts the base type that the array will contain, the
    number of elements and an optional 'bindc_name' which contains the name of the
    variable that this is allocating
    """

    name = "mpi.allocate"

    bindc_name = opt_attr_def(StringAttr)
    dtype = attr_def(VectorWrappableConstr)
    count = operand_def(i32)

    result = result_def(VectorType)

    def __init__(
        self,
        dtype: type[VectorWrappable],
        count: SSAValue | Operation,
        bindc_name: StringAttr | None = None,
    ):
        return super().__init__(
            result_types=[VectorType(dtype())],
            attributes={
                "dtype": dtype(),
                "bindc_name": bindc_name,
            },
            operands=[count],
        )


@irdl_op_definition
class VectorGetOp(MPIBaseOp):
    """
    This op will retrieve an element of an MPI vector, it accepts the vector as
    an argument and the element index
    """

    name = "mpi.vector_get"

    vect = operand_def(VectorType)
    element = operand_def(i32)

    result = result_def(VectorWrappableConstr)

    def __init__(self, vect: SSAValue | Operation, element: SSAValue | Operation):
        ssa_val = SSAValue.get(vect)
        assert isa(ssa_val.type, VectorType[VectorWrappable])

        return super().__init__(
            result_types=[ssa_val.type.wrapped_type], operands=[vect, element]
        )


@irdl_op_definition
class NullRequestOp(MPIBaseOp):
    """
    This sets a given request object to the MPI_REQUEST_NULL magic
    value.

    Due to restrictions in the current MPI dialect, we can't return a
    new request object here. That will be fixed soon though!
    """

    name = "mpi.request_null"

    request = operand_def(RequestType)

    def __init__(self, req: SSAValue | Operation):
        return super().__init__(operands=[req])


@irdl_op_definition
class GatherOp(MPIBaseOp):
    """
    This is used to gather data into one big buffer.

    int MPI_Gather(const void *sendbuf, int sendcount, MPI_Datatype sendtype,
                   void *recvbuf, int recvcount, MPI_Datatype recvtype,
                   int root,
                   MPI_Comm comm)

     - sendbuf, sendcount, sendtype: info on the buffer to be sent
     - recvbuf, recvcount, recvtype: info on the gather buffer
     - root: the rank that receives all the data
     - comm: the communicator to use

    Note: recvcount * sizeof(recvtype) == sendcount * sizeof(sendtype) * N
    where N is the number of nodes participating in the gather.

    Note that the data in the recvbuff will not be a nice grid, instead it will contain
    the sent buffers in order of rank.
    """

    name = "mpi.gather"

    sendbuf = operand_def(llvm.LLVMPointerType)
    sendcount = operand_def(i32)
    sendtype = operand_def(DataType)

    recvbuf = operand_def(llvm.LLVMPointerType)
    recvcount = operand_def(i32)
    recvtype = operand_def(DataType)

    root = operand_def(i32)

    def __init__(
        self,
        sendbuf: SSAValue | Operation,
        sendcount: SSAValue | Operation,
        sendtype: SSAValue | Operation,
        recvbuf: SSAValue | Operation,
        recvcount: SSAValue | Operation,
        recvtype: SSAValue | Operation,
        root: SSAValue | Operation,
    ):
        super().__init__(
            operands=[
                sendbuf,
                sendcount,
                sendtype,
                recvbuf,
                recvcount,
                recvtype,
                root,
            ]
        )


MPI = Dialect(
    "mpi",
    [
        CommSizeOp,
        IsendOp,
        IrecvOp,
        TestOp,
        RecvOp,
        SendOp,
        ReduceOp,
        AllreduceOp,
        BcastOp,
        WaitOp,
        WaitallOp,
        GetStatusFieldOp,
        InitOp,
        FinalizeOp,
        CommRankOp,
        UnwrapMemRefOp,
        GetDtypeOp,
        AllocateTypeOp,
        VectorGetOp,
        NullRequestOp,
        GatherOp,
    ],
    [
        OperationType,
        RequestType,
        StatusType,
        DataType,
        VectorType,
    ],
)<|MERGE_RESOLUTION|>--- conflicted
+++ resolved
@@ -57,9 +57,6 @@
 
     op_str: ParameterDef[StringAttr]
 
-    def __init__(self, op_str: StringAttr):
-        super().__init__((op_str,))
-
 
 class MpiOp:
     """
@@ -126,15 +123,6 @@
 
     name = "mpi.vector"
     wrapped_type: ParameterDef[_VectorT]
-
-<<<<<<< HEAD
-    @staticmethod
-    def of(dtype: type[_VectorT]) -> VectorType[_VectorT]:
-        return VectorType(dtype())
-=======
-    def __init__(self, wrapped_type: _VectorT) -> None:
-        super().__init__((wrapped_type,))
->>>>>>> 5d5bb74a
 
 
 class StatusTypeField(Enum):
