from __future__ import annotations

from collections.abc import Iterable, Sequence, Set
from dataclasses import dataclass
from typing import ClassVar, cast

from xdsl.dialects.builtin import (
    I16,
    I32,
    ArrayAttr,
    ContainerOf,
    DictionaryAttr,
    Float16Type,
    Float32Type,
    Float64Type,
    FunctionType,
    IndexType,
    IntegerAttr,
    IntegerType,
    StringAttr,
    SymbolRefAttr,
    UnitAttr,
)
from xdsl.dialects.pdl import (
    AnyPDLTypeConstr,
    AttributeType,
    OperationType,
    RangeType,
    TypeType,
    ValueType,
)
from xdsl.dialects.utils import parse_func_op_like, print_func_op_like
from xdsl.ir import Attribute, Block, Dialect, Operation, Region, SSAValue
from xdsl.irdl import (
    AnyAttr,
    AnyOf,
    AttrSizedOperandSegments,
    ConstraintContext,
    GenericAttrConstraint,
    IRDLOperation,
    VarConstraint,
    base,
    irdl_op_definition,
    operand_def,
    opt_prop_def,
    prop_def,
    region_def,
    result_def,
    successor_def,
    traits_def,
    var_operand_def,
    var_successor_def,
)
from xdsl.parser import Parser
from xdsl.printer import Printer
from xdsl.traits import (
    CallableOpInterface,
    IsolatedFromAbove,
    IsTerminator,
    SymbolOpInterface,
)
from xdsl.utils.exceptions import VerifyException
from xdsl.utils.hints import isa

boolLike = ContainerOf(IntegerType(1))
signlessIntegerLike = ContainerOf(AnyOf([IntegerType, IndexType]))
floatingPointLike = ContainerOf(AnyOf([Float16Type, Float32Type, Float64Type]))


@irdl_op_definition
class GetOperandOp(IRDLOperation):
    """
    See external [documentation](https://mlir.llvm.org/docs/Dialects/PDLInterpOps/#pdl_interpget_operand-pdl_interpgetoperandop).
    """

    name = "pdl_interp.get_operand"
    index = prop_def(IntegerAttr[I32])
    input_op = operand_def(OperationType)
    value = result_def(ValueType)

    assembly_format = "$index `of` $input_op attr-dict"

    def __init__(self, index: int | IntegerAttr[I32], input_op: SSAValue) -> None:
        if isinstance(index, int):
            index = IntegerAttr.from_int_and_width(index, 32)
        super().__init__(
            operands=[input_op], properties={"index": index}, result_types=[ValueType()]
        )


@irdl_op_definition
class FinalizeOp(IRDLOperation):
    """
    See external [documentation](https://mlir.llvm.org/docs/Dialects/PDLInterpOps/#pdl_interpfinalize-pdl_interpfinalizeop).
    """

    name = "pdl_interp.finalize"
    traits = traits_def(IsTerminator())

    assembly_format = "attr-dict"

    def __init__(self):
        super().__init__()


@irdl_op_definition
class CheckOperationNameOp(IRDLOperation):
    """
    See external [documentation](https://mlir.llvm.org/docs/Dialects/PDLInterpOps/#pdl_interpcheck_operation_name-pdl_interpcheckoperationnameop).
    """

    name = "pdl_interp.check_operation_name"
    traits = traits_def(IsTerminator())
    operation_name = prop_def(StringAttr, prop_name="name")
    input_op = operand_def(OperationType)
    true_dest = successor_def()
    false_dest = successor_def()

    assembly_format = (
        "`of` $input_op `is` $name attr-dict `->` $true_dest `, ` $false_dest"
    )

    def __init__(
        self,
        operation_name: str | StringAttr,
        input_op: SSAValue,
        trueDest: Block,
        falseDest: Block,
    ) -> None:
        if isinstance(operation_name, str):
            operation_name = StringAttr(operation_name)
        super().__init__(
            operands=[input_op],
            properties={"name": operation_name},
            successors=[trueDest, falseDest],
        )


@irdl_op_definition
class CheckOperandCountOp(IRDLOperation):
    """
    See external [documentation](https://mlir.llvm.org/docs/Dialects/PDLInterpOps/#pdl_interpcheck_operand_count-pdl_interpcheckoperandcountop).
    """

    name = "pdl_interp.check_operand_count"
    traits = traits_def(IsTerminator())
    input_op = operand_def(OperationType)
    count = prop_def(IntegerAttr[I32])
    compareAtLeast = opt_prop_def(UnitAttr)
    true_dest = successor_def()
    false_dest = successor_def()

    assembly_format = "`of` $input_op `is` (`at_least` $compareAtLeast^)? $count attr-dict `->` $true_dest `, ` $false_dest"

    def __init__(
        self,
        input_op: SSAValue,
        count: int | IntegerAttr[I32],
        trueDest: Block,
        falseDest: Block,
        compareAtLeast: bool = False,
    ) -> None:
        if isinstance(count, int):
            count = IntegerAttr.from_int_and_width(count, 32)
        properties = dict[str, Attribute](count=count)
        if compareAtLeast:
            properties["compareAtLeast"] = UnitAttr()
        super().__init__(
            operands=[input_op],
            properties=properties,
            successors=[trueDest, falseDest],
        )


@irdl_op_definition
class CheckResultCountOp(IRDLOperation):
    """
    See external [documentation](https://mlir.llvm.org/docs/Dialects/PDLInterpOps/#pdl_interpcheck_result_count-pdl_interpcheckresultcountop).
    """

    name = "pdl_interp.check_result_count"
    traits = traits_def(IsTerminator())
    input_op = operand_def(OperationType)
    count = prop_def(IntegerAttr[I32])
    compareAtLeast = opt_prop_def(UnitAttr)
    true_dest = successor_def()
    false_dest = successor_def()

    assembly_format = "`of` $input_op `is` (`at_least` $compareAtLeast^)? $count attr-dict `->` $true_dest `, ` $false_dest"

    def __init__(
        self,
        input_op: SSAValue,
        count: int | IntegerAttr[I32],
        trueDest: Block,
        falseDest: Block,
        compareAtLeast: bool = False,
    ) -> None:
        if isinstance(count, int):
            count = IntegerAttr.from_int_and_width(count, 32)
        properties = dict[str, Attribute](count=count)
        if compareAtLeast:
            properties["compareAtLeast"] = UnitAttr()
        super().__init__(
            operands=[input_op],
            properties=properties,
            successors=[trueDest, falseDest],
        )


@irdl_op_definition
class IsNotNullOp(IRDLOperation):
    """
    See external [documentation](https://mlir.llvm.org/docs/Dialects/PDLInterpOps/#pdl_interpis_not_null-pdl_interpisnotnullop).
    """

    name = "pdl_interp.is_not_null"
    traits = traits_def(IsTerminator())
    value = operand_def(AnyPDLTypeConstr)
    true_dest = successor_def()
    false_dest = successor_def()

    assembly_format = (
        "$value `:` type($value) attr-dict `->` $true_dest `, ` $false_dest"
    )

    def __init__(self, value: SSAValue, trueDest: Block, falseDest: Block) -> None:
        super().__init__(operands=[value], successors=[trueDest, falseDest])


@irdl_op_definition
class GetResultOp(IRDLOperation):
    """
    See external [documentation](https://mlir.llvm.org/docs/Dialects/PDLInterpOps/#pdl_interpget_result-pdl_interpgetresultop).
    """

    name = "pdl_interp.get_result"
    index = prop_def(IntegerAttr[I32])
    input_op = operand_def(OperationType)
    value = result_def(ValueType)

    assembly_format = "$index `of` $input_op attr-dict"

    def __init__(self, index: int | IntegerAttr[I32], input_op: SSAValue) -> None:
        if isinstance(index, int):
            index = IntegerAttr.from_int_and_width(index, 32)
        super().__init__(
            operands=[input_op], properties={"index": index}, result_types=[ValueType()]
        )


@irdl_op_definition
class GetResultsOp(IRDLOperation):
    """
    See external [documentation](https://mlir.llvm.org/docs/Dialects/PDLInterpOps/#pdl_interpget_results-pdl_interpgetresultsop).
    """

    name = "pdl_interp.get_results"
    index = opt_prop_def(IntegerAttr[I32])
    input_op = operand_def(OperationType)
    value = result_def(ValueType | RangeType[ValueType])

    # assembly_format = "($index^)? `of` $input_op `:` type($value) attr-dict"
    # TODO: Fix bug preventing this assebmly format from working: https://github.com/xdslproject/xdsl/issues/4136.

    def __init__(
        self,
        index: int | IntegerAttr[I32] | None,
        input_op: SSAValue,
        result_type: ValueType | RangeType[ValueType],
    ) -> None:
        if isinstance(index, int):
            index = IntegerAttr.from_int_and_width(index, 32)
        super().__init__(
            operands=[input_op],
            properties={"index": index},
            result_types=[result_type],
        )

    @classmethod
    def parse(cls, parser: Parser) -> GetResultsOp:
        index = parser.parse_optional_integer()
        if index is not None:
            index = IntegerAttr.from_int_and_width(index, 32)
        parser.parse_characters("of")
        input_op = parser.parse_operand()
        parser.parse_punctuation(":")
        result_type = parser.parse_type()
        return GetResultsOp.build(
            operands=(input_op,),
            properties={"index": index},
            result_types=(result_type,),
        )

    def print(self, printer: Printer):
        if self.index is not None:
            printer.print_string(" ", indent=0)
            printer.print_string(str(self.index.value.data), indent=0)
        printer.print_string(" of ", indent=0)
        printer.print_operand(self.input_op)
        printer.print_string(" : ", indent=0)
        printer.print_attribute(self.value.type)


@irdl_op_definition
class GetAttributeOp(IRDLOperation):
    """
    See external [documentation](https://mlir.llvm.org/docs/Dialects/PDLInterpOps/#pdl_interpget_attribute-pdl_interpgetattributeop).
    """

    name = "pdl_interp.get_attribute"
    constraint_name = prop_def(StringAttr, prop_name="name")
    input_op = operand_def(OperationType)
    value = result_def(AttributeType)

    assembly_format = "$name `of` $input_op attr-dict"

    def __init__(self, name: str | StringAttr, input_op: SSAValue) -> None:
        if isinstance(name, str):
            name = StringAttr(name)
        super().__init__(
            operands=[input_op],
            properties={"name": name},
            result_types=[AttributeType()],
        )


@irdl_op_definition
class CheckAttributeOp(IRDLOperation):
    """
    See external [documentation](https://mlir.llvm.org/docs/Dialects/PDLInterpOps/#pdl_interpcheck_attribute-pdl_interpcheckattributeop).
    """

    name = "pdl_interp.check_attribute"
    traits = traits_def(IsTerminator())
    constantValue = prop_def(Attribute)
    attribute = operand_def(AttributeType)
    true_dest = successor_def()
    false_dest = successor_def()

    assembly_format = (
        "$attribute `is` $constantValue attr-dict `->` $true_dest `, ` $false_dest"
    )

    def __init__(
        self,
        constantValue: Attribute,
        attribute: SSAValue,
        trueDest: Block,
        falseDest: Block,
    ) -> None:
        super().__init__(
            operands=[attribute],
            properties={"constantValue": constantValue},
            successors=[trueDest, falseDest],
        )


@irdl_op_definition
class AreEqualOp(IRDLOperation):
    """
    See external [documentation](https://mlir.llvm.org/docs/Dialects/PDLInterpOps/#pdl_interpare_equal-pdl_interpareequalop).
    """

    name = "pdl_interp.are_equal"
    traits = traits_def(IsTerminator())
    T: ClassVar = VarConstraint("T", AnyPDLTypeConstr)
    lhs = operand_def(T)
    rhs = operand_def(T)
    true_dest = successor_def()
    false_dest = successor_def()

    assembly_format = (
        "operands `:` type($lhs) attr-dict `->` $true_dest `, ` $false_dest"
    )

    def __init__(
        self, lhs: SSAValue, rhs: SSAValue, trueDest: Block, falseDest: Block
    ) -> None:
        super().__init__(operands=[lhs, rhs], successors=[trueDest, falseDest])


@irdl_op_definition
class RecordMatchOp(IRDLOperation):
    """
    See external [documentation](https://mlir.llvm.org/docs/Dialects/PDLInterpOps/#pdl_interprecord_match-pdl_interprecordmatchop).
    """

    name = "pdl_interp.record_match"
    traits = traits_def(IsTerminator())
    rewriter = prop_def(SymbolRefAttr)
    rootKind = opt_prop_def(StringAttr)
    generatedOps = opt_prop_def(ArrayAttr)
    benefit = prop_def(IntegerAttr[I16])

    inputs = var_operand_def(AnyPDLTypeConstr)
    matched_ops = var_operand_def(OperationType)

    dest = successor_def()

    irdl_options = [AttrSizedOperandSegments(as_property=True)]

    assembly_format = (
        "$rewriter (`(` $inputs^ `:` type($inputs) `)`)? `:` `benefit` `(` $benefit `)` `,`"
        "(`generatedOps` `(` $generatedOps^ `)` `,`)? `loc` `(` `[` $matched_ops `]` `)`"
        "(`,` `root` `(` $rootKind^ `)`)? attr-dict `->` $dest"
    )

    def __init__(
        self,
        rewriter: str | SymbolRefAttr,
        root_kind: str | StringAttr,
        generated_ops: list[OperationType] | None,
        benefit: int | IntegerAttr[I16],
        inputs: Sequence[SSAValue],
        matched_ops: Sequence[SSAValue],
        dest: Block,
    ) -> None:
        if isinstance(rewriter, str):
            rewriter = SymbolRefAttr(rewriter)
        if isinstance(root_kind, str):
            root_kind = StringAttr(root_kind)
        if (
            generated_ops is None
        ):  # TODO: if generatedOps is actually optional (check this), we shouldn't even pass an empty list
            generated_ops = []
        if isinstance(benefit, int):
            benefit = IntegerAttr.from_int_and_width(benefit, 16)
        super().__init__(
            operands=[inputs, matched_ops],
            properties={
                "rewriter": rewriter,
                "rootKind": root_kind,
                "generatedOps": ArrayAttr(generated_ops),
                "benefit": benefit,
            },
            successors=[dest],
        )


@dataclass(frozen=True)
class ValueConstrFromResultConstr(
    GenericAttrConstraint[ValueType | RangeType[ValueType]]
):
    result_constr: GenericAttrConstraint[TypeType | RangeType[TypeType]]

    def can_infer(self, var_constraint_names: Set[str]) -> bool:
        return self.result_constr.can_infer(var_constraint_names)

    def infer(self, context: ConstraintContext) -> ValueType | RangeType[ValueType]:
        result_type = self.result_constr.infer(context)
        if isinstance(result_type, RangeType):
            return RangeType(ValueType())
        return ValueType()

    def verify(self, attr: Attribute, constraint_context: ConstraintContext) -> None:
        if isa(attr, RangeType[ValueType]):
            result_type = RangeType(TypeType())
        elif isa(attr, ValueType):
            result_type = TypeType()
        else:
            raise VerifyException(
                f"Expected an attribute of type ValueType or RangeType[ValueType], but got {attr}"
            )
        return self.result_constr.verify(result_type, constraint_context)


@irdl_op_definition
class GetValueTypeOp(IRDLOperation):
    """
    See external [documentation](https://mlir.llvm.org/docs/Dialects/PDLInterpOps/#pdl_interpget_value_type-pdl_interpgetvaluetypeop).
    """

    name = "pdl_interp.get_value_type"
    T: ClassVar = VarConstraint("T", base(TypeType) | base(RangeType[TypeType]))
    value = operand_def(ValueConstrFromResultConstr(T))
    result = result_def(T)

    assembly_format = "`of` $value `:` type($result) attr-dict"

    def __init__(self, value: SSAValue) -> None:
        super().__init__(
            operands=[value],
            result_types=[
                RangeType(TypeType())
                if isinstance(value.type, RangeType)
                else TypeType()
            ],
        )


@irdl_op_definition
class ReplaceOp(IRDLOperation):
    """
    See external [documentation](https://mlir.llvm.org/docs/Dialects/PDLInterpOps/#pdl_interpreplace-pdl_interpreplaceop).
    """

    name = "pdl_interp.replace"
    input_op = operand_def(OperationType)
    repl_values = var_operand_def(ValueType | RangeType[ValueType])

    assembly_format = (
        "$input_op `with` ` ` `(` ($repl_values^ `:` type($repl_values))? `)` attr-dict"
    )

    def __init__(self, input_op: SSAValue, repl_values: list[SSAValue]) -> None:
        super().__init__(operands=[input_op, repl_values])


@irdl_op_definition
class CreateAttributeOp(IRDLOperation):
    """
    See external [documentation](https://mlir.llvm.org/docs/Dialects/PDLInterpOps/#pdl_interpcreate_attribute-pdl_interpcreateattributeop).
    """

    name = "pdl_interp.create_attribute"
    value = prop_def(AnyAttr())
    attribute = result_def(AttributeType)

    assembly_format = "$value attr-dict-with-keyword"

    def __init__(self, value: Attribute) -> None:
        super().__init__(properties={"value": value}, result_types=[AttributeType()])


@irdl_op_definition
class CreateOperationOp(IRDLOperation):
    """
    See external [documentation](https://mlir.llvm.org/docs/Dialects/PDLInterpOps/#pdl_interpcreate_operation-pdl_interpcreateoperationop).
    """

    name = "pdl_interp.create_operation"
    constraint_name = prop_def(StringAttr, prop_name="name")
    input_attribute_names = prop_def(ArrayAttr, prop_name="inputAttributeNames")
    inferred_result_types = opt_prop_def(UnitAttr, prop_name="inferredResultTypes")

    input_operands = var_operand_def(ValueType | RangeType[ValueType])
    input_attributes = var_operand_def(AttributeType | RangeType[AttributeType])
    input_result_types = var_operand_def(TypeType | RangeType[TypeType])

    result_op = result_def(OperationType)

    irdl_options = [AttrSizedOperandSegments(as_property=True)]

    # assembly_format = (
    #     "$name (`(` $input_operands^ `:` type($input_operands) `)`)?"
    #     "` `custom<CreateOperationOpAttributes>($inputAttributes, $inputAttributeNames)"
    #     "custom<CreateOperationOpResults>($inputResultTypes, type($inputResultTypes), $inferredResultTypes)"
    #     "attr-dict"
    # )
    # TODO: this assebly format is unsupported in xDSL because of the `custom` directives.

    def __init__(
        self,
        name: str | StringAttr,
        inferred_result_types: UnitAttr | None = None,
        input_attribute_names: Iterable[StringAttr] | None = None,
        input_operands: Sequence[SSAValue] | None = None,
        input_attributes: Sequence[SSAValue] | None = None,
        input_result_types: Sequence[SSAValue] | None = None,
    ) -> None:
        if isinstance(name, str):
            name = StringAttr(name)
        if input_attribute_names is not None:
            input_attribute_names = ArrayAttr(input_attribute_names)
        if input_attribute_names is None:
            input_attribute_names = ArrayAttr([])

        if input_operands is None:
            input_operands = []
        if input_attributes is None:
            input_attributes = []
        if input_result_types is None:
            input_result_types = []

        super().__init__(
            operands=[input_operands, input_attributes, input_result_types],
            result_types=[OperationType()],
            properties={
                "name": name,
                "inferredResultTypes": inferred_result_types,
                "inputAttributeNames": input_attribute_names,
            }
            if inferred_result_types
            else {
                "name": name,
                "inputAttributeNames": input_attribute_names,
            },
        )

    @staticmethod
    def _parse_attr(parser: Parser) -> tuple[Attribute, SSAValue]:
        attrname = parser.parse_attribute()
        parser.parse_punctuation("=")
        operand = parser.parse_operand()
        return (attrname, operand)

    @staticmethod
    def _parse_input_list(parser: Parser) -> list[SSAValue]:
        values: list[SSAValue] = []
        if parser.parse_optional_punctuation("("):
            values = parser.parse_comma_separated_list(
                delimiter=Parser.Delimiter.NONE,
                parse=lambda: parser.parse_operand(),
            )
            parser.parse_punctuation(":")
            parser.parse_comma_separated_list(
                delimiter=Parser.Delimiter.NONE,
                parse=lambda: parser.parse_type(),
            )
            parser.parse_punctuation(")")
        return values

    @classmethod
    def parse(cls, parser: Parser) -> CreateOperationOp:
        name = parser.parse_attribute()

        input_operands = CreateOperationOp._parse_input_list(parser)

        input_attribute_names = None
        input_attributes = None
        attributes = parser.parse_optional_comma_separated_list(
            delimiter=Parser.Delimiter.BRACES,
            parse=lambda: CreateOperationOp._parse_attr(parser),
        )
        if attributes is not None:
            input_attribute_names = [i[0] for i in attributes]
            input_attributes = [i[1] for i in attributes]
        else:
            input_attribute_names = []
            input_attributes = []
        input_attribute_names = ArrayAttr(input_attribute_names)

        input_result_types = None
        inferred_result_types = None
        if parser.parse_optional_punctuation("->") is not None:
            if parser.parse_optional_punctuation("<"):
                parser.parse_characters("inferred")
                parser.parse_punctuation(">")
                inferred_result_types = UnitAttr()
            else:
                input_result_types = CreateOperationOp._parse_input_list(parser)

        op = CreateOperationOp.build(
            operands=(input_operands, input_attributes, input_result_types),
            properties={
                "name": name,
                "inputAttributeNames": input_attribute_names,
            }
            if inferred_result_types is None
            else {
                "name": name,
                "inferredResultTypes": inferred_result_types,
                "inputAttributeNames": input_attribute_names,
            },
            result_types=(OperationType(),),
        )
        return op

    @staticmethod
    def _print_input_list(printer: Printer, values: Iterable[SSAValue]):
        printer.print_string("(", indent=0)
        printer.print_list(values, printer.print_operand)
        printer.print_string(" : ", indent=0)
        printer.print_list(values, lambda op: printer.print_attribute(op.type))
        printer.print_string(")", indent=0)

    @staticmethod
    def _print_attr(printer: Printer, value: tuple[StringAttr, SSAValue]):
        printer.print_attribute(value[0])
        printer.print_string(" = ", indent=0)
        printer.print_operand(value[1])

    def print(self, printer: Printer):
        printer.print_string(" ", indent=0)
        printer.print_attribute(self.constraint_name)
        if self.input_operands:
            CreateOperationOp._print_input_list(printer, self.input_operands)
        if self.input_attributes:
            printer.print_string(" {", indent=0)
            printer.print_list(
                zip(
                    cast(tuple[StringAttr], self.input_attribute_names.data),
                    self.input_attributes,
                ),
                lambda value: CreateOperationOp._print_attr(printer, value),
            )
            printer.print_string("}", indent=0)
        if self.inferred_result_types:
            assert not self.input_result_types
            printer.print_string(" -> <inferred>", indent=0)
        elif self.input_result_types:
            printer.print_string(" -> ", indent=0)
            CreateOperationOp._print_input_list(printer, self.input_result_types)


@irdl_op_definition
class GetDefiningOpOp(IRDLOperation):
    """
    See external [documentation](https://mlir.llvm.org/docs/Dialects/PDLInterpOps/#pdl_interpget_defining_op-pdl_interpgetdefiningopop).
    """

    name = "pdl_interp.get_defining_op"
    value = operand_def(ValueType | RangeType[ValueType])
    input_op = result_def(OperationType)

    assembly_format = "`of` $value `:` type($value) attr-dict"

    def __init__(self, value: SSAValue) -> None:
        super().__init__(operands=[value], result_types=[OperationType()])


@irdl_op_definition
class SwitchOperationNameOp(IRDLOperation):
    """
    See external [documentation](https://mlir.llvm.org/docs/Dialects/PDLInterpOps/#pdl_interpswitch_operation_name-pdl_interpswitchoperationnameop).
    """

    name = "pdl_interp.switch_operation_name"

    case_values = prop_def(ArrayAttr[StringAttr], prop_name="caseValues")

    input_op = operand_def(OperationType)

    default_dest = successor_def()
    cases = var_successor_def()

    traits = traits_def(IsTerminator())
    assembly_format = (
        "`of` $input_op `to` $caseValues `(` $cases `)` attr-dict `->` $default_dest"
    )

    def __init__(
        self,
<<<<<<< HEAD
        case_values: Iterable[StringAttr],
=======
        case_values: ArrayAttr[StringAttr] | Iterable[StringAttr],
>>>>>>> 582e33c5
        input_op: SSAValue,
        default_dest: Block,
        cases: Sequence[Block],
    ) -> None:
        case_values = ArrayAttr(case_values)
        super().__init__(
            operands=[input_op],
            properties={"caseValues": case_values},
            successors=[default_dest, cases],
        )


class FuncOpCallableInterface(CallableOpInterface):
    @classmethod
    def get_callable_region(cls, op: Operation) -> Region:
        assert isinstance(op, FuncOp)
        return op.body

    @classmethod
    def get_argument_types(cls, op: Operation) -> tuple[Attribute, ...]:
        assert isinstance(op, FuncOp)
        return op.function_type.inputs.data

    @classmethod
    def get_result_types(cls, op: Operation) -> tuple[Attribute, ...]:
        assert isinstance(op, FuncOp)
        return op.function_type.outputs.data


@irdl_op_definition
class FuncOp(IRDLOperation):
    """
    See external [documentation](https://mlir.llvm.org/docs/Dialects/PDLInterpOps/#pdl_interpfunc-pdl_interpfuncop).
    """

    name = "pdl_interp.func"
    sym_name = prop_def(StringAttr)
    function_type = prop_def(FunctionType)
    arg_attrs = opt_prop_def(ArrayAttr[DictionaryAttr])
    res_attrs = opt_prop_def(ArrayAttr[DictionaryAttr])

    body = region_def()

    traits = traits_def(
        IsolatedFromAbove(), SymbolOpInterface(), FuncOpCallableInterface()
    )

    @classmethod
    def parse(cls, parser: Parser) -> FuncOp:
        (
            name,
            input_types,
            return_types,
            region,
            extra_attrs,
            arg_attrs,
            res_attrs,
        ) = parse_func_op_like(
            parser, reserved_attr_names=("sym_name", "function_type")
        )
        func = FuncOp(
            sym_name=name,
            function_type=(input_types, return_types),
            region=region,
            arg_attrs=arg_attrs,
            res_attrs=res_attrs,
        )
        if extra_attrs is not None:
            func.attributes |= extra_attrs.data
        return func

    def print(self, printer: Printer):
        print_func_op_like(
            printer,
            self.sym_name,
            self.function_type,
            self.body,
            self.attributes,
            arg_attrs=self.arg_attrs,
            res_attrs=self.res_attrs,
            reserved_attr_names=(
                "sym_name",
                "function_type",
                "arg_attrs",
            ),
        )

    def __init__(
        self,
        sym_name: str | StringAttr,
        function_type: FunctionType | tuple[Sequence[Attribute], Sequence[Attribute]],
        arg_attrs: ArrayAttr[DictionaryAttr] | None = None,
        res_attrs: ArrayAttr[DictionaryAttr] | None = None,
        region: Region | type[Region.DEFAULT] = Region.DEFAULT,
    ) -> None:
        if isinstance(sym_name, str):
            sym_name = StringAttr(sym_name)
        if isinstance(function_type, tuple):
            inputs, outputs = function_type
            function_type = FunctionType.from_lists(inputs, outputs)
        if not isinstance(region, Region):
            region = Region(Block(arg_types=function_type.inputs))

        super().__init__(
            properties={
                "sym_name": sym_name,
                "function_type": function_type,
                "arg_attrs": arg_attrs,
                "res_attrs": res_attrs,
            },
            regions=[region],
        )


PDLInterp = Dialect(
    "pdl_interp",
    [
        GetOperandOp,
        FinalizeOp,
        CheckOperationNameOp,
        CheckOperandCountOp,
        CheckResultCountOp,
        IsNotNullOp,
        GetResultOp,
        GetResultsOp,
        GetAttributeOp,
        CheckAttributeOp,
        AreEqualOp,
        RecordMatchOp,
        GetValueTypeOp,
        ReplaceOp,
        CreateAttributeOp,
        CreateOperationOp,
        SwitchOperationNameOp,
        FuncOp,
        GetDefiningOpOp,
    ],
)<|MERGE_RESOLUTION|>--- conflicted
+++ resolved
@@ -732,11 +732,7 @@
 
     def __init__(
         self,
-<<<<<<< HEAD
-        case_values: Iterable[StringAttr],
-=======
         case_values: ArrayAttr[StringAttr] | Iterable[StringAttr],
->>>>>>> 582e33c5
         input_op: SSAValue,
         default_dest: Block,
         cases: Sequence[Block],
