"""
The CSL dialect models the Cerebras Systems Language. It's meant to be used as a target to do automatic codegen for
the CS2.

See https://docs.cerebras.net/en/latest/ for some mediocre documentation on the operations and their semantics.

This is meant to be used in conjunction with the `-t csl` printing option to generate CSL code.
"""

from __future__ import annotations

from abc import ABC
from collections.abc import Sequence
from dataclasses import dataclass
from typing import Annotated, ClassVar, TypeAlias

from xdsl.dialects.builtin import (
    AnyFloatAttr,
    AnyIntegerAttr,
    ArrayAttr,
    BoolAttr,
    ContainerType,
    DictionaryAttr,
    Float16Type,
    Float32Type,
    FunctionType,
    IntegerAttr,
    IntegerType,
    MemRefType,
    ModuleOp,
    Signedness,
    StringAttr,
    SymbolRefAttr,
    TensorType,
)
from xdsl.dialects.utils import parse_func_op_like, print_func_op_like
from xdsl.ir import (
    Attribute,
    Block,
    Dialect,
    EnumAttribute,
    Operation,
    Region,
    SpacedOpaqueSyntaxAttribute,
    SSAValue,
    TypeAttribute,
)
from xdsl.irdl import (
    ConstraintVar,
    IRDLOperation,
    ParameterDef,
    ParametrizedAttribute,
    attr_def,
    irdl_attr_definition,
    irdl_op_definition,
    operand_def,
    opt_operand_def,
    opt_prop_def,
    opt_result_def,
    prop_def,
    region_def,
    result_def,
    var_operand_def,
)
from xdsl.parser import Parser
from xdsl.printer import Printer
from xdsl.traits import (
    HasAncestor,
    HasParent,
    IsolatedFromAbove,
    IsTerminator,
    NoTerminator,
    OpTrait,
    SymbolOpInterface,
)
from xdsl.utils.exceptions import VerifyException
from xdsl.utils.hints import isa
from xdsl.utils.str_enum import StrEnum


class PtrKind(StrEnum):
    SINGLE = "single"
    MANY = "many"


class PtrConst(StrEnum):
    CONST = "const"
    VAR = "var"


class ModuleKind(StrEnum):
    LAYOUT = "layout"
    PROGRAM = "program"


class TaskKind(StrEnum):
    LOCAL = "local"
    DATA = "data"
    CONTROL = "control"


class DsdKind(StrEnum):
    mem1d_dsd = "mem1d_dsd"
    mem4d_dsd = "mem4d_dsd"
    fabin_dsd = "fabin_dsd"
    fabout_dsd = "fabout_dsd"


class _FuncBase(IRDLOperation, ABC):
    """
    Base class for the shared functionalty of FuncOp and TaskOp
    """

    body: Region = region_def()
    sym_name: StringAttr = prop_def(StringAttr)
    function_type: FunctionType = prop_def(FunctionType)
    arg_attrs = opt_prop_def(ArrayAttr[DictionaryAttr])
    res_attrs = opt_prop_def(ArrayAttr[DictionaryAttr])

    def _props_region(
        self,
        name: str,
        function_type: FunctionType | tuple[Sequence[Attribute], Attribute | None],
        region: Region | type[Region.DEFAULT] = Region.DEFAULT,
        *,
        arg_attrs: ArrayAttr[DictionaryAttr] | None = None,
        res_attrs: ArrayAttr[DictionaryAttr] | None = None,
    ):
        if isinstance(function_type, tuple):
            inputs, output = function_type
            function_type = FunctionType.from_lists(inputs, [output] if output else [])
        if len(function_type.outputs) > 1:
            raise ValueError(f"Can't have a {self.name} return more than one value!")
        if not isinstance(region, Region):
            region = Region(Block(arg_types=function_type.inputs))
        properties: dict[str, Attribute | None] = {
            "sym_name": StringAttr(name),
            "function_type": function_type,
            "arg_attrs": arg_attrs,
            "res_attrs": res_attrs,
        }
        return properties, region

    def _verify(self):
        # If this is an empty region (external function), then return
        if len(self.body.blocks) == 0:
            return

        entry_block: Block = self.body.blocks[0]
        block_arg_types = [arg.type for arg in entry_block.args]
        if self.function_type.inputs.data != tuple(block_arg_types):
            raise VerifyException(
                "Expected entry block arguments to have the same types as the function "
                "input types"
            )

    def _print(self, printer: Printer):
        print_func_op_like(
            printer,
            self.sym_name,
            self.function_type,
            self.body,
            self.attributes | self.properties,
            arg_attrs=self.arg_attrs,
            reserved_attr_names=(
                "sym_name",
                "function_type",
                "sym_visibility",
                "arg_attrs",
            ),
        )


@dataclass(frozen=True)
class InModuleKind(OpTrait):
    """
    Constrain an op to a particular module kind

    Optionally specify if the op has to be a direct child of CslModuleOp
    (default is yes).
    """

    def __init__(self, kind: ModuleKind, *, direct_child: bool = True):
        super().__init__((kind, direct_child))

    def verify(self, op: Operation) -> None:
        kind: ModuleKind = self.parameters[0]
        direct_child: bool = self.parameters[1]

        direct = "direct" if direct_child else "indirect"
        parent_module = op.parent_op()
        if not direct_child:
            while parent_module is not None and not isinstance(
                parent_module, CslModuleOp
            ):
                parent_module = parent_module.parent_op()
        if not isinstance(parent_module, CslModuleOp):
            raise VerifyException(
                f"'{op.name}' expexts {direct} parent to be {CslModuleOp.name}, got {parent_module}"
            )
        if parent_module.kind.data != kind:
            raise VerifyException(
                f"'{op.name}' expexts {direct} parent to be {CslModuleOp.name} of kind {kind.value}"
            )


@irdl_attr_definition
class ComptimeStructType(ParametrizedAttribute, TypeAttribute):
    """
    Represents a compile time struct.

    The type makes no guarantees on the fields available.
    """

    name = "csl.comptime_struct"


@irdl_attr_definition
class ImportedModuleType(ParametrizedAttribute, TypeAttribute):
    """
    Represents an imported module (behaves the same as a comptime_struct otherwise).

    The type makes no guarantees on the fields available.
    """

    name = "csl.imported_module"


StructLike: TypeAlias = ImportedModuleType | ComptimeStructType


@irdl_attr_definition
class PtrKindAttr(EnumAttribute[PtrKind], SpacedOpaqueSyntaxAttribute):
    """Attribute representing whether a pointer is a single (*) or many ([*]) pointer"""

    name = "csl.ptr_kind"


@irdl_attr_definition
class PtrConstAttr(EnumAttribute[PtrConst], SpacedOpaqueSyntaxAttribute):
    """Attribute representing whether a pointer's mutability"""

    name = "csl.ptr_const"


@irdl_attr_definition
class ModuleKindAttr(EnumAttribute[ModuleKind], SpacedOpaqueSyntaxAttribute):
    """Attribute representing the kind of CSL module, either layout or program"""

    name = "csl.module_kind"


@irdl_attr_definition
class TaskKindAttr(EnumAttribute[TaskKind], SpacedOpaqueSyntaxAttribute):
    name = "csl.task_kind"

    def get_color_bits(self):
        match self.data:
            case TaskKind.LOCAL | TaskKind.DATA:
                return 5
            case TaskKind.CONTROL:
                return 6


@irdl_attr_definition
class PtrType(ParametrizedAttribute, TypeAttribute, ContainerType[Attribute]):
    """
    Represents a typed pointer in CSL.

    kind refers to CSL having two types of pointers, single `*type` and many `[*]type`.
    """

    name = "csl.ptr"

    type: ParameterDef[TypeAttribute]
    kind: ParameterDef[PtrKindAttr]
    constness: ParameterDef[PtrConstAttr]

    def get_element_type(self) -> Attribute:
        return self.type


DsdElementType: TypeAlias = (
    Float16Type
    | Float32Type
    | Annotated[IntegerType, IntegerType(16, Signedness.SIGNED)]
    | Annotated[IntegerType, IntegerType(16, Signedness.UNSIGNED)]
    | Annotated[IntegerType, IntegerType(32, Signedness.SIGNED)]
    | Annotated[IntegerType, IntegerType(32, Signedness.UNSIGNED)]
)


f16_pointer = PtrType(
    [Float16Type(), PtrKindAttr(PtrKind.SINGLE), PtrConstAttr(PtrConst.VAR)]
)
f32_pointer = PtrType(
    [Float32Type(), PtrKindAttr(PtrKind.SINGLE), PtrConstAttr(PtrConst.VAR)]
)
u16_value = IntegerType(16, Signedness.UNSIGNED)
i16_value = IntegerType(16, Signedness.SIGNED)
u32_value = IntegerType(32, Signedness.UNSIGNED)
i32_value = IntegerType(32, Signedness.SIGNED)
i16_pointer = PtrType(
    [i16_value, PtrKindAttr(PtrKind.SINGLE), PtrConstAttr(PtrConst.VAR)]
)
u16_pointer = PtrType(
    [u16_value, PtrKindAttr(PtrKind.SINGLE), PtrConstAttr(PtrConst.VAR)]
)
i32_pointer = PtrType(
    [i32_value, PtrKindAttr(PtrKind.SINGLE), PtrConstAttr(PtrConst.VAR)]
)
u32_pointer = PtrType(
    [u32_value, PtrKindAttr(PtrKind.SINGLE), PtrConstAttr(PtrConst.VAR)]
)


@irdl_attr_definition
class DsdType(EnumAttribute[DsdKind], TypeAttribute, SpacedOpaqueSyntaxAttribute):
    """
    Represents a DSD in CSL.
    """

    name = "csl.dsd"


@irdl_attr_definition
class ColorType(ParametrizedAttribute, TypeAttribute):
    """
    Type representing a `color` type in CSL
    """

    name = "csl.color"


ColorIdAttr: TypeAlias = IntegerAttr[IntegerType]

QueueIdAttr: TypeAlias = IntegerAttr[Annotated[IntegerType, IntegerType(3)]]

ParamAttr: TypeAlias = AnyFloatAttr | AnyIntegerAttr


@irdl_op_definition
class CslModuleOp(IRDLOperation):
    """
    Separates layout module from program module
    """

    name = "csl.module"
    body: Region = region_def("single_block")
    kind = prop_def(ModuleKindAttr)
    sym_name: StringAttr = attr_def(StringAttr)

    traits = frozenset(
        [
            HasParent(ModuleOp),
            IsolatedFromAbove(),
            NoTerminator(),
            SymbolOpInterface(),
        ]
    )


@irdl_op_definition
class ImportModuleConstOp(IRDLOperation):
    """
    Equivalent to an `const <va_name> = @import_module("<module_name>", <params>)` call.
    """

    name = "csl.import_module"

    traits = frozenset([HasParent(CslModuleOp)])

    module = prop_def(StringAttr)

    params = opt_operand_def(StructLike)

    result = result_def(ImportedModuleType)

<<<<<<< HEAD
    def __init__(self, name: str, *params: SSAValue | Operation):
        super().__init__(
            operands=[[]] if len(params) == 0 else params,
=======
    def __init__(self, name: str, params: SSAValue | Operation | None = None):
        super().__init__(
            operands=[params],
>>>>>>> 454f1b3a
            result_types=[ImportedModuleType()],
            properties={"module": StringAttr(name)},
        )


@irdl_op_definition
class ConstStructOp(IRDLOperation):
    name = "csl.const_struct"

    items = opt_prop_def(DictionaryAttr)
    ssa_fields = opt_prop_def(ArrayAttr[StringAttr])
    ssa_values = var_operand_def()
    res = result_def(ComptimeStructType)

    def verify_(self) -> None:
        if self.ssa_fields is None:
            if len(self.ssa_values) == 0:
                return super().verify_()
        else:
            if len(self.ssa_values) == len(self.ssa_fields):
                return super().verify_()

        raise VerifyException(
            "Number of ssa_fields has to match the number of arguments"
        )

    def __init__(self, *args: tuple[str, Operation]):
        operands: list[Operation] = []
        fields: list[StringAttr] = []
        for fname, op in args:
            fields.append(StringAttr(fname))
            operands.append(op)
        super().__init__(
            operands=[operands],
            result_types=[ComptimeStructType()],
            properties={"ssa_fields": ArrayAttr(fields)},
        )


@irdl_op_definition
class GetColorOp(IRDLOperation):
    name = "csl.get_color"

    id = operand_def(IntegerType)
    res = result_def(ColorType)

    def __init__(self, op: Operation):
        super().__init__(operands=[op], result_types=[ColorType()])


@irdl_op_definition
class MemberAccessOp(IRDLOperation):
    """
    Access a member of a struct and assigna a new variable.
    """

    name = "csl.member_access"

    struct = operand_def(StructLike)

    field = prop_def(StringAttr)

    result = result_def(Attribute)


@irdl_op_definition
class MemberCallOp(IRDLOperation):
    """
    Call a member of a struct, optionally assign a value to the result.
    """

    name = "csl.member_call"

    struct = operand_def(StructLike)

    field = prop_def(StringAttr)

    args = var_operand_def(Attribute)

    result = opt_result_def(Attribute)

    def __init__(
        self,
        fname: str,
        result_type: Attribute,
        struct: Operation,
        *params: SSAValue | Operation,
    ):
        super().__init__(
            operands=[struct, params],
            result_types=[result_type],
            properties={
                "field": StringAttr(fname),
            },
        )


@irdl_op_definition
class FuncOp(_FuncBase):
    """
    Almost the same as func.func, but only has one result, and is not isolated from above.

    We dropped IsolatedFromAbove because CSL functions often times access global parameters
    or constants.
    """

    name = "csl.func"

    def __init__(
        self,
        name: str,
        function_type: FunctionType | tuple[Sequence[Attribute], Attribute | None],
        region: Region | type[Region.DEFAULT] = Region.DEFAULT,
        *,
        arg_attrs: ArrayAttr[DictionaryAttr] | None = None,
        res_attrs: ArrayAttr[DictionaryAttr] | None = None,
    ):
        properties, region = self._props_region(
            name, function_type, region, arg_attrs=arg_attrs, res_attrs=res_attrs
        )
        super().__init__(properties=properties, regions=[region])

    def verify_(self) -> None:
        _FuncBase._verify(self)

    @classmethod
    def parse(cls, parser: Parser) -> FuncOp:
        (
            name,
            input_types,
            return_types,
            region,
            extra_attrs,
            arg_attrs,
        ) = parse_func_op_like(
            parser, reserved_attr_names=("sym_name", "function_type", "sym_visibility")
        )

        assert (
            len(return_types) <= 1
        ), f"{cls.name} can't have more than one result type!"

        func = cls(
            name=name,
            function_type=(input_types, return_types[0] if return_types else None),
            region=region,
            arg_attrs=arg_attrs,
        )
        if extra_attrs is not None:
            func.attributes |= extra_attrs.data
        return func

    def print(self, printer: Printer):
        _FuncBase._print(self, printer)


@irdl_op_definition
class TaskOp(_FuncBase):
    """
    Represents a task in CSL. All three types of task are represented by this Op.

    It carries the ID it should be bound to, in case of local and control tasks
    this is the task ID, in the case of the data task, it's the id of the color
    the task is bound to.

    NOTE: Control tasks not yet implemented
    """

    name = "csl.task"

    kind = prop_def(TaskKindAttr)
    id = opt_prop_def(ColorIdAttr)

    traits = frozenset([InModuleKind(ModuleKind.PROGRAM)])

    def __init__(
        self,
        name: str,
        function_type: FunctionType | tuple[Sequence[Attribute], Attribute | None],
        region: Region | type[Region.DEFAULT] = Region.DEFAULT,
        *,
        task_kind: TaskKindAttr | TaskKind,
        arg_attrs: ArrayAttr[DictionaryAttr] | None = None,
        res_attrs: ArrayAttr[DictionaryAttr] | None = None,
        id: ColorIdAttr | int | None,
    ):
        properties, region = self._props_region(
            name, function_type, region, arg_attrs=arg_attrs, res_attrs=res_attrs
        )
        if isinstance(task_kind, TaskKind):
            task_kind = TaskKindAttr(task_kind)
        if isinstance(id, int):
            id = IntegerAttr.from_int_and_width(id, task_kind.get_color_bits())
        if id is not None:
            assert (
                id.type.width.data == task_kind.get_color_bits()
            ), f"{task_kind.data.value} task id has to have {task_kind.get_color_bits()} bits, got {id.type.width.data}"

        properties |= {
            "kind": task_kind,
            "id": id,
        }
        super().__init__(properties=properties, regions=[region])

    def verify_(self) -> None:
        _FuncBase._verify(self)
        if len(self.function_type.outputs.data) != 0:
            raise VerifyException(f"{self.name} cannot have return values")

        if (
            self.id is not None
            and self.id.type.width.data != self.kind.get_color_bits()
        ):
            raise VerifyException(
                f"Type of the id has to be {self.kind.get_color_bits()}"
            )

        match self.kind.data:
            case TaskKind.LOCAL:
                if len(self.function_type.inputs.data) != 0:
                    raise VerifyException("Local tasks cannot have input argumentd")
            case TaskKind.DATA:
                if not (0 < len(self.function_type.inputs.data) < 5):
                    raise VerifyException(
                        "Data tasks have to have between 1 and 4 arguments (both inclusive)"
                    )
            case TaskKind.CONTROL:
                if not (len(self.function_type.inputs.data) < 5):
                    raise VerifyException(
                        "Control tasks have to have 4 or fewer arguments"
                    )

    @classmethod
    def parse(cls, parser: Parser) -> TaskOp:
        (
            name,
            input_types,
            return_types,
            region,
            extra_attrs,
            arg_attrs,
        ) = parse_func_op_like(
            parser, reserved_attr_names=("sym_name", "function_type", "sym_visibility")
        )
        if (
            extra_attrs is None
            or "kind" not in extra_attrs.data
            or not isinstance(extra_attrs.data["kind"], TaskKindAttr)
        ):
            parser.raise_error(f"{cls.name} expected kind attribute")
        id = extra_attrs.data.get("id")
        if id is not None and not isa(id, ColorIdAttr):
            parser.raise_error(f"{cls.name} expected kind attribute")

        assert (
            len(return_types) <= 1
        ), f"{cls.name} can't have more than one result type!"

        task = cls(
            name=name,
            function_type=(input_types, return_types[0] if return_types else None),
            region=region,
            arg_attrs=arg_attrs,
            task_kind=extra_attrs.data["kind"],
            id=id,
        )
        return task

    def print(self, printer: Printer):
        _FuncBase._print(self, printer)


@irdl_op_definition
class ReturnOp(IRDLOperation):
    """
    Return for CSL operations such as functions and tasks.
    """

    name = "csl.return"

    ret_val = opt_operand_def(Attribute)

    assembly_format = "attr-dict ($ret_val^ `:` type($ret_val))?"

    traits = frozenset([HasParent(FuncOp, TaskOp), IsTerminator()])

    def __init__(self, return_val: SSAValue | Operation | None = None):
        super().__init__(operands=[return_val])

    def verify_(self) -> None:
        func_op = self.parent_op()
        assert isinstance(func_op, FuncOp) or isinstance(func_op, TaskOp)

        if tuple(func_op.function_type.outputs) != tuple(
            val.type for val in self.operands
        ):
            raise VerifyException(
                "Expected arguments to have the same types as the function output types"
            )


@irdl_op_definition
class LayoutOp(IRDLOperation):
    name = "csl.layout"

    body: Region = region_def()

    traits = frozenset([NoTerminator(), InModuleKind(ModuleKind.LAYOUT)])

    def __init__(self, ops: Sequence[Operation] | Region):
        if not isinstance(ops, Region):
            ops = Region(Block(ops))
        if len(ops.blocks) == 0:
            ops = Region(Block([]))
        super().__init__(regions=[ops])

    @classmethod
    def parse(cls, parser: Parser) -> LayoutOp:
        return cls(parser.parse_region())

    def print(self, printer: Printer):
        printer.print(" ", self.body)


@irdl_op_definition
class CallOp(IRDLOperation):
    """
    Call a regular function or task by name
    """

    name = "csl.call"

    callee = prop_def(SymbolRefAttr)
    args = var_operand_def(Attribute)
    result = opt_result_def(Attribute)

    # TODO(dk949): verify that if Call is used outside of a csl.func or csl.task it has a result


@irdl_op_definition
class SetRectangleOp(IRDLOperation):
    name = "csl.set_rectangle"

    traits = frozenset([HasParent(LayoutOp)])

    x_dim = operand_def(IntegerType)
    y_dim = operand_def(IntegerType)


@irdl_op_definition
class SetTileCodeOp(IRDLOperation):
    name = "csl.set_tile_code"

    traits = frozenset([HasAncestor(LayoutOp)])

    file = prop_def(StringAttr)

    x_coord = operand_def(IntegerType)
    y_coord = operand_def(IntegerType)
    params = opt_operand_def(ComptimeStructType)

    def __init__(
        self,
        fname: str | StringAttr,
        x_coord: SSAValue | Operation,
        y_coord: SSAValue | Operation,
<<<<<<< HEAD
        params: SSAValue | Operation,
=======
        params: SSAValue | Operation | None = None,
>>>>>>> 454f1b3a
    ):
        name = StringAttr(fname) if isinstance(fname, str) else fname
        super().__init__(operands=[x_coord, y_coord, params], properties={"file": name})


class _GetDsdOp(IRDLOperation, ABC):
    """
    Abstract base class for CSL @get_dsd()
    """

    sizes = var_operand_def(IntegerType)
    result = result_def(DsdType)


@irdl_op_definition
class GetMemDsdOp(_GetDsdOp):
    """
    CSL built-in for DSDs of the form

    @get_dsd( [ mem1d_dsd | mem4d_dsd ] .{
       .tensor_access = |i, j| {$sizes[0], $sizes[1]} -> $array_var[$strides[0] * i + $offsets[0], $strides[1] * j + offsets[1]]
    });
    """

    name = "csl.get_mem_dsd"
    base_addr = operand_def(MemRefType | TensorType)
    offsets = opt_prop_def(ArrayAttr[AnyIntegerAttr])
    strides = opt_prop_def(ArrayAttr[AnyIntegerAttr])

    def verify_(self) -> None:
        if not isinstance(self.result.type, DsdType):
            raise VerifyException("DSD type is not DsdType")
        if self.result.type.data not in [DsdKind.mem1d_dsd, DsdKind.mem4d_dsd]:
            raise VerifyException("DSD type must be memory DSD")
        if self.result.type.data == DsdKind.mem1d_dsd and len(self.sizes) != 1:
            raise VerifyException(
                "DSD of type mem1d_dsd must have exactly one dimension"
            )
        if self.result.type.data == DsdKind.mem4d_dsd and (
            len(self.sizes) < 1 or len(self.sizes) > 4
        ):
            raise VerifyException(
                "DSD of type mem4d_dsd must have between 1 and 4 dimensions"
            )
        if self.offsets is not None and len(self.offsets) != len(self.sizes):
            raise VerifyException(
                "Dimensions of offsets must match dimensions of sizes"
            )
        if self.strides is not None and len(self.strides) != len(self.sizes):
            raise VerifyException(
                "Dimensions of strides must match dimensions of sizes"
            )


@irdl_op_definition
class GetFabDsdOp(_GetDsdOp):
    """
    CSL built-in for DSDs of the form

    @get_dsd( [ fabin_dsd | fabout_dsd ], .{
        .extent = $sizes[0],
        .fabric_color = $fabric_color,
        .control = $control,                            # fabout_dsd only, not implemented
        .wavelet_index_offset = $wavelet_index_offset,  # fabout_dsd only, not implemented
    });
    """

    name = "csl.get_fab_dsd"
    fabric_color = prop_def(ColorIdAttr)
    queue_id = prop_def(QueueIdAttr)
    control = opt_prop_def(BoolAttr)
    wavelet_index_offset = opt_prop_def(BoolAttr)

    def verify_(self) -> None:
        if not isinstance(self.result.type, DsdType):
            raise VerifyException("DSD type is not DsdType")
        if self.result.type.data not in [DsdKind.fabin_dsd, DsdKind.fabout_dsd]:
            raise VerifyException("DSD type must be fabric DSD")
        if len(self.sizes) != 1:
            raise VerifyException("Fabric DSDs must have exactly one dimension")
        if self.result.type.data == DsdKind.fabin_dsd and (
            self.control is not None or self.wavelet_index_offset is not None
        ):
            raise VerifyException(
                "DSD of type fabin_dsd cannot specify control and wavelet_index_offset"
            )


@irdl_op_definition
class SetDsdBaseAddrOp(IRDLOperation):
    """
    Returns a clone of the DSD with a different base_addr.
    Only works on memory DSDs, i.e. mem1d_dsd or mem4d_dsd.

    Implements the CSL built-in
    @set_dsd_base_addr(input_dsd, base_addr)
    """

    name = "csl.set_dsd_base_addr"

    op = operand_def(DsdType)
    base_addr = operand_def(MemRefType | TensorType | PtrType)
    result = result_def(DsdType)

    def verify_(self) -> None:
        if (
            not isinstance(self.result.type, DsdType)
            or not isinstance(self.op.type, DsdType)
            or self.result.type.data not in [DsdKind.mem1d_dsd, DsdKind.mem4d_dsd]
            or self.op.type.data not in [DsdKind.mem1d_dsd, DsdKind.mem4d_dsd]
        ):
            raise VerifyException(f"{self.name} must operate on mem1d_dsd or mem4d_dsd")
        if (
            isinstance(self.base_addr.type, PtrType)
            and not self.base_addr.type.kind.data == PtrKind.MANY
        ):
            raise VerifyException(
                f"{self.name} cannot operate on pointers of kind {self.base_addr.type}"
            )


@irdl_op_definition
class IncrementDsdOffsetOp(IRDLOperation):
    """
    Returns a clone of the DSD with a different offset
    Only works on memory DSDs, i.e. mem1d_dsd or mem4d_dsd.

    Implements the CSL built-in
    @increment_dsd_offset(input_dsd, offset, elem_type)

    where offset is a 16-bit signed int that may be negative,
    and elem_type is used to convert offset into words (any u,i,f type of 16,32 bit)
    elem_type should be derived by the printer
    """

    name = "csl.increment_dsd_offset"

    op = operand_def(DsdType)
    offset = operand_def(i16_value)
    elem_type = prop_def(DsdElementType)
    result = result_def(DsdType)

    def verify_(self) -> None:
        if (
            not isinstance(self.result.type, DsdType)
            or not isinstance(self.op.type, DsdType)
            or self.result.type.data not in [DsdKind.mem1d_dsd, DsdKind.mem4d_dsd]
            or self.op.type.data not in [DsdKind.mem1d_dsd, DsdKind.mem4d_dsd]
        ):
            raise VerifyException(f"{self.name} must operate on mem1d_dsd or mem4d_dsd")


@irdl_op_definition
class SetDsdLengthOp(IRDLOperation):
    """
    Returns a clone of the DSD with a different length
    Only works on 1-dimensional DSDs, i.e., mem1d_dsd and any fabric DSDs

    Implements the CSL built-in
    @set_dsd_length(input_dsd, length)
    """

    name = "csl.set_dsd_length"
    op = operand_def(DsdType)
    length = operand_def(u16_value)
    result = result_def(DsdType)

    def verify_(self) -> None:
        if (
            not isinstance(self.result.type, DsdType)
            or not isinstance(self.op.type, DsdType)
            or self.result.type.data == DsdKind.mem4d_dsd
        ):
            raise VerifyException(
                f"{self.name} must operate on one-dimensional DSD types"
            )


@irdl_op_definition
class SetDsdStrideOp(IRDLOperation):
    """
    Returns a clone of the DSD with a different stride
    Only works mem1d_dsd

    Implements the CSL built-in
    @set_dsd_stride(input_dsd, stride)
    """

    name = "csl.set_dsd_stride"
    op = operand_def(DsdType)
    stride = operand_def(IntegerType(8, Signedness.SIGNED))
    result = result_def(DsdType)

    def verify_(self) -> None:
        if (
            not isinstance(self.result.type, DsdType)
            or not isinstance(self.op.type, DsdType)
            or self.result.type.data != DsdKind.mem1d_dsd
        ):
            raise VerifyException(f"{self.name} can only operate on mem1d_dsd type")


FunctionSignatures = list[tuple[Attribute | type[Attribute], ...]]


class BuiltinDsdOp(IRDLOperation, ABC):
    ops = var_operand_def()

    SIGNATURES: ClassVar[FunctionSignatures]

    def verify_(self) -> None:
        def typcheck(
            op_typ: Attribute,
            sig_typ: Attribute | type[Attribute],
        ) -> bool:
            if isinstance(sig_typ, type):
                return isinstance(op_typ, sig_typ)
            else:
                return op_typ == sig_typ

        for sig in self.SIGNATURES:
            if len(self.ops) == len(sig):
                if all(typcheck(op.type, sig_t) for (op, sig_t) in zip(self.ops, sig)):
                    return
        raise VerifyException("Cannot find matching type signature")


class SymmetricBinary16BitOp(BuiltinDsdOp):
    SIGNATURES: ClassVar[FunctionSignatures] = [
        (DsdType, DsdType, DsdType),
        (DsdType, i16_value, DsdType),
        (DsdType, u16_value, DsdType),
        (DsdType, DsdType, i16_value),
        (DsdType, DsdType, u16_value),
    ]


class Unary16BitOp(BuiltinDsdOp):
    SIGNATURES: ClassVar[FunctionSignatures] = [
        (DsdType, DsdType),
        (DsdType, i16_value),
        (DsdType, u16_value),
    ]


@irdl_op_definition
class Add16Op(SymmetricBinary16BitOp):
    name = "csl.add16"


@irdl_op_definition
class Add16cOp(SymmetricBinary16BitOp):
    name = "csl.addc16"


@irdl_op_definition
class And16Op(SymmetricBinary16BitOp):
    name = "csl.and16"


@irdl_op_definition
class ClzOp(Unary16BitOp):
    name = "csl.clz"


@irdl_op_definition
class CtzOp(Unary16BitOp):
    name = "csl.ctz"


@irdl_op_definition
class FabshOp(BuiltinDsdOp):
    name = "csl.fabsh"

    SIGNATURES: ClassVar[FunctionSignatures] = [
        (DsdType, DsdType),
        (DsdType, Float16Type),
    ]


@irdl_op_definition
class FabssOp(BuiltinDsdOp):
    name = "csl.fabss"

    SIGNATURES: ClassVar[FunctionSignatures] = [
        (DsdType, DsdType),
        (DsdType, Float32Type),
    ]


@irdl_op_definition
class FaddhOp(BuiltinDsdOp):
    name = "csl.faddh"

    SIGNATURES: ClassVar[FunctionSignatures] = [
        (DsdType, DsdType, DsdType),
        (DsdType, Float16Type, DsdType),
        (DsdType, DsdType, Float16Type),
        (f16_pointer, Float16Type, DsdType),
    ]


@irdl_op_definition
class FaddhsOp(BuiltinDsdOp):
    name = "csl.faddhs"

    SIGNATURES: ClassVar[FunctionSignatures] = [
        (DsdType, DsdType, DsdType),
        (DsdType, Float16Type, DsdType),
        (DsdType, DsdType, Float16Type),
        (f32_pointer, Float32Type, DsdType),
    ]


@irdl_op_definition
class FaddsOp(BuiltinDsdOp):
    name = "csl.fadds"

    SIGNATURES: ClassVar[FunctionSignatures] = [
        (DsdType, DsdType, DsdType),
        (DsdType, Float32Type, DsdType),
        (DsdType, DsdType, Float32Type),
        (f32_pointer, Float32Type, DsdType),
    ]


@irdl_op_definition
class Fh2sOp(BuiltinDsdOp):
    name = "csl.fh2s"

    SIGNATURES: ClassVar[FunctionSignatures] = [
        (DsdType, DsdType),
        (DsdType, Float16Type),
    ]


@irdl_op_definition
class Fh2xp16Op(BuiltinDsdOp):
    name = "csl.fh2xp16"

    SIGNATURES: ClassVar[FunctionSignatures] = [
        (DsdType, DsdType),
        (DsdType, Float16Type),
        (i16_pointer, Float16Type),
    ]


@irdl_op_definition
class FmachOp(BuiltinDsdOp):
    name = "csl.fmach"

    SIGNATURES: ClassVar[FunctionSignatures] = [
        (DsdType, DsdType, DsdType, Float16Type)
    ]


@irdl_op_definition
class FmachsOp(BuiltinDsdOp):
    name = "csl.fmachs"

    SIGNATURES: ClassVar[FunctionSignatures] = [
        (DsdType, DsdType, DsdType, Float16Type)
    ]


@irdl_op_definition
class FmacsOp(BuiltinDsdOp):
    name = "csl.fmacs"

    SIGNATURES: ClassVar[FunctionSignatures] = [
        (DsdType, DsdType, DsdType, Float32Type)
    ]


@irdl_op_definition
class FmaxhOp(BuiltinDsdOp):
    name = "csl.fmaxh"

    SIGNATURES: ClassVar[FunctionSignatures] = [
        (DsdType, DsdType, DsdType),
        (DsdType, Float16Type, DsdType),
        (DsdType, DsdType, Float16Type),
        (f16_pointer, Float16Type, DsdType),
    ]


@irdl_op_definition
class FmaxsOp(BuiltinDsdOp):
    name = "csl.fmaxs"

    SIGNATURES: ClassVar[FunctionSignatures] = [
        (DsdType, DsdType, DsdType),
        (DsdType, Float32Type, DsdType),
        (DsdType, DsdType, Float32Type),
        (f32_pointer, Float32Type, DsdType),
    ]


@irdl_op_definition
class FmovhOp(BuiltinDsdOp):
    name = "csl.fmovh"

    SIGNATURES: ClassVar[FunctionSignatures] = [
        (DsdType, DsdType),
        (f16_pointer, DsdType),
        (DsdType, Float16Type),
    ]


@irdl_op_definition
class FmovsOp(BuiltinDsdOp):
    name = "csl.fmovs"

    SIGNATURES: ClassVar[FunctionSignatures] = [
        (DsdType, DsdType),
        (f32_pointer, DsdType),
        (DsdType, Float32Type),
    ]


@irdl_op_definition
class FmulhOp(BuiltinDsdOp):
    name = "csl.fmulh"

    SIGNATURES: ClassVar[FunctionSignatures] = [
        (DsdType, DsdType, DsdType),
        (DsdType, Float16Type, DsdType),
        (DsdType, DsdType, Float16Type),
        (f16_pointer, Float16Type, DsdType),
    ]


@irdl_op_definition
class FmulsOp(BuiltinDsdOp):
    name = "csl.fmuls"

    SIGNATURES: ClassVar[FunctionSignatures] = [
        (DsdType, DsdType, DsdType),
        (DsdType, Float32Type, DsdType),
        (DsdType, DsdType, Float32Type),
        (f32_pointer, Float32Type, DsdType),
    ]


@irdl_op_definition
class FneghOp(BuiltinDsdOp):
    name = "csl.fnegh"

    SIGNATURES: ClassVar[FunctionSignatures] = [
        (DsdType, DsdType),
        (DsdType, Float16Type),
    ]


@irdl_op_definition
class FnegsOp(BuiltinDsdOp):
    name = "csl.fnegs"

    SIGNATURES: ClassVar[FunctionSignatures] = [
        (DsdType, DsdType),
        (DsdType, Float32Type),
    ]


@irdl_op_definition
class FnormhOp(BuiltinDsdOp):
    name = "csl.fnormh"

    SIGNATURES: ClassVar[FunctionSignatures] = [(f16_pointer, Float16Type)]


@irdl_op_definition
class FnormsOp(BuiltinDsdOp):
    name = "csl.fnorms"

    SIGNATURES: ClassVar[FunctionSignatures] = [(f32_pointer, Float32Type)]


@irdl_op_definition
class Fs2hOp(BuiltinDsdOp):
    name = "csl.fs2h"

    SIGNATURES: ClassVar[FunctionSignatures] = [
        (DsdType, DsdType),
        (DsdType, Float32Type),
    ]


@irdl_op_definition
class Fs2xp16Op(BuiltinDsdOp):
    """
    Implements @fs2xp16
    Note: this actually converts to i16, not to i32
    """

    name = "csl.fs2xp16"

    SIGNATURES: ClassVar[FunctionSignatures] = [
        (DsdType, DsdType),
        (DsdType, Float32Type),
        (i16_pointer, Float32Type),
    ]


@irdl_op_definition
class FscalehOp(BuiltinDsdOp):
    name = "csl.fscaleh"

    SIGNATURES: ClassVar[FunctionSignatures] = [(f16_pointer, Float16Type, i16_value)]


@irdl_op_definition
class FscalesOp(BuiltinDsdOp):
    name = "csl.fscales"

    SIGNATURES: ClassVar[FunctionSignatures] = [(f32_pointer, Float32Type, i16_value)]


@irdl_op_definition
class FsubhOp(BuiltinDsdOp):
    name = "csl.fsubh"

    SIGNATURES: ClassVar[FunctionSignatures] = [
        (DsdType, DsdType, DsdType),
        (DsdType, Float16Type, DsdType),
        (DsdType, DsdType, Float16Type),
        (f16_pointer, Float16Type, DsdType),
    ]


@irdl_op_definition
class FsubsOp(BuiltinDsdOp):
    name = "csl.fsubs"

    SIGNATURES: ClassVar[FunctionSignatures] = [
        (DsdType, DsdType, DsdType),
        (DsdType, Float32Type, DsdType),
        (DsdType, DsdType, Float32Type),
        (f32_pointer, Float32Type, DsdType),
    ]


@irdl_op_definition
class Mov16Op(BuiltinDsdOp):
    name = "csl.mov16"

    SIGNATURES: ClassVar[FunctionSignatures] = [
        (DsdType, DsdType),
        (i16_pointer, DsdType),
        (u16_pointer, DsdType),
        (DsdType, i16_value),
        (DsdType, u16_value),
    ]


@irdl_op_definition
class Mov32Op(BuiltinDsdOp):
    name = "csl.mov32"

    SIGNATURES: ClassVar[FunctionSignatures] = [
        (DsdType, DsdType),
        (i32_pointer, DsdType),
        (u32_pointer, DsdType),
        (DsdType, i32_value),
        (DsdType, u32_value),
    ]


@irdl_op_definition
class Or16Op(SymmetricBinary16BitOp):
    name = "csl.or16"


@irdl_op_definition
class PopcntOp(Unary16BitOp):
    name = "csl.popcnt"


@irdl_op_definition
class Sar16Op(SymmetricBinary16BitOp):
    name = "csl.sar16"


@irdl_op_definition
class Sll16Op(SymmetricBinary16BitOp):
    name = "csl.sll16"


@irdl_op_definition
class Slr16Op(SymmetricBinary16BitOp):
    name = "csl.slr16"


@irdl_op_definition
class Sub16Op(BuiltinDsdOp):
    name = "csl.sub16"

    SIGNATURES: ClassVar[FunctionSignatures] = [
        (DsdType, DsdType, DsdType),
        (DsdType, DsdType, i16_value),
        (DsdType, DsdType, u16_value),
    ]


@irdl_op_definition
class Xor16Op(SymmetricBinary16BitOp):
    name = "csl.xor16"


@irdl_op_definition
class Xp162fhOp(BuiltinDsdOp):
    name = "csl.xp162fh"

    SIGNATURES: ClassVar[FunctionSignatures] = [
        (DsdType, DsdType),
        (DsdType, i16_value),
        (DsdType, u16_value),
    ]


@irdl_op_definition
class Xp162fsOp(BuiltinDsdOp):
    name = "csl.xp162fs"

    SIGNATURES: ClassVar[FunctionSignatures] = [
        (DsdType, DsdType),
        (DsdType, i16_value),
        (DsdType, u16_value),
    ]


@irdl_op_definition
class SymbolExportOp(IRDLOperation):
    """
    This op does not correspond to any particular csl operation, it allows a symbol
    to be exported in a single operation in both layout and program module.

    It corresponds to @export_name in layout and @export_symbol in program.
    """

    name = "csl.export"

    traits = frozenset([InModuleKind(ModuleKind.PROGRAM)])

    value = opt_operand_def(PtrType)

    var_name = prop_def(StringAttr | SymbolRefAttr)

    type = prop_def(PtrType | FunctionType)

    def get_name(self) -> str:
        match self.var_name:
            case StringAttr(data=data):
                return data
            case SymbolRefAttr():
                return self.var_name.string_value()

    def verify_(self) -> None:
        if isinstance(self.var_name, StringAttr):
            if self.value is None:
                raise VerifyException(
                    "When passing var_name as a string, operand also has to be supplied"
                )
            if not isinstance(self.type, PtrType):
                raise VerifyException(
                    "When passing operand and name as string, type has to be a pointer type"
                )
            if self.value.type != self.type:
                raise VerifyException(
                    "Type of the operand has to match the type property"
                )
        else:  # self.var_name is SymbolRefAttr
            if self.value is not None:
                raise VerifyException(
                    "When passing var_name as a symbol, operand cannot be supplied"
                )
            if not isinstance(self.type, FunctionType):
                raise VerifyException(
                    "When passing a symbol, type has to be a function type"
                )

        return super().verify_()


@irdl_op_definition
class AddressOfOp(IRDLOperation):
    """
    Take the address of a scalar or an array (memref)

    When taking the address of an array, the type of the returned pointer can
    be either a single pointer to the array or a many pointer to its contained type.
    """

    name = "csl.addressof"

    value = operand_def()
    res = result_def(PtrType)

    def _verify_memref_addr(self, val_ty: MemRefType[Attribute], res_ty: PtrType):
        """
        Verify that if the address of a memref is taken, the resulting pointer is either:
            A single pointer to the array type or
            A many pointer to the array element type
        E.g.
            const x: [10]f32;
            const arr_ptr: *[10]f32 = &x;
            const elem_ptr: [*]f32 = &x;
            // const invalid: [*]i32 = &x;
            // const invalid: *f32 = &x;
            // const invalid: [*][10]f32 = &x;
        """

        # GetDsdOp(DsdType(DsdKind("mem4d_dsd")), self.prev_op.prev_op.results[0],
        #          list((self.prev_op.prev_op.results[1], self.prev_op.prev_op.results[1])))
        res_elem_ty = res_ty.get_element_type()
        if res_elem_ty == val_ty.get_element_type():
            if res_ty.kind.data != PtrKind.MANY:
                raise VerifyException(
                    f"The kind of scalar pointer to array has to be {PtrKind.MANY.value}"
                )
        elif res_elem_ty == val_ty:
            if res_ty.kind.data != PtrKind.SINGLE:
                raise VerifyException(
                    f"The kind of array pointer to array has to be {PtrKind.SINGLE.value}"
                )
        else:
            raise VerifyException(
                "Contained type of the result pointer must match the contained type of the operand memref or the memref itself"
            )

    def verify_(self) -> None:
        if not isinstance(self.res.type, PtrType):
            raise VerifyException("Result type must be a pointer")

        val_ty = self.value.type
        res_ty = self.res.type
        if isa(val_ty, MemRefType[Attribute]):
            self._verify_memref_addr(val_ty, res_ty)
        else:
            if res_ty.get_element_type() != val_ty:
                raise VerifyException(
                    "Contained type of the result pointer must match the operand type"
                )
        return super().verify_()


@irdl_op_definition
class RpcOp(IRDLOperation):
    """
    represents a call to `@rpc`

    When printing should wrap id in `@get_data_task_id`
    """

    name = "csl.rpc"

    traits = frozenset([InModuleKind(ModuleKind.PROGRAM)])

    id = operand_def(ColorType)


@irdl_op_definition
class ParamOp(IRDLOperation):
    """
    Represents `param` declarations in CSL

    Whilst we can inline most things, the result of memcpy `get_params`
    function still has to be passed as `param`.

    It can also be useful to change some configuration parameters from the
    command line by passing params to the compiler.
    """

    T = Annotated[
        Float16Type | Float32Type | IntegerType | ColorType | FunctionType | StructLike,
        ConstraintVar("T"),
    ]

    name = "csl.param"

    traits = frozenset([HasParent(CslModuleOp)])  # has to be at top level

    param_name = prop_def(StringAttr)
    init_value = opt_operand_def(T)

    res = result_def(T)

    def __init__(self, name: str, result_type: T):
        super().__init__(
            operands=[[]],
            result_types=[result_type],
            properties={"param_name": StringAttr(name)},
        )


@irdl_op_definition
class SignednessCastOp(IRDLOperation):
    """
    Cast that throws away signedness attributes
    """

    name = "csl.mlir.signedness_cast"

    inp = operand_def(IntegerType)

    result = result_def(IntegerType)

    assembly_format = "$inp attr-dict `:` type($inp) `to` type($result)"

    def verify_(self) -> None:
        assert isinstance(self.inp.type, IntegerType)
        assert isinstance(self.result.type, IntegerType)
        if self.inp.type.width != self.result.type.width:
            raise VerifyException("Input and output type must be of same bitwidth")
        if self.inp.type.signedness == self.result.type.signedness:
            raise VerifyException(
                "Input and output type must be of different signedness"
            )

<<<<<<< HEAD
    def __init__(self, op: SSAValue | Operation):
        typ = op.results[0].type if isinstance(op, Operation) else op.type
        assert isinstance(typ, IntegerType)
        res_signedness = (
            Signedness.SIGNLESS
            if typ.signedness.data == Signedness.UNSIGNED
            else Signedness.UNSIGNED
        )
        super().__init__(
            operands=[op], result_types=[IntegerType(typ.width, res_signedness)]
        )
=======
    def __init__(
        self, op: SSAValue | Operation, result_type: IntegerType | None = None
    ):
        if result_type is None:
            typ = op.results[0].type if isinstance(op, Operation) else op.type
            assert isinstance(typ, IntegerType)
            result_type = IntegerType(
                typ.width,
                (
                    Signedness.SIGNLESS
                    if typ.signedness.data == Signedness.UNSIGNED
                    else Signedness.UNSIGNED
                ),
            )
        super().__init__(operands=[op], result_types=[result_type])
>>>>>>> 454f1b3a


@irdl_op_definition
class ConcatStructOp(IRDLOperation):
    """
    Concatenate two compile-time known structs

    @concat_structs(this_struct, another_struct);

    this_struct and another_struct are comptime expressions of anonymous struct type.

    Attempting to concatenate a struct with named fields and a struct with nameless fields (e.g. .{1, 2}) results in an error.

    Attempting to concatenate two structs with overlapping named fields also results in an error.
    """

    name = "csl.concat_structs"

    this_struct = operand_def(ComptimeStructType)

    another_struct = operand_def(ComptimeStructType)

    result = result_def(ComptimeStructType)

    def __init__(self, op1: Operation, op2: Operation):
        super().__init__(
            operands=[op1, op2],
            result_types=[ComptimeStructType()],
        )


CSL = Dialect(
    "csl",
    [
        Add16Op,
        Add16cOp,
        AddressOfOp,
        And16Op,
        CallOp,
        ClzOp,
        ConcatStructOp,
        ConstStructOp,
        CslModuleOp,
        CtzOp,
        FabshOp,
        FabssOp,
        FaddhOp,
        FaddhsOp,
        FaddsOp,
        Fh2sOp,
        Fh2xp16Op,
        FmachOp,
        FmachsOp,
        FmacsOp,
        FmaxhOp,
        FmaxsOp,
        FmovhOp,
        FmovsOp,
        FmulhOp,
        FmulsOp,
        FneghOp,
        FnegsOp,
        FnormhOp,
        FnormsOp,
        Fs2hOp,
        Fs2xp16Op,
        FscalehOp,
        FscalesOp,
        FsubhOp,
        FsubsOp,
        FuncOp,
        GetColorOp,
        GetFabDsdOp,
        GetMemDsdOp,
        ImportModuleConstOp,
        IncrementDsdOffsetOp,
        LayoutOp,
        MemberAccessOp,
        MemberCallOp,
        Mov16Op,
        Mov32Op,
        Or16Op,
        ParamOp,
        PopcntOp,
        ReturnOp,
        RpcOp,
        Sar16Op,
        SetDsdBaseAddrOp,
        SetDsdLengthOp,
        SetDsdStrideOp,
        SetRectangleOp,
        SetTileCodeOp,
        SignednessCastOp,
        Sll16Op,
        Slr16Op,
        Sub16Op,
        SymbolExportOp,
        TaskOp,
        Xor16Op,
        Xp162fhOp,
        Xp162fsOp,
    ],
    [
        ColorType,
        ComptimeStructType,
        DsdType,
        ImportedModuleType,
        PtrType,
        ModuleKindAttr,
        PtrConstAttr,
        PtrKindAttr,
        TaskKindAttr,
    ],
)<|MERGE_RESOLUTION|>--- conflicted
+++ resolved
@@ -376,15 +376,9 @@
 
     result = result_def(ImportedModuleType)
 
-<<<<<<< HEAD
-    def __init__(self, name: str, *params: SSAValue | Operation):
-        super().__init__(
-            operands=[[]] if len(params) == 0 else params,
-=======
     def __init__(self, name: str, params: SSAValue | Operation | None = None):
         super().__init__(
             operands=[params],
->>>>>>> 454f1b3a
             result_types=[ImportedModuleType()],
             properties={"module": StringAttr(name)},
         )
@@ -751,11 +745,7 @@
         fname: str | StringAttr,
         x_coord: SSAValue | Operation,
         y_coord: SSAValue | Operation,
-<<<<<<< HEAD
-        params: SSAValue | Operation,
-=======
         params: SSAValue | Operation | None = None,
->>>>>>> 454f1b3a
     ):
         name = StringAttr(fname) if isinstance(fname, str) else fname
         super().__init__(operands=[x_coord, y_coord, params], properties={"file": name})
@@ -1575,19 +1565,6 @@
                 "Input and output type must be of different signedness"
             )
 
-<<<<<<< HEAD
-    def __init__(self, op: SSAValue | Operation):
-        typ = op.results[0].type if isinstance(op, Operation) else op.type
-        assert isinstance(typ, IntegerType)
-        res_signedness = (
-            Signedness.SIGNLESS
-            if typ.signedness.data == Signedness.UNSIGNED
-            else Signedness.UNSIGNED
-        )
-        super().__init__(
-            operands=[op], result_types=[IntegerType(typ.width, res_signedness)]
-        )
-=======
     def __init__(
         self, op: SSAValue | Operation, result_type: IntegerType | None = None
     ):
@@ -1603,7 +1580,6 @@
                 ),
             )
         super().__init__(operands=[op], result_types=[result_type])
->>>>>>> 454f1b3a
 
 
 @irdl_op_definition
