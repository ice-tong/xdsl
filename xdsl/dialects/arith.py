--- conflicted
+++ resolved
@@ -452,7 +452,7 @@
     name = "arith.mulsi_extended"
 
 
-class SubiHasCanonicalizationPatternsTrait(HasCanonicalisationPatternsTrait):
+class SubiHasCanonicalizationPatternsTrait(HasCanonicalizationPatternsTrait):
     @classmethod
     def get_canonicalization_patterns(cls) -> tuple[RewritePattern, ...]:
         from xdsl.transforms.canonicalization_patterns.arith import SubSquaresPattern
@@ -464,15 +464,10 @@
 class Subi(SignlessIntegerBinaryOperationWithOverflow):
     name = "arith.subi"
 
-<<<<<<< HEAD
-    traits = frozenset(
-        (
-            Pure(),
-            SubiHasCanonicalizationPatternsTrait(),
-        )
+    traits = traits_def(
+        Pure(),
+        SubiHasCanonicalizationPatternsTrait(),
     )
-=======
-    traits = traits_def(Pure())
 
 
 class DivUISpeculatable(ConditionallySpeculatable):
@@ -483,7 +478,6 @@
             return False
         value = cast(IntegerAttr[IntegerType | IndexType], cst.value)
         return value.value.data != 0
->>>>>>> 130ed7ea
 
 
 @irdl_op_definition
