from __future__ import annotations

import abc
from collections.abc import Iterable, Sequence
from typing import Annotated, ClassVar, cast

from typing_extensions import Self

from xdsl.dialects.builtin import (
    I64,
    AnyFloat,
    AnyFloatConstr,
<<<<<<< HEAD
    AnyIntegerAttr,
    AnyMemRefTypeConstr,
=======
>>>>>>> 9accdb15
    ArrayAttr,
    BoolAttr,
    DenseArrayBase,
    DenseIntOrFPElementsAttr,
    IndexType,
    IntAttr,
    IntegerAttr,
    IntegerType,
    MemRefLayoutAttr,
    MemRefType,
    NoneAttr,
    SignlessIntegerConstraint,
    StridedLayoutAttr,
    StringAttr,
    SymbolRefAttr,
    UnitAttr,
    UnrankedMemRefType,
    i32,
    i64,
)
from xdsl.dialects.utils import (
    parse_dynamic_index_list_without_types,
    print_dynamic_index_list,
)
from xdsl.ir import Attribute, Dialect, Operation, SSAValue
from xdsl.irdl import (
    AnyAttr,
    AttrSizedOperandSegments,
    IRDLOperation,
    ParsePropInAttrDict,
    SameVariadicResultSize,
    VarConstraint,
    base,
    irdl_op_definition,
    lazy_traits_def,
    operand_def,
    opt_prop_def,
    prop_def,
    region_def,
    result_def,
    traits_def,
    var_operand_def,
    var_result_def,
)
from xdsl.irdl.constraints import BaseAttr, EqAttrConstraint
from xdsl.parser import Parser
from xdsl.pattern_rewriter import RewritePattern
from xdsl.printer import Printer
from xdsl.traits import (
    HasCanonicalizationPatternsTrait,
    HasParent,
    IsTerminator,
    NoMemoryEffect,
    SymbolOpInterface,
)
from xdsl.utils.bitwise_casts import is_power_of_two
from xdsl.utils.deprecation import deprecated_constructor
from xdsl.utils.exceptions import VerifyException
from xdsl.utils.hints import isa


@irdl_op_definition
class LoadOp(IRDLOperation):
    name = "memref.load"

    T: ClassVar = VarConstraint("T", AnyAttr())

    nontemporal = opt_prop_def(BoolAttr)

    memref = operand_def(MemRefType.constr(element_type=T))
    indices = var_operand_def(IndexType())
    res = result_def(T)

    irdl_options = [ParsePropInAttrDict()]
    assembly_format = "$memref `[` $indices `]` attr-dict `:` type($memref)"

    # TODO varargs for indexing, which must match the memref dimensions
    # Problem: memref dimensions require variadic type parameters,
    # which is subject to change

    def verify_(self):
        memref_type = self.memref.type
        if not isinstance(memref_type, MemRefType):
            raise VerifyException("expected a memreftype")

        memref_type = cast(MemRefType[Attribute], memref_type)

        if memref_type.get_num_dims() != len(self.indices):
            raise Exception("expected an index for each dimension")

    @classmethod
    def get(
        cls, ref: SSAValue | Operation, indices: Sequence[SSAValue | Operation]
    ) -> Self:
        ssa_value = SSAValue.get(ref)
        ssa_value_type = ssa_value.type
        ssa_value_type = cast(MemRefType[Attribute], ssa_value_type)
        return cls(operands=[ref, indices], result_types=[ssa_value_type.element_type])


@irdl_op_definition
class StoreOp(IRDLOperation):
    T: ClassVar = VarConstraint("T", AnyAttr())

    name = "memref.store"

    nontemporal = opt_prop_def(BoolAttr)

    value = operand_def(T)
    memref = operand_def(MemRefType.constr(element_type=T))
    indices = var_operand_def(IndexType())

    irdl_options = [ParsePropInAttrDict()]
    assembly_format = "$value `,` $memref `[` $indices `]` attr-dict `:` type($memref)"

    def verify_(self):
        if not isinstance(memref_type := self.memref.type, MemRefType):
            raise VerifyException("expected a memreftype")

        memref_type = cast(MemRefType[Attribute], memref_type)

        if memref_type.get_num_dims() != len(self.indices):
            raise Exception("Expected an index for each dimension")

    @classmethod
    def get(
        cls,
        value: Operation | SSAValue,
        ref: Operation | SSAValue,
        indices: Sequence[Operation | SSAValue],
    ) -> Self:
        return cls(operands=[value, ref, indices])


class AllocOpHasCanonicalizationPatterns(HasCanonicalizationPatternsTrait):
    @classmethod
    def get_canonicalization_patterns(cls) -> tuple[RewritePattern, ...]:
        from xdsl.transforms.canonicalization_patterns.memref import ElideUnusedAlloc

        return (ElideUnusedAlloc(),)


@irdl_op_definition
class AllocOp(IRDLOperation):
    name = "memref.alloc"

    dynamic_sizes = var_operand_def(IndexType)
    symbol_operands = var_operand_def(IndexType)

    memref = result_def(MemRefType[Attribute])

    # TODO how to constraint the IntegerAttr type?
    alignment = opt_prop_def(IntegerAttr)

    irdl_options = [AttrSizedOperandSegments(as_property=True)]

    traits = traits_def(AllocOpHasCanonicalizationPatterns())

    def __init__(
        self,
        dynamic_sizes: Sequence[SSAValue],
        symbol_operands: Sequence[SSAValue],
        result_type: Attribute,
        alignment: Attribute | None = None,
    ):
        super().__init__(
            operands=(dynamic_sizes, symbol_operands),
            result_types=(result_type,),
            properties={"alignment": alignment},
        )

    @classmethod
    def get(
        cls,
        return_type: Attribute,
        alignment: int | IntegerAttr | None = None,
        shape: Iterable[int | IntAttr] | None = None,
        dynamic_sizes: Sequence[SSAValue | Operation] | None = None,
        layout: MemRefLayoutAttr | NoneAttr = NoneAttr(),
        memory_space: Attribute = NoneAttr(),
    ) -> Self:
        if shape is None:
            shape = [1]

        if dynamic_sizes is None:
            dynamic_sizes = []

        if isinstance(alignment, int):
            alignment = IntegerAttr.from_int_and_width(alignment, 64)

        return cls(
            tuple(SSAValue.get(ds) for ds in dynamic_sizes),
            (),
            MemRefType(return_type, shape, layout, memory_space),
            alignment,
        )

    def verify_(self) -> None:
        memref_type = self.memref.type
        if not isinstance(memref_type, MemRefType):
            raise VerifyException("expected result to be a memref")
        memref_type = cast(MemRefType[Attribute], memref_type)

        dyn_dims = [x for x in memref_type.shape.data if x.data == -1]
        if len(dyn_dims) != len(self.dynamic_sizes):
            raise VerifyException(
                "op dimension operand count does not equal memref dynamic dimension count."
            )

    def print(self, printer: Printer):
        printer.print_string("(")
        printer.print_list(self.dynamic_sizes, printer.print_ssa_value)
        printer.print_string(")")
        if self.symbol_operands:
            printer.print_string("[")
            printer.print_list(self.symbol_operands, printer.print_ssa_value)
            printer.print_string("]")

        printer.print_op_attributes(
            self.properties | self.attributes,
            print_keyword=False,
            reserved_attr_names="operandSegmentSizes",
        )

        printer.print_string(" : ")
        printer.print_attribute(self.memref.type)

    @classmethod
    def parse(cls, parser: Parser) -> Self:
        #  %alloc = memref.alloc(%a)[%s] {alignment = 64 : i64} : memref<3x2xf32>

        unresolved_dynamic_sizes = parser.parse_comma_separated_list(
            parser.Delimiter.PAREN, parser.parse_unresolved_operand
        )
        unresolved_symbol_operands = parser.parse_optional_comma_separated_list(
            parser.Delimiter.SQUARE, parser.parse_unresolved_operand
        )
        if unresolved_symbol_operands is None:
            unresolved_symbol_operands = []

        attrs = parser.parse_optional_attr_dict()

        parser.parse_punctuation(":")
        res_type = parser.parse_attribute()

        index = IndexType()
        dynamic_sizes = tuple(
            parser.resolve_operand(uop, index) for uop in unresolved_dynamic_sizes
        )
        symbol_operands = tuple(
            parser.resolve_operand(uop, index) for uop in unresolved_symbol_operands
        )

        if "alignment" in attrs:
            alignment = attrs["alignment"]
            del attrs["alignment"]
        else:
            alignment = None

        op = cls(
            dynamic_sizes,
            symbol_operands,
            res_type,
            alignment,
        )

        op.attributes |= attrs

        return op


@irdl_op_definition
class AllocaScopeOp(IRDLOperation):
    name = "memref.alloca_scope"

    res = var_result_def()

    scope = region_def()


@irdl_op_definition
class AllocaScopeReturnOp(IRDLOperation):
    name = "memref.alloca_scope.return"

    ops = var_operand_def()

    traits = traits_def(IsTerminator(), HasParent(AllocaScopeOp))

    def verify_(self) -> None:
        parent = cast(AllocaScopeOp, self.parent_op())
        if self.ops.types != parent.result_types:
            raise VerifyException(
                "Expected operand types to match parent's return types."
            )


@irdl_op_definition
class AllocaOp(IRDLOperation):
    name = "memref.alloca"

    dynamic_sizes = var_operand_def(IndexType)
    symbol_operands = var_operand_def(IndexType)

    memref = result_def(MemRefType[Attribute])

    # TODO how to constraint the IntegerAttr type?
    alignment = opt_prop_def(IntegerAttr)

    irdl_options = [AttrSizedOperandSegments(as_property=True)]

    @staticmethod
    def get(
        return_type: Attribute,
        alignment: int | IntegerAttr | None = None,
        shape: Iterable[int | IntAttr] | None = None,
        dynamic_sizes: Sequence[SSAValue | Operation] | None = None,
        layout: MemRefLayoutAttr | NoneAttr = NoneAttr(),
        memory_space: Attribute = NoneAttr(),
    ) -> AllocaOp:
        if shape is None:
            shape = [1]

        if dynamic_sizes is None:
            dynamic_sizes = []

        if isinstance(alignment, int):
            alignment = IntegerAttr.from_int_and_width(alignment, 64)

        return AllocaOp.build(
            operands=[dynamic_sizes, []],
            result_types=[MemRefType(return_type, shape, layout, memory_space)],
            properties={
                "alignment": alignment,
            },
        )

    def verify_(self) -> None:
        memref_type = self.memref.type
        if not isinstance(memref_type, MemRefType):
            raise VerifyException("expected result to be a memref")
        memref_type = cast(MemRefType[Attribute], memref_type)

        dyn_dims = [x for x in memref_type.shape.data if x.data == -1]
        if len(dyn_dims) != len(self.dynamic_sizes):
            raise VerifyException(
                "op dimension operand count does not equal memref dynamic dimension count."
            )


@irdl_op_definition
class AtomicRMWOp(IRDLOperation):
    name = "memref.atomic_rmw"

    T: ClassVar = VarConstraint("T", AnyFloatConstr | SignlessIntegerConstraint)

    value = operand_def(T)
    memref = operand_def(MemRefType.constr(element_type=T))
    indices = var_operand_def(IndexType)

    kind = prop_def(IntegerAttr[I64])

    result = result_def(T)


@irdl_op_definition
class DeallocOp(IRDLOperation):
    name = "memref.dealloc"
    memref = operand_def(
        base(MemRefType[Attribute]) | base(UnrankedMemRefType[Attribute])
    )

    @staticmethod
    def get(operand: Operation | SSAValue) -> DeallocOp:
        return DeallocOp.build(operands=[operand])

    assembly_format = "$memref attr-dict `:` type($memref)"


@irdl_op_definition
class GetGlobalOp(IRDLOperation):
    name = "memref.get_global"
    memref = result_def(MemRefType[Attribute])
    name_ = prop_def(SymbolRefAttr, prop_name="name")

    traits = traits_def(NoMemoryEffect())

    assembly_format = "$name `:` type($memref) attr-dict"

    def __init__(self, name: str | SymbolRefAttr, return_type: Attribute):
        if isinstance(name, str):
            name = SymbolRefAttr(name)
        super().__init__(result_types=[return_type], properties={"name": name})

    # TODO how to verify the types, as the global might be defined in another
    # compilation unit


@irdl_op_definition
class GlobalOp(IRDLOperation):
    """
    https://mlir.llvm.org/docs/Dialects/MemRef/#memrefglobal-memrefglobalop
    """

    name = "memref.global"

    sym_name = prop_def(StringAttr)
    sym_visibility = prop_def(StringAttr)
    type = prop_def(AnyMemRefTypeConstr)
    initial_value = opt_prop_def(
        BaseAttr(DenseIntOrFPElementsAttr) | EqAttrConstraint(UnitAttr())
    )
    constant = opt_prop_def(UnitAttr)
    alignment = opt_prop_def(IntegerAttr[I64])

    traits = traits_def(SymbolOpInterface())

    def __init__(
        self,
        sym_name: StringAttr,
        sym_type: Attribute,
        initial_value: Attribute | None,
        sym_visibility: StringAttr = StringAttr("public"),
        constant: UnitAttr | None = None,
        alignment: IntegerAttr[I64] | None = None,
    ):
        super().__init__(
            properties={
                "sym_name": sym_name,
                "type": sym_type,
                "initial_value": initial_value,
                "sym_visibility": sym_visibility,
                "constant": constant,
            },
            attributes={"alignment": alignment},
        )

    def verify_(self) -> None:
        if self.alignment is not None:
            assert isinstance(self.alignment, IntegerAttr)
            alignment_value = self.alignment.value.data
            # Alignment has to be a power of two
            if not (is_power_of_two(alignment_value)):
                raise VerifyException(
                    f"Alignment attribute {alignment_value} is not a power of 2"
                )

    @deprecated_constructor
    @staticmethod
    def get(
        sym_name: StringAttr,
        sym_type: Attribute,
        initial_value: Attribute | None,
        sym_visibility: StringAttr = StringAttr("private"),
        constant: UnitAttr | None = None,
        alignment: int | IntegerAttr[IntegerType] | None = None,
    ) -> GlobalOp:
        if isinstance(alignment, int):
            alignment = IntegerAttr.from_int_and_width(alignment, 64)

        return GlobalOp.build(
            properties={
                "sym_name": sym_name,
                "type": sym_type,
                "initial_value": initial_value,
                "sym_visibility": sym_visibility,
                "constant": constant,
                "alignment": alignment,
            }
        )

    @classmethod
    def parse(cls, parser: Parser) -> Self:
        constant = (
            None if parser.parse_optional_characters("constant") is None else UnitAttr()
        )
        visibility_str = parser.parse_optional_str_literal()
        visibility = (
            StringAttr("public")
            if visibility_str is None
            else StringAttr(visibility_str)
        )
        sym_name = parser.parse_symbol_name()
        parser.parse_punctuation(":")
        pos = parser.pos
        sym_type = parser.parse_attribute()
        if not isinstance(sym_type, MemRefType):
            parser.raise_error("Expected memref type", pos, parser.pos)

        sym_type = cast(MemRefType[IntegerType | IndexType | AnyFloat], sym_type)

        if parser.parse_optional_punctuation("="):
            if parser.parse_optional_characters("uninitialized"):
                initial_value = UnitAttr()
            else:
                parser.parse_characters("dense")
                # AnyFloatAttr to make pyright happy, but it may be another type
                initial_value = DenseIntOrFPElementsAttr.parse_with_type(
                    parser, sym_type
                )
        else:
            initial_value = None
        attributes = parser.parse_optional_attr_dict_with_reserved_attr_names(
            ("sym_name", "type", "initial_value", "sym_visibility")
        )
        res = cls(sym_name, sym_type, initial_value, visibility, constant)
        if attributes is not None:
            res.attributes.update(attributes.data)
        return res

    def print(self, printer: Printer):
        if self.constant is not None:
            printer.print_string(" constant")
        if self.sym_visibility.data != "public":
            printer.print_string(" ")
            printer.print_string_literal(self.sym_visibility.data)
        printer.print_string(" @")
        printer.print_string(self.sym_name.data)
        printer.print_string(" : ")
        printer.print_attribute(self.type)
        if self.initial_value is not None:
            printer.print_string(" = ")
            if isinstance(self.initial_value, UnitAttr):
                printer.print_string("uninitialized")
            else:
                DenseIntOrFPElementsAttr.print_without_type(self.initial_value, printer)
        printer.print_op_attributes(self.attributes)


@irdl_op_definition
class DimOp(IRDLOperation):
    name = "memref.dim"

    source = operand_def(
        base(MemRefType[Attribute]) | base(UnrankedMemRefType[Attribute])
    )
    index = operand_def(IndexType)

    result = result_def(IndexType)

    traits = traits_def(NoMemoryEffect())

    @staticmethod
    def from_source_and_index(
        source: SSAValue | Operation, index: SSAValue | Operation
    ):
        return DimOp.build(operands=[source, index], result_types=[IndexType()])


@irdl_op_definition
class RankOp(IRDLOperation):
    name = "memref.rank"

    source = operand_def(MemRefType[Attribute])

    rank = result_def(IndexType)

    traits = traits_def(NoMemoryEffect())

    @staticmethod
    def from_memref(memref: Operation | SSAValue):
        return RankOp.build(operands=[memref], result_types=[IndexType()])


ReassociationAttr = ArrayAttr[
    ArrayAttr[IntegerAttr[Annotated[IntegerType, IntegerType(64)]]]
]


class AlterShapeOperation(IRDLOperation, abc.ABC):
    result = result_def(MemRefType)
    reassociation = prop_def(ReassociationAttr)

    traits = traits_def(NoMemoryEffect())


@irdl_op_definition
class CollapseShapeOp(AlterShapeOperation):
    """
    https://mlir.llvm.org/docs/Dialects/MemRef/#memrefcollapse_shape-memrefcollapseshapeop
    """

    name = "memref.collapse_shape"

    src = operand_def(MemRefType)

    assembly_format = (
        "$src $reassociation attr-dict `:` type($src) `into` type($result)"
    )


@irdl_op_definition
class ExpandShapeOp(AlterShapeOperation):
    """
    https://mlir.llvm.org/docs/Dialects/MemRef/#memrefexpand_shape-memrefexpandshapeop
    """

    name = "memref.expand_shape"

    src = operand_def(MemRefType)
    output_shape = var_operand_def(IndexType)

    static_output_shape = prop_def(DenseArrayBase)

    @classmethod
    def parse(cls, parser: Parser) -> ExpandShapeOp:
        src = parser.parse_unresolved_operand()
        reassociation = parser.parse_attribute()
        parser.parse_keyword("output_shape")
        parser.parse_punctuation("[")
        output_shape: list[SSAValue] = []
        static_output_shape: list[int] = []
        while (
            x := parser.parse_optional_operand() or parser.parse_optional_integer()
        ) is not None:
            if isinstance(x, int):
                static_output_shape.append(x)
            else:
                output_shape.append(x)
            parser.parse_optional_punctuation(",")
        parser.parse_punctuation("]")
        attr_dict = parser.parse_optional_attr_dict()
        parser.parse_punctuation(":")
        src = parser.resolve_operand(src, parser.parse_type())
        parser.parse_keyword("into")
        result_type = parser.parse_type()

        return cls(
            operands=[src, output_shape],
            properties={
                "reassociation": reassociation,
                "static_output_shape": DenseArrayBase.create_dense_int(
                    IntegerType(64), static_output_shape
                ),
            },
            attributes=attr_dict,
            result_types=[result_type],
        )

    def print(self, printer: Printer):
        printer.print_string(" ")
        printer.print_operand(self.src)
        printer.print_string(" ")
        printer.print_attribute(self.reassociation)
        printer.print_string(" output_shape [")
        printer.print_list(self.output_shape, printer.print_operand)
        t = self.static_output_shape.get_values()
        if self.output_shape and t:
            printer.print_string(", ")
        printer.print_list(t, lambda x: printer.print_string(str(x)))
        printer.print_string("]")
        if self.attributes:
            printer.print(" ")
            printer.print_attr_dict(self.attributes)
        printer.print_string(" : ")
        printer.print_attribute(self.src.type)
        printer.print_string(" into ")
        printer.print_attribute(self.result.type)


@irdl_op_definition
class ExtractStridedMetaDataOp(IRDLOperation):
    """
    https://mlir.llvm.org/docs/Dialects/MemRef/#memrefextract_strided_metadata-memrefextractstridedmetadataop
    """

    name = "memref.extract_strided_metadata"

    source = operand_def(MemRefType)

    base_buffer = result_def(MemRefType)
    offset = result_def(IndexType)
    sizes = var_result_def(IndexType)
    strides = var_result_def(IndexType)

    traits = traits_def(NoMemoryEffect())

    irdl_options = [SameVariadicResultSize()]

    def __init__(self, source: SSAValue | Operation):
        """
        Create an ExtractStridedMetaDataOp that extracts the metadata from the
        operation (source) that produces a memref.
        """
        source_type = SSAValue.get(source).type
        assert isa(source_type, MemRefType[Attribute])
        source_shape = source_type.get_shape()
        # Return a rank zero memref with the memref type
        base_buffer_type = MemRefType(
            source_type.element_type,
            [],
            NoneAttr(),
            source_type.memory_space,
        )
        offset_type = IndexType()
        # There are as many strides/sizes as there are shape dimensions
        strides_type = [IndexType()] * len(source_shape)
        sizes_type = [IndexType()] * len(source_shape)
        return_type = [base_buffer_type, offset_type, strides_type, sizes_type]
        super().__init__(operands=[source], result_types=return_type)


@irdl_op_definition
class ExtractAlignedPointerAsIndexOp(IRDLOperation):
    name = "memref.extract_aligned_pointer_as_index"

    source = operand_def(MemRefType)

    aligned_pointer = result_def(IndexType)

    traits = traits_def(NoMemoryEffect())

    @staticmethod
    def get(source: SSAValue | Operation):
        return ExtractAlignedPointerAsIndexOp.build(
            operands=[source], result_types=[IndexType()]
        )


class MemRefHasCanonicalizationPatternsTrait(HasCanonicalizationPatternsTrait):
    @classmethod
    def get_canonicalization_patterns(cls) -> tuple[RewritePattern, ...]:
        from xdsl.transforms.canonicalization_patterns.memref import (
            MemRefSubviewOfSubviewFolding,
        )

        return (MemRefSubviewOfSubviewFolding(),)


@irdl_op_definition
class SubviewOp(IRDLOperation):
    DYNAMIC_INDEX: ClassVar[int] = -9223372036854775808
    """
    Constant value used to denote dynamic indices in offsets, sizes, and strides.
    Same constant as in MLIR.
    """

    name = "memref.subview"

    source = operand_def(MemRefType)
    offsets = var_operand_def(IndexType)
    sizes = var_operand_def(IndexType)
    strides = var_operand_def(IndexType)
    static_offsets = prop_def(DenseArrayBase)
    static_sizes = prop_def(DenseArrayBase)
    static_strides = prop_def(DenseArrayBase)
    result = result_def(MemRefType)

    irdl_options = [AttrSizedOperandSegments(as_property=True)]

    traits = lazy_traits_def(
        lambda: (MemRefHasCanonicalizationPatternsTrait(), NoMemoryEffect())
    )

    def __init__(
        self,
        source: SSAValue | Operation,
        offsets: Sequence[SSAValue],
        sizes: Sequence[SSAValue],
        strides: Sequence[SSAValue],
        static_offsets: Sequence[int] | DenseArrayBase,
        static_sizes: Sequence[int] | DenseArrayBase,
        static_strides: Sequence[int] | DenseArrayBase,
        result_type: Attribute,
    ):
        if not isinstance(static_offsets, DenseArrayBase):
            static_offsets = DenseArrayBase.create_dense_int(i64, static_offsets)
        if not isinstance(static_sizes, DenseArrayBase):
            static_sizes = DenseArrayBase.create_dense_int(i64, static_sizes)
        if not isinstance(static_strides, DenseArrayBase):
            static_strides = DenseArrayBase.create_dense_int(i64, static_strides)
        super().__init__(
            operands=[source, offsets, sizes, strides],
            result_types=[result_type],
            properties={
                "static_offsets": static_offsets,
                "static_sizes": static_sizes,
                "static_strides": static_strides,
            },
        )

    @staticmethod
    def get(
        source: SSAValue,
        offsets: Sequence[SSAValue | int],
        sizes: Sequence[SSAValue | int],
        strides: Sequence[SSAValue | int],
        result_type: Attribute,
    ) -> SubviewOp:
        dyn_offsets: list[SSAValue] = []
        dyn_sizes: list[SSAValue] = []
        dyn_strides: list[SSAValue] = []
        static_offsets: list[int] = []
        static_sizes: list[int] = []
        static_strides: list[int] = []

        for offset in offsets:
            if isinstance(offset, int):
                static_offsets.append(offset)
            else:
                static_offsets.append(SubviewOp.DYNAMIC_INDEX)
                dyn_offsets.append(offset)
        for size in sizes:
            if isinstance(size, int):
                static_sizes.append(size)
            else:
                static_sizes.append(SubviewOp.DYNAMIC_INDEX)
                dyn_sizes.append(size)
        for stride in strides:
            if isinstance(stride, int):
                static_strides.append(stride)
            else:
                static_strides.append(SubviewOp.DYNAMIC_INDEX)
                dyn_strides.append(stride)

        return SubviewOp(
            source,
            dyn_offsets,
            dyn_sizes,
            dyn_strides,
            static_offsets,
            static_sizes,
            static_strides,
            result_type,
        )

    @staticmethod
    def from_static_parameters(
        source: SSAValue | Operation,
        source_type: MemRefType[Attribute],
        offsets: Sequence[int],
        sizes: Sequence[int],
        strides: Sequence[int],
        reduce_rank: bool = False,
    ) -> SubviewOp:
        source = SSAValue.get(source)

        source_shape = source_type.get_shape()
        source_offset = 0
        source_strides = [1]
        for input_size in reversed(source_shape[1:]):
            source_strides.insert(0, source_strides[0] * input_size)
        if isinstance(source_type.layout, StridedLayoutAttr):
            if isinstance(source_type.layout.offset, IntAttr):
                source_offset = source_type.layout.offset.data
            if isa(source_type.layout.strides, ArrayAttr[IntAttr]):
                source_strides = [s.data for s in source_type.layout.strides]

        layout_strides = [a * b for (a, b) in zip(strides, source_strides)]

        layout_offset = (
            sum(stride * offset for stride, offset in zip(source_strides, offsets))
            + source_offset
        )

        if reduce_rank:
            composed_strides = layout_strides
            layout_strides: list[int] = []
            result_sizes: list[int] = []

            for stride, size in zip(composed_strides, sizes):
                if size == 1:
                    continue
                layout_strides.append(stride)
                result_sizes.append(size)

        else:
            result_sizes = list(sizes)

        layout = StridedLayoutAttr(layout_strides, layout_offset)

        return_type = MemRefType(
            source_type.element_type,
            result_sizes,
            layout,
            source_type.memory_space,
        )

        return SubviewOp(
            source,
            (),
            (),
            (),
            DenseArrayBase.from_list(i64, offsets),
            DenseArrayBase.from_list(i64, sizes),
            DenseArrayBase.from_list(i64, strides),
            return_type,
        )

    def print(self, printer: Printer):
        printer.print_string(" ")
        printer.print_ssa_value(self.source)
        print_dynamic_index_list(
            printer,
            self.offsets,
            (cast(int, offset) for offset in self.static_offsets.iter_values()),
            dynamic_index=SubviewOp.DYNAMIC_INDEX,
        )
        printer.print_string(" ")
        print_dynamic_index_list(
            printer,
            self.sizes,
            (cast(int, size) for size in self.static_sizes.iter_values()),
            dynamic_index=SubviewOp.DYNAMIC_INDEX,
        )
        printer.print_string(" ")
        print_dynamic_index_list(
            printer,
            self.strides,
            (cast(int, stride) for stride in self.static_strides.iter_values()),
            dynamic_index=SubviewOp.DYNAMIC_INDEX,
        )
        printer.print_op_attributes(self.attributes, print_keyword=True)
        printer.print_string(" : ")
        printer.print_attribute(self.source.type)
        printer.print_string(" to ")
        printer.print_attribute(self.result.type)

    @classmethod
    def parse(cls, parser: Parser) -> SubviewOp:
        index = IndexType()
        unresolved_source = parser.parse_unresolved_operand()
        pos = parser.pos
        dynamic_offsets, static_offsets = parse_dynamic_index_list_without_types(
            parser, dynamic_index=SubviewOp.DYNAMIC_INDEX
        )
        pos = parser.pos
        dynamic_offsets = parser.resolve_operands(
            dynamic_offsets, (index,) * len(dynamic_offsets), pos
        )
        pos = parser.pos
        dynamic_sizes, static_sizes = parse_dynamic_index_list_without_types(
            parser, dynamic_index=SubviewOp.DYNAMIC_INDEX
        )
        dynamic_sizes = parser.resolve_operands(
            dynamic_sizes, (index,) * len(dynamic_sizes), pos
        )
        dynamic_strides, static_strides = parse_dynamic_index_list_without_types(
            parser, dynamic_index=SubviewOp.DYNAMIC_INDEX
        )
        dynamic_strides = parser.resolve_operands(
            dynamic_strides, (index,) * len(dynamic_strides), pos
        )
        attrs = parser.parse_optional_attr_dict_with_keyword()
        parser.parse_punctuation(":")
        operand_type = parser.parse_attribute()
        source = parser.resolve_operand(unresolved_source, operand_type)
        parser.parse_characters("to")
        res_type = parser.parse_attribute()

        op = SubviewOp(
            source,
            dynamic_offsets,
            dynamic_sizes,
            dynamic_strides,
            static_offsets,
            static_sizes,
            static_strides,
            res_type,
        )
        if attrs is not None:
            op.attributes |= attrs.data
        return op


@irdl_op_definition
class CastOp(IRDLOperation):
    name = "memref.cast"

    source = operand_def(
        base(MemRefType[Attribute]) | base(UnrankedMemRefType[Attribute])
    )
    dest = result_def(base(MemRefType[Attribute]) | base(UnrankedMemRefType[Attribute]))

    traits = traits_def(NoMemoryEffect())

    @staticmethod
    def get(
        source: SSAValue | Operation,
        type: MemRefType[Attribute] | UnrankedMemRefType[Attribute],
    ):
        return CastOp.build(operands=[source], result_types=[type])


@irdl_op_definition
class MemorySpaceCastOp(IRDLOperation):
    name = "memref.memory_space_cast"

    source = operand_def(
        base(MemRefType[Attribute]) | base(UnrankedMemRefType[Attribute])
    )
    dest = result_def(base(MemRefType[Attribute]) | base(UnrankedMemRefType[Attribute]))

    traits = traits_def(NoMemoryEffect())

    def __init__(
        self,
        source: SSAValue | Operation,
        dest: MemRefType[Attribute] | UnrankedMemRefType[Attribute],
    ):
        super().__init__(operands=[source], result_types=[dest])

    @staticmethod
    def from_type_and_target_space(
        source: SSAValue | Operation,
        type: MemRefType[Attribute],
        dest_memory_space: Attribute,
    ) -> MemorySpaceCastOp:
        dest = MemRefType(
            type.get_element_type(),
            shape=type.get_shape(),
            layout=type.layout,
            memory_space=dest_memory_space,
        )
        return MemorySpaceCastOp(source, dest)

    def verify_(self) -> None:
        source = cast(MemRefType[Attribute], self.source.type)
        dest = cast(MemRefType[Attribute], self.dest.type)
        if source.get_shape() != dest.get_shape():
            raise VerifyException(
                "Expected source and destination to have the same shape."
            )
        if source.get_element_type() != dest.get_element_type():
            raise VerifyException(
                "Expected source and destination to have the same element type."
            )


@irdl_op_definition
class DmaStartOp(IRDLOperation):
    name = "memref.dma_start"

    src = operand_def(MemRefType)
    src_indices = var_operand_def(IndexType)

    dest = operand_def(MemRefType)
    dest_indices = var_operand_def(IndexType)

    num_elements = operand_def(IndexType)

    tag = operand_def(MemRefType[IntegerType])
    tag_indices = var_operand_def(IndexType)

    irdl_options = [AttrSizedOperandSegments()]

    @staticmethod
    def get(
        src: SSAValue | Operation,
        src_indices: Sequence[SSAValue | Operation],
        dest: SSAValue | Operation,
        dest_indices: Sequence[SSAValue | Operation],
        num_elements: SSAValue | Operation,
        tag: SSAValue | Operation,
        tag_indices: Sequence[SSAValue | Operation],
    ):
        return DmaStartOp.build(
            operands=[
                src,
                src_indices,
                dest,
                dest_indices,
                num_elements,
                tag,
                tag_indices,
            ]
        )

    def verify_(self) -> None:
        assert isa(self.src.type, MemRefType[Attribute])
        assert isa(self.dest.type, MemRefType[Attribute])
        assert isa(self.tag.type, MemRefType[IntegerType])

        if len(self.src.type.shape) != len(self.src_indices):
            raise VerifyException(
                f"Expected {len(self.src.type.shape)} source indices (because of shape of src memref)"
            )

        if len(self.dest.type.shape) != len(self.dest_indices):
            raise VerifyException(
                f"Expected {len(self.dest.type.shape)} dest indices (because of shape of dest memref)"
            )

        if len(self.tag.type.shape) != len(self.tag_indices):
            raise VerifyException(
                f"Expected {len(self.tag.type.shape)} tag indices (because of shape of tag memref)"
            )

        if self.tag.type.element_type != i32:
            raise VerifyException("Expected tag to be a memref of i32")

        if self.dest.type.memory_space == self.src.type.memory_space:
            raise VerifyException("Source and dest must have different memory spaces!")


@irdl_op_definition
class DmaWaitOp(IRDLOperation):
    name = "memref.dma_wait"

    tag = operand_def(MemRefType)
    tag_indices = var_operand_def(IndexType)

    num_elements = operand_def(IndexType)

    @staticmethod
    def get(
        tag: SSAValue | Operation,
        tag_indices: Sequence[SSAValue | Operation],
        num_elements: SSAValue | Operation,
    ):
        return DmaWaitOp.build(
            operands=[
                tag,
                tag_indices,
                num_elements,
            ]
        )

    def verify_(self) -> None:
        assert isa(self.tag.type, MemRefType[Attribute])

        if len(self.tag.type.shape) != len(self.tag_indices):
            raise VerifyException(
                f"Expected {len(self.tag.type.shape)} tag indices because of shape of tag memref"
            )

        if self.tag.type.element_type != i32:
            raise VerifyException("Expected tag to be a memref of i32")


@irdl_op_definition
class CopyOp(IRDLOperation):
    name = "memref.copy"
    source = operand_def(MemRefType)
    destination = operand_def(MemRefType)

    def __init__(self, source: SSAValue | Operation, destination: SSAValue | Operation):
        super().__init__(operands=[source, destination])

    def verify_(self) -> None:
        source = cast(MemRefType[Attribute], self.source.type)
        destination = cast(MemRefType[Attribute], self.destination.type)
        if source.get_shape() != destination.get_shape():
            raise VerifyException(
                "Expected source and destination to have the same shape."
            )
        if source.get_element_type() != destination.get_element_type():
            raise VerifyException(
                "Expected source and destination to have the same element type."
            )


MemRef = Dialect(
    "memref",
    [
        LoadOp,
        StoreOp,
        AllocOp,
        AllocaOp,
        AllocaScopeOp,
        AllocaScopeReturnOp,
        AtomicRMWOp,
        CopyOp,
        CollapseShapeOp,
        ExpandShapeOp,
        DeallocOp,
        GetGlobalOp,
        GlobalOp,
        DimOp,
        ExtractStridedMetaDataOp,
        ExtractAlignedPointerAsIndexOp,
        SubviewOp,
        CastOp,
        MemorySpaceCastOp,
        DmaStartOp,
        DmaWaitOp,
        RankOp,
    ],
    [],
)<|MERGE_RESOLUTION|>--- conflicted
+++ resolved
@@ -10,11 +10,6 @@
     I64,
     AnyFloat,
     AnyFloatConstr,
-<<<<<<< HEAD
-    AnyIntegerAttr,
-    AnyMemRefTypeConstr,
-=======
->>>>>>> 9accdb15
     ArrayAttr,
     BoolAttr,
     DenseArrayBase,
@@ -43,6 +38,8 @@
 from xdsl.irdl import (
     AnyAttr,
     AttrSizedOperandSegments,
+    BaseAttr,
+    EqAttrConstraint,
     IRDLOperation,
     ParsePropInAttrDict,
     SameVariadicResultSize,
@@ -59,7 +56,6 @@
     var_operand_def,
     var_result_def,
 )
-from xdsl.irdl.constraints import BaseAttr, EqAttrConstraint
 from xdsl.parser import Parser
 from xdsl.pattern_rewriter import RewritePattern
 from xdsl.printer import Printer
@@ -408,9 +404,6 @@
             name = SymbolRefAttr(name)
         super().__init__(result_types=[return_type], properties={"name": name})
 
-    # TODO how to verify the types, as the global might be defined in another
-    # compilation unit
-
 
 @irdl_op_definition
 class GlobalOp(IRDLOperation):
@@ -422,7 +415,7 @@
 
     sym_name = prop_def(StringAttr)
     sym_visibility = prop_def(StringAttr)
-    type = prop_def(AnyMemRefTypeConstr)
+    type = prop_def(MemRefType.constr())
     initial_value = opt_prop_def(
         BaseAttr(DenseIntOrFPElementsAttr) | EqAttrConstraint(UnitAttr())
     )
