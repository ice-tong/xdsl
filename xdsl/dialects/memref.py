--- conflicted
+++ resolved
@@ -156,11 +156,11 @@
             shape: Optional[List[int | AnyIntegerAttr]] = None) -> Alloc:
         if shape is None:
             shape = [1]
-        if not isinstance(return_type, MemRefType):
-            return_type = MemRefType.from_element_type_and_shape(
-                return_type, shape)
         return Alloc.build(operands=[[], []],
-                           result_types=[return_type],
+                           result_types=[
+                               MemRefType.from_element_type_and_shape(
+                                   return_type, shape)
+                           ],
                            attributes={
                                "alignment":
                                IntegerAttr.from_int_and_width(alignment, 64)
@@ -277,24 +277,6 @@
 
 
 @irdl_op_definition
-<<<<<<< HEAD
-class ExtractAlignedPointerAsIndexOp(Operation):
-    name = "memref.extract_aligned_pointer_as_index"
-
-    source: Annotated[Operand, MemRefType]
-
-    aligned_pointer: Annotated[OpResult, IndexType]
-
-    @classmethod
-    def get(cls, source: SSAValue | Operation):
-        return cls.build(operands=[source], result_types=[IndexType()])
-
-
-MemRef = Dialect([
-    Load, Store, Alloc, Alloca, Dealloc, GetGlobal, Global,
-    ExtractAlignedPointerAsIndexOp
-], [MemRefType, UnrankedMemrefType])
-=======
 class Dim(Operation):
     name = "memref.dim"
 
@@ -323,5 +305,4 @@
 
 
 MemRef = Dialect([Load, Store, Alloc, Alloca, Dealloc, GetGlobal, Global, Dim],
-                 [MemRefType, UnrankedMemrefType])
->>>>>>> 65e963c9
+                 [MemRefType, UnrankedMemrefType])