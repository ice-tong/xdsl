--- conflicted
+++ resolved
@@ -73,23 +73,16 @@
     """
     An operation that creates streams from access patterns, which are only available to
     read from and write to within the body of the operation.
-<<<<<<< HEAD
-=======
 
     According to the Snitch ABI, within this region, the registers `ft0` to `ftn`,
     where `n` is the number of streaming registers, have a restricted functionality. If the
     register is configured as a readable stream register, then it cannot be written to, and
     if the register is configured as a writable stream register, then it cannot be read from.
->>>>>>> d90e004d
     """
 
     name = "snitch_stream.streaming_region"
 
     inputs = var_operand_def(riscv.IntRegisterType)
-<<<<<<< HEAD
-    outputs = var_operand_def(riscv.IntRegisterType)
-    stride_patterns = var_operand_def(StridePatternType)
-=======
     """
     Pointers to memory buffers that will be streamed. The corresponding stride pattern
     defines the order in which the elements of the input buffers will be read.
@@ -105,7 +98,6 @@
     one stride pattern, and more inputs and outputs, the stride pattern is applied to all
     the streams.
     """
->>>>>>> d90e004d
 
     body = region_def("single_block")
 
