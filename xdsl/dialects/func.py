from __future__ import annotations

<<<<<<< HEAD
from xdsl.dialects.builtin import StringAttr, FunctionType, SymbolRefAttr
from xdsl.ir import SSAValue, Operation, Block, Region, Attribute, Dialect, TerminatorOp
from xdsl.irdl import (VarOpResult, irdl_op_definition, VarOperand, AnyAttr,
                       OpAttr, OptOpAttr)
=======
from collections.abc import Sequence

from xdsl.dialects.builtin import (
    FlatSymbolRefAttr,
    FunctionType,
    StringAttr,
    SymbolRefAttr,
)
from xdsl.dialects.utils import (
    parse_call_op_like,
    parse_func_op_like,
    parse_return_op_like,
    print_call_op_like,
    print_func_op_like,
    print_return_op_like,
)
from xdsl.ir import (
    Attribute,
    Block,
    BlockArgument,
    Dialect,
    Operation,
    Region,
    SSAValue,
)
from xdsl.irdl import (
    AnyAttr,
    IRDLOperation,
    VarOperand,
    VarOpResult,
    irdl_op_definition,
    opt_prop_def,
    prop_def,
    region_def,
    var_operand_def,
    var_result_def,
)
from xdsl.parser import Parser
from xdsl.printer import Printer
from xdsl.traits import (
    CallableOpInterface,
    HasParent,
    IsolatedFromAbove,
    IsTerminator,
    SymbolOpInterface,
)
>>>>>>> 79341eff
from xdsl.utils.exceptions import VerifyException


class FuncOpCallableInterface(CallableOpInterface):
    @classmethod
    def get_callable_region(cls, op: Operation) -> Region:
        assert isinstance(op, FuncOp)
        return op.body


@irdl_op_definition
class FuncOp(IRDLOperation):
    name = "func.func"

    body: Region = region_def()
    sym_name: StringAttr = prop_def(StringAttr)
    function_type: FunctionType = prop_def(FunctionType)
    sym_visibility: StringAttr | None = opt_prop_def(StringAttr)

    traits = frozenset(
        [IsolatedFromAbove(), SymbolOpInterface(), FuncOpCallableInterface()]
    )

    def __init__(
        self,
        name: str,
        function_type: FunctionType | tuple[Sequence[Attribute], Sequence[Attribute]],
        region: Region | type[Region.DEFAULT] = Region.DEFAULT,
        visibility: StringAttr | str | None = None,
    ):
        if isinstance(visibility, str):
            visibility = StringAttr(visibility)
        if isinstance(function_type, tuple):
            inputs, outputs = function_type
            function_type = FunctionType.from_lists(inputs, outputs)
        if not isinstance(region, Region):
            region = Region(Block(arg_types=function_type.inputs))
        properties: dict[str, Attribute | None] = {
            "sym_name": StringAttr(name),
            "function_type": function_type,
            "sym_visibility": visibility,
        }
        super().__init__(properties=properties, regions=[region])

    def verify_(self) -> None:
        # If this is an empty region (external function), then return
        if len(self.body.blocks) == 0:
            return

        # TODO: how to verify that there is a terminator?
        entry_block: Block = self.body.blocks[0]
        block_arg_types = [arg.type for arg in entry_block.args]
        if self.function_type.inputs.data != tuple(block_arg_types):
            raise VerifyException(
                "Expected entry block arguments to have the same types as the function "
                "input types"
            )

    @classmethod
    def parse(cls, parser: Parser) -> FuncOp:
        # Parse visibility keyword if present
        if parser.parse_optional_keyword("public"):
            visibility = "public"
        elif parser.parse_optional_keyword("nested"):
            visibility = "nested"
        elif parser.parse_optional_keyword("private"):
            visibility = "private"
        else:
            visibility = None

        (
            name,
            input_types,
            return_types,
            region,
            extra_attrs,
        ) = parse_func_op_like(
            parser, reserved_attr_names=("sym_name", "function_type", "sym_visibility")
        )
        func = FuncOp.from_region(name, input_types, return_types, region, visibility)
        if extra_attrs is not None:
            func.attributes |= extra_attrs.data
        return func

    def print(self, printer: Printer):
        if self.sym_visibility:
            visibility = self.sym_visibility.data
            printer.print(f" {visibility}")

        print_func_op_like(
            printer,
            self.sym_name,
            self.function_type,
            self.body,
            self.attributes,
            reserved_attr_names=("sym_name", "function_type", "sym_visibility"),
        )

    @staticmethod
    def external(
        name: str, input_types: Sequence[Attribute], return_types: Sequence[Attribute]
    ) -> FuncOp:
        return FuncOp(
            name=name,
            function_type=(input_types, return_types),
            region=Region(),
            visibility="private",
        )

    @staticmethod
    def from_region(
        name: str,
        input_types: Sequence[Attribute],
        return_types: Sequence[Attribute],
        region: Region | type[Region.DEFAULT] = Region.DEFAULT,
        visibility: StringAttr | str | None = None,
    ) -> FuncOp:
        return FuncOp(
            name=name,
            function_type=(input_types, return_types),
            region=region,
            visibility=visibility,
        )

    def replace_argument_type(self, arg: int | BlockArgument, new_type: Attribute):
        """
        Replaces the type of the argument specified by arg (either the index of the arg,
        or the BlockArgument object itself) with new_type. This also takes care of updating
        the function_type attribute.
        """
        if isinstance(arg, int):
            try:
                arg = self.body.blocks[0].args[arg]
            except IndexError:
                raise IndexError(
                    f"Block {self.body.blocks[0]} does not have argument #{arg}"
                )

        if arg not in self.args:
            raise ValueError(f"Arg {arg} does not belong to this function")

        arg.type = new_type
        self.update_function_type()

    def update_function_type(self):
        """
        Update the function_type attribute to reflect changes in the
        block argument types or return statement arguments.
        """
        # Refuse to work with external function definitions, as they don't have block args
        assert (
            not self.is_declaration
        ), "update_function_type does not work with function declarations!"
        return_op = self.get_return_op()
        return_type: tuple[Attribute, ...] = self.function_type.outputs.data

        if return_op is not None:
            return_type = tuple(arg.type for arg in return_op.operands)

        self.properties["function_type"] = FunctionType.from_lists(
            [arg.type for arg in self.args],
            return_type,
        )

    def get_return_op(self) -> Return | None:
        """
        Helper for easily retrieving the return operation of a given
        function. Returns None if it couldn't find a return op.
        """
        if self.is_declaration:
            return None
        ret_op = self.body.blocks[-1].last_op
        if not isinstance(ret_op, Return):
            return None
        return ret_op

    @property
    def args(self) -> tuple[BlockArgument, ...]:
        """
        A helper to quickly get access to the block arguments of the function
        """
        assert (
            not self.is_declaration
        ), "Function declarations don't have BlockArguments!"
        return self.body.blocks[0].args

    @property
    def is_declaration(self) -> bool:
        """
        A helper to identify functions that are external declarations (have an empty
        function body)
        """
        return len(self.body.blocks) == 0


@irdl_op_definition
class Call(IRDLOperation):
    name = "func.call"
    arguments: VarOperand = var_operand_def(AnyAttr())
    callee: FlatSymbolRefAttr = prop_def(FlatSymbolRefAttr)

    # Note: naming this results triggers an ArgumentError
    res: VarOpResult = var_result_def(AnyAttr())

    # TODO how do we verify that the types are correct?
    def __init__(
        self,
        callee: str | SymbolRefAttr,
        arguments: Sequence[SSAValue | Operation],
        return_types: Sequence[Attribute],
    ):
        if isinstance(callee, str):
            callee = SymbolRefAttr(callee)
        super().__init__(
            operands=[arguments],
            result_types=[return_types],
            properties={"callee": callee},
        )

    def print(self, printer: Printer):
        print_call_op_like(
            printer,
            self,
            self.callee,
            self.arguments,
            self.attributes,
            reserved_attr_names=("callee",),
        )

    @classmethod
    def parse(cls, parser: Parser) -> Call:
        callee, arguments, results, extra_attributes = parse_call_op_like(
            parser, reserved_attr_names=("callee",)
        )
        call = Call(callee, arguments, results)
        if extra_attributes is not None:
            call.attributes |= extra_attributes.data
        return call


@irdl_op_definition
<<<<<<< HEAD
class Return(TerminatorOp):
    name: str = "func.return"
    arguments: Annotated[VarOperand, AnyAttr()]
=======
class Return(IRDLOperation):
    name = "func.return"
    arguments: VarOperand = var_operand_def(AnyAttr())

    traits = frozenset([HasParent(FuncOp), IsTerminator()])

    def __init__(self, *return_vals: SSAValue | Operation):
        super().__init__(operands=[return_vals])
>>>>>>> 79341eff

    def verify_(self) -> None:
        func_op = self.parent_op()
        assert isinstance(func_op, FuncOp)

        function_return_types = func_op.function_type.outputs.data
        return_types = tuple(arg.type for arg in self.arguments)
        if function_return_types != return_types:
            raise VerifyException(
                "Expected arguments to have the same types as the function output types"
            )

    def print(self, printer: Printer):
        print_return_op_like(printer, self.attributes, self.arguments)

    @classmethod
    def parse(cls, parser: Parser) -> Return:
        attrs, args = parse_return_op_like(parser)
        op = Return(*args)
        op.attributes.update(attrs)
        return op


Func = Dialect("func", [FuncOp, Call, Return], [])<|MERGE_RESOLUTION|>--- conflicted
+++ resolved
@@ -1,11 +1,5 @@
 from __future__ import annotations
 
-<<<<<<< HEAD
-from xdsl.dialects.builtin import StringAttr, FunctionType, SymbolRefAttr
-from xdsl.ir import SSAValue, Operation, Block, Region, Attribute, Dialect, TerminatorOp
-from xdsl.irdl import (VarOpResult, irdl_op_definition, VarOperand, AnyAttr,
-                       OpAttr, OptOpAttr)
-=======
 from collections.abc import Sequence
 
 from xdsl.dialects.builtin import (
@@ -52,7 +46,6 @@
     IsTerminator,
     SymbolOpInterface,
 )
->>>>>>> 79341eff
 from xdsl.utils.exceptions import VerifyException
 
 
@@ -294,11 +287,6 @@
 
 
 @irdl_op_definition
-<<<<<<< HEAD
-class Return(TerminatorOp):
-    name: str = "func.return"
-    arguments: Annotated[VarOperand, AnyAttr()]
-=======
 class Return(IRDLOperation):
     name = "func.return"
     arguments: VarOperand = var_operand_def(AnyAttr())
@@ -307,7 +295,6 @@
 
     def __init__(self, *return_vals: SSAValue | Operation):
         super().__init__(operands=[return_vals])
->>>>>>> 79341eff
 
     def verify_(self) -> None:
         func_op = self.parent_op()
