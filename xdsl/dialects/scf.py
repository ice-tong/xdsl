from __future__ import annotations
<<<<<<< HEAD
from xdsl.ir import MLContext
from xdsl.irdl import (OptRegionDef, VarOperandDef, irdl_op_definition,
                       Attribute, VarResultDef, OperandDef, SSAValue,
                       Operation, RegionDef, Region, Block, AnyAttr)
from xdsl.dialects.builtin import IntegerType
from dataclasses import dataclass
from typing import List

=======
>>>>>>> 35408b31

from typing import Annotated, List

from xdsl.ir import SSAValue, Block, Region, Operation, Attribute, Dialect
from xdsl.irdl import (VarOpResult, VarOperand, irdl_op_definition, Operand,
                       RegionDef, AnyAttr)
from xdsl.dialects.builtin import IntegerType


@irdl_op_definition
class If(Operation):
    name: str = "scf.if"
    output: Annotated[VarOpResult, AnyAttr()]
    cond: Annotated[Operand, IntegerType.from_width(1)]

    true_region = RegionDef()
    # TODO this should be optional under certain conditions
    false_region = OptRegionDef()

    @staticmethod
    def get(cond: SSAValue | Operation, return_types: List[Attribute],
            true_region: Region | List[Block] | List[Operation],
<<<<<<< HEAD
            false_region: Region | List[Block] | List[Operation]):
        if not false_region:
            return If.build(operands=[cond],
                            result_types=[return_types],
                            regions=[true_region, []])
=======
            false_region: Region | List[Block] | List[Operation]) -> If:
>>>>>>> 35408b31
        return If.build(operands=[cond],
                        result_types=[return_types],
                        regions=[true_region, [false_region]])


@irdl_op_definition
class Yield(Operation):
    name: str = "scf.yield"
    arguments: Annotated[VarOperand, AnyAttr()]

    @staticmethod
    def get(*operands: SSAValue | Operation) -> Yield:
        return Yield.create(
            operands=[SSAValue.get(operand) for operand in operands])


@irdl_op_definition
class Condition(Operation):
    name: str = "scf.condition"
    cond: Annotated[Operand, IntegerType.from_width(1)]
    arguments: Annotated[VarOperand, AnyAttr()]

    @staticmethod
    def get(cond: SSAValue | Operation,
            *output_ops: SSAValue | Operation) -> Condition:
        return Condition.build(
            operands=[cond, [output for output in output_ops]])


@irdl_op_definition
class While(Operation):
    name: str = "scf.while"
    arguments: Annotated[VarOperand, AnyAttr()]

    res: Annotated[VarOpResult, AnyAttr()]
    before_region = RegionDef()
    after_region = RegionDef()

    # TODO verify dependencies between scf.condition, scf.yield and the regions
    def verify_(self):
        for (idx, arg) in enumerate(self.arguments):
            if self.before_region.blocks[0].args[idx].typ != arg.typ:
                raise Exception(
                    f"Block arguments with wrong type, expected {arg.typ}, "
                    f"got {self.before_region.blocks[0].args[idx].typ}")

        for (idx, res) in enumerate(self.res):
            if self.after_region.blocks[0].args[idx].typ != res.typ:
                raise Exception(
                    f"Block arguments with wrong type, expected {res.typ}, "
                    f"got {self.after_region.blocks[0].args[idx].typ}")

    @staticmethod
    def get(operands: List[SSAValue | Operation],
            result_types: List[Attribute],
            before: Region | List[Operation] | List[Block],
            after: Region | List[Operation] | List[Block]) -> While:
        op = While.build(operands=operands,
                         result_types=result_types,
                         regions=[before, after])
        return op


Scf = Dialect([If, Yield, Condition, While], [])<|MERGE_RESOLUTION|>--- conflicted
+++ resolved
@@ -1,21 +1,10 @@
 from __future__ import annotations
-<<<<<<< HEAD
-from xdsl.ir import MLContext
-from xdsl.irdl import (OptRegionDef, VarOperandDef, irdl_op_definition,
-                       Attribute, VarResultDef, OperandDef, SSAValue,
-                       Operation, RegionDef, Region, Block, AnyAttr)
-from xdsl.dialects.builtin import IntegerType
-from dataclasses import dataclass
-from typing import List
-
-=======
->>>>>>> 35408b31
 
 from typing import Annotated, List
 
 from xdsl.ir import SSAValue, Block, Region, Operation, Attribute, Dialect
-from xdsl.irdl import (VarOpResult, VarOperand, irdl_op_definition, Operand,
-                       RegionDef, AnyAttr)
+from xdsl.irdl import (OptRegionDef, VarOpResult, VarOperand,
+                       irdl_op_definition, Operand, RegionDef, AnyAttr)
 from xdsl.dialects.builtin import IntegerType
 
 
@@ -32,15 +21,11 @@
     @staticmethod
     def get(cond: SSAValue | Operation, return_types: List[Attribute],
             true_region: Region | List[Block] | List[Operation],
-<<<<<<< HEAD
             false_region: Region | List[Block] | List[Operation]):
         if not false_region:
             return If.build(operands=[cond],
                             result_types=[return_types],
                             regions=[true_region, []])
-=======
-            false_region: Region | List[Block] | List[Operation]) -> If:
->>>>>>> 35408b31
         return If.build(operands=[cond],
                         result_types=[return_types],
                         regions=[true_region, [false_region]])
