from __future__ import annotations
from dataclasses import dataclass
from typing import List

from xdsl.ir import SSAValue, Block, Region, Operation, Attribute, Dialect
from xdsl.irdl import (VarOperandDef, irdl_op_definition, VarResultDef,
                       OperandDef, RegionDef, AnyAttr)
from xdsl.dialects.builtin import IntegerType


<<<<<<< HEAD
@dataclass
class Scf:
    ctx: MLContext

    def __post_init__(self):
        self.ctx.register_op(If)
        self.ctx.register_op(Yield)
        self.ctx.register_op(For)
        self.ctx.register_op(Condition)
        self.ctx.register_op(While)


=======
>>>>>>> 1cd6d797
@irdl_op_definition
class If(Operation):
    name: str = "scf.if"
    output = VarResultDef(AnyAttr())
    cond = OperandDef(IntegerType.from_width(1))

    true_region = RegionDef()
    # TODO this should be optional under certain conditions
    false_region = RegionDef()

    @staticmethod
    def get(cond: SSAValue | Operation, return_types: List[Attribute],
            true_region: Region | List[Block] | List[Operation],
            false_region: Region | List[Block] | List[Operation]) -> If:
        return If.build(operands=[cond],
                        result_types=[return_types],
                        regions=[true_region, false_region])


@irdl_op_definition
class Yield(Operation):
    name: str = "scf.yield"
    arguments = VarOperandDef(AnyAttr())

    @staticmethod
    def get(*operands: SSAValue | Operation) -> Yield:
        return Yield.create(
            operands=[SSAValue.get(operand) for operand in operands])


@irdl_op_definition
class Condition(Operation):
    name: str = "scf.condition"
    cond = OperandDef(IntegerType.from_width(1))
    arguments = VarOperandDef(AnyAttr())

    @staticmethod
    def get(cond: SSAValue | Operation,
            *output_ops: SSAValue | Operation) -> Condition:
        return Condition.build(
            operands=[cond, [output for output in output_ops]])


@irdl_op_definition
class For(Operation):
    name: str = "scf.for"
    arguments = VarOperandDef(AnyAttr())
    res = VarResultDef(AnyAttr())

    body = RegionDef()

    @staticmethod
    def from_region(lower_bound: Operation | SSAValue, upper_bound: Operation | SSAValue, step: Operation | SSAValue, operands: list[Operation | SSAValue], region: Region) -> For:
        result_types = [SSAValue.get(op).typ for op in operands]
        return For.build(operands=[[lower_bound, upper_bound, step] + [operand for operand in operands]],
                         result_types=[result_types],
                         regions=[region])


@irdl_op_definition
class While(Operation):
    name: str = "scf.while"
    arguments = VarOperandDef(AnyAttr())

    res = VarResultDef(AnyAttr())
    before_region = RegionDef()
    after_region = RegionDef()

    # TODO verify dependencies between scf.condition, scf.yield and the regions
    def verify_(self):
        for (idx, arg) in enumerate(self.arguments):
            if self.before_region.blocks[0].args[idx].typ != arg.typ:
                raise Exception(
                    f"Block arguments with wrong type, expected {arg.typ}, "
                    f"got {self.before_region.blocks[0].args[idx].typ}")

        for (idx, res) in enumerate(self.res):
            if self.after_region.blocks[0].args[idx].typ != res.typ:
                raise Exception(
                    f"Block arguments with wrong type, expected {res.typ}, "
                    f"got {self.after_region.blocks[0].args[idx].typ}")

    @staticmethod
    def get(operands: List[SSAValue | Operation],
            result_types: List[Attribute],
            before: Region | List[Operation] | List[Block],
            after: Region | List[Operation] | List[Block]) -> While:
        op = While.build(operands=operands,
                         result_types=result_types,
                         regions=[before, after])
        return op


Scf = Dialect([If, Yield, Condition, While], [])<|MERGE_RESOLUTION|>--- conflicted
+++ resolved
@@ -8,21 +8,6 @@
 from xdsl.dialects.builtin import IntegerType
 
 
-<<<<<<< HEAD
-@dataclass
-class Scf:
-    ctx: MLContext
-
-    def __post_init__(self):
-        self.ctx.register_op(If)
-        self.ctx.register_op(Yield)
-        self.ctx.register_op(For)
-        self.ctx.register_op(Condition)
-        self.ctx.register_op(While)
-
-
-=======
->>>>>>> 1cd6d797
 @irdl_op_definition
 class If(Operation):
     name: str = "scf.if"
@@ -116,4 +101,4 @@
         return op
 
 
-Scf = Dialect([If, Yield, Condition, While], [])+Scf = Dialect([If, Yield, Condition, While, For], [])