from __future__ import annotations

from dataclasses import dataclass
from typing import Sequence, TypeVar, Any, cast

<<<<<<< HEAD
from xdsl.dialects.builtin import (AnyIntegerAttr, ParametrizedAttribute,
                                   IntegerAttr, ArrayAttr, f32, f64,
                                   IntegerType, IntAttr, AnyFloat)
from xdsl.dialects import builtin, memref
from xdsl.ir import Operation, Dialect, MLIRType, SSAValue
from xdsl.irdl import (AnyAttr, irdl_attr_definition, irdl_op_definition,
                       ParameterDef, AttrConstraint, Attribute, Region, Block,
                       VerifyException, Generic, AnyOf, Annotated, Operand,
                       OpAttr, OpResult, VarOperand, VarOpResult, OptOpAttr,
                       AttrSizedOperandSegments)
=======
from xdsl.dialects import builtin
from xdsl.dialects import memref
from xdsl.dialects.builtin import (AnyIntegerAttr, IntegerAttr,
                                   ParametrizedAttribute, ArrayAttr, f32, f64,
                                   IntegerType, IntAttr, AnyFloat)
from xdsl.ir import Operation, Dialect, MLIRType
from xdsl.ir import SSAValue

from xdsl.irdl import (irdl_attr_definition, irdl_op_definition, ParameterDef,
                       AttrConstraint, Attribute, Region, VerifyException,
                       Generic, AnyOf, Annotated, Operand, OpAttr, OpResult,
                       VarOperand, VarOpResult, OptOpAttr,
                       AttrSizedOperandSegments, Block)
from xdsl.utils.hints import isa
>>>>>>> e911de46


@dataclass
class IntOrUnknown(AttrConstraint):
    length: int = 0

    def verify(self, attr: Attribute) -> None:
        if not isinstance(attr, ArrayAttr):
            raise VerifyException(
                f"Expected {ArrayAttr} attribute, but got {attr.name}.")

        attr = cast(ArrayAttr[Any], attr)
        if len(attr.data) != self.length:
            raise VerifyException(
                f"Expected array of length {self.length}, got {len(attr.data)}."
            )


_FieldTypeElement = TypeVar("_FieldTypeElement", bound=Attribute)


@irdl_attr_definition
class FieldType(Generic[_FieldTypeElement], ParametrizedAttribute, MLIRType):
    name = "stencil.field"

    shape: ParameterDef[ArrayAttr[AnyIntegerAttr]]
    element_type: ParameterDef[_FieldTypeElement]

    @staticmethod
    def from_shape(shape: ArrayAttr[AnyIntegerAttr] | Sequence[AnyIntegerAttr]
                   | Sequence[int],
                   typ: _FieldTypeElement) -> FieldType[_FieldTypeElement]:
        assert len(shape) > 0

        if isinstance(shape, ArrayAttr):
            return FieldType.new([shape, typ])
<<<<<<< HEAD

        # cast to list
        shape = cast(list[AnyIntegerAttr] | list[int], shape)

        if isinstance(shape[0], IntegerAttr):
=======

        # cast to list
        shape = cast(list[AnyIntegerAttr] | list[int], shape)

        if isa(shape[0], list[AnyIntegerAttr]):
>>>>>>> e911de46
            # the if above is a sufficient type guard, but pyright does not understand :/
            return FieldType([ArrayAttr(shape), typ])  # type: ignore
        shape = cast(list[int], shape)
        return FieldType(
            [ArrayAttr([IntegerAttr[IntegerType](d, 64) for d in shape]), typ])


@irdl_attr_definition
class TempType(Generic[_FieldTypeElement], ParametrizedAttribute, MLIRType):
    name = "stencil.temp"

    shape: ParameterDef[ArrayAttr[AnyIntegerAttr]]
    element_type: ParameterDef[_FieldTypeElement]

    @staticmethod
    def from_shape(shape: ArrayAttr[AnyIntegerAttr] | Sequence[AnyIntegerAttr]
                   | Sequence[int],
                   typ: _FieldTypeElement) -> TempType[_FieldTypeElement]:
        assert len(shape) > 0

        if isinstance(shape, ArrayAttr):
            return TempType.new([shape, typ])

        # cast to list
        shape = cast(list[AnyIntegerAttr] | list[int], shape)

        if isinstance(shape[0], IntegerAttr):
            # the if above is a sufficient type guard, but pyright does not understand :/
            return TempType([ArrayAttr(shape), typ])  # type: ignore
        shape = cast(list[int], shape)
        return TempType(
            [ArrayAttr([IntegerAttr[IntegerType](d, 64) for d in shape]), typ])

    def __repr__(self):
        repr: str = "stencil.Temp<["
        for size in self.shape.data:
            repr += f"{size.value.data} "
        repr += "]>"
        return repr


@irdl_attr_definition
class ResultType(ParametrizedAttribute, MLIRType):
    name = "stencil.result"
    elem: ParameterDef[AnyFloat]

    @staticmethod
    def from_type(float_t: AnyFloat):
        return ResultType([float_t])


@dataclass
class ArrayLength(AttrConstraint):
    length: int = 0

    def verify(self, attr: Attribute) -> None:
        if not isinstance(attr, ArrayAttr):
            raise VerifyException(
                f"Expected {ArrayAttr} attribute, but got {attr.name}.")
        attr = cast(ArrayAttr[Any], attr)
        if len(attr.data) != self.length:
            raise VerifyException(
                f"Expected array of length {self.length}, got {len(attr.data)}."
            )


# TODO: How can we inherit from MLIRType and ParametrizedAttribute?
@dataclass(frozen=True)
class ElementType(ParametrizedAttribute):
    name = "stencil.element"
    element = AnyOf([f32, f64])


@irdl_attr_definition
class IndexAttr(ParametrizedAttribute):
    # TODO: can you have an attr and an op with the same name?
    name = "stencil.index"

    array: ParameterDef[ArrayAttr[AnyIntegerAttr]]

    def verify(self) -> None:
        if len(self.array.data) < 1 or len(self.array.data) > 3:
            raise VerifyException(
                f"Expected 1 to 3 indexes for stencil.index, got {len(self.array.data)}."
            )

    @staticmethod
    def get(*indices: int | IntegerAttr[IntegerType]):
<<<<<<< HEAD
        return IndexAttr([ArrayAttr([(IntegerAttr[IntegerType](idx, 64) if isinstance(idx, int) else idx) for idx in indices])])
=======
        return IndexAttr([
            ArrayAttr([(IntegerAttr[IntegerType](idx, 64) if isinstance(
                idx, int) else idx) for idx in indices])
        ])
>>>>>>> e911de46

    @staticmethod
    def size_from_bounds(lb: IndexAttr, ub: IndexAttr) -> Sequence[int]:
        return [
            ub.value.data - lb.value.data
            for lb, ub in zip(lb.array.data, ub.array.data)
        ]

    #TODO : come to an agreement on, do we want to allow that kind of things on
    # Attributes? Author's opinion is a clear yes :P
    def __neg__(self) -> IndexAttr:
        integer_attrs: list[Attribute] = [
            IntegerAttr(-e.value.data, IntegerType(64))
            for e in self.array.data
        ]
        return IndexAttr([ArrayAttr(integer_attrs)])

    def __add__(self, o: IndexAttr) -> IndexAttr:
        integer_attrs: list[Attribute] = [
            IntegerAttr(se.value.data + oe.value.data, IntegerType(64))
            for se, oe in zip(self.array.data, o.array.data)
        ]
        return IndexAttr([ArrayAttr(integer_attrs)])

    def __sub__(self, o: IndexAttr) -> IndexAttr:
        return self + -o

    @staticmethod
    def min(a: IndexAttr, b: IndexAttr | None) -> IndexAttr:
        if b is None:
            return a
        integer_attrs: list[Attribute] = [
            IntegerAttr(min(ae.value.data, be.value.data), IntegerType(64))
            for ae, be in zip(a.array.data, b.array.data)
        ]
        return IndexAttr([ArrayAttr(integer_attrs)])

    @staticmethod
    def max(a: IndexAttr, b: IndexAttr | None) -> IndexAttr:
        if b is None:
            return a
        integer_attrs: list[Attribute] = [
            IntegerAttr(max(ae.value.data, be.value.data), IntegerType(64))
            for ae, be in zip(a.array.data, b.array.data)
        ]
        return IndexAttr([ArrayAttr(integer_attrs)])


@dataclass(frozen=True)
class LoopAttr(ParametrizedAttribute):
    name = "stencil.loop"
    shape = Annotated[ArrayAttr[IntAttr], ArrayLength(4)]


# Operations
@irdl_op_definition
class CastOp(Operation):
    """
    This operation casts dynamically shaped input fields to statically shaped fields.

    Example:
      %0 = stencil.cast %in ([-3, -3, 0] : [67, 67, 60]) : (!stencil.field<?x?x?xf64>) -> !stencil.field<70x70x60xf64>
    """
    name: str = "stencil.cast"
    field: Annotated[Operand, FieldType]
    lb: OpAttr[IndexAttr]
    ub: OpAttr[IndexAttr]
    result: Annotated[OpResult, FieldType]

    @staticmethod
<<<<<<< HEAD
    def get(field: SSAValue | Operation, lb: IndexAttr, ub: IndexAttr, res_type: FieldType[_FieldTypeElement]) -> CastOp:
        return CastOp.build(
            operands=[field],
            attributes={"lb": lb, "ub": ub},
            result_types=[res_type]
=======
    def get(field: SSAValue | Operation, lb: IndexAttr, ub: IndexAttr,
            res_type: FieldType[_FieldTypeElement]) -> CastOp:
        return CastOp.build(
            operands=[field],
            attributes={
                "lb": lb,
                "ub": ub
            },
            result_types=[res_type],
>>>>>>> e911de46
        )


# Operations
@irdl_op_definition
class ExternalLoadOp(Operation):
    """
    This operation loads from an external field type, e.g. to bring data into the stencil

    Example:
      %0 = stencil.external_load %in : (!fir.array<128x128xf64>) -> !stencil.field<128x128xf64>
    """
    name: str = "stencil.external_load"
    field: Annotated[Operand, Attribute]
    result: Annotated[OpResult, FieldType | memref.MemRefType]

    @staticmethod
<<<<<<< HEAD
    def get(arg: SSAValue | Operation, res_type: FieldType[Attribute] | memref.MemRefType[Attribute]):
        return ExternalLoadOp.build(
            operands=[arg],
            result_types=[res_type]
        )
=======
    def get(arg: SSAValue | Operation,
            res_type: FieldType[Attribute] | memref.MemRefType[Attribute]):
        return ExternalLoadOp.build(operands=[arg], result_types=[res_type])
>>>>>>> e911de46


@irdl_op_definition
class ExternalStoreOp(Operation):
    """
    This operation takes a stencil field and then stores this to an external type

    Example:
      stencil.store %temp to %field : !stencil.field<128x128xf64> to !fir.array<128x128xf64>
    """
    name: str = "stencil.external_store"
    temp: Annotated[Operand, FieldType]
    field: Annotated[Operand, Attribute]


@irdl_op_definition
class IndexOp(Operation):
    """
    This operation returns the index of the current loop iteration for the
    chosen direction (0, 1, or 2).
    The offset is specified relative to the current position.

    Example:
      %0 = stencil.index 0 [-1, 0, 0] : index
    """
    name: str = "stencil.index"
    dim: OpAttr[IntegerType]
    offset: OpAttr[IndexAttr]
    idx: Annotated[OpResult, builtin.IndexType]


@irdl_op_definition
class AccessOp(Operation):
    """
    This operation accesses a temporary element given a constant
    offset. The offset is specified relative to the current position.

    Example:
      %0 = stencil.access %temp [-1, 0, 0] : !stencil.temp<?x?x?xf64> -> f64
    """
    name: str = "stencil.access"
    temp: Annotated[Operand, TempType]
    offset: OpAttr[IndexAttr]
    res: Annotated[OpResult, Attribute]

    @staticmethod
    def get(temp: SSAValue | Operation, offset: Sequence[int]):
        temp_type = SSAValue.get(temp).typ
        assert isinstance(temp_type, TempType)
        temp_type = cast(TempType[Attribute], temp_type)

        return AccessOp.build(
            operands=[temp],
            attributes={
                'offset':
                IndexAttr([
                    ArrayAttr(IntegerAttr[IntegerType](value, 64)
                              for value in offset),
                ]),
            },
            result_types=[temp_type.element_type],
        )


@irdl_op_definition
class DynAccessOp(Operation):
    """
    This operation accesses a temporary element given a dynamic offset.
    The offset is specified in absolute coordinates. An additional
    range attribute specifies the maximal access extent relative to the
    iteration domain of the parent apply operation.

    Example:
      %0 = stencil.dyn_access %temp (%i, %j, %k) in [-1, -1, -1] : [1, 1, 1] : !stencil.temp<?x?x?xf64> -> f64
    """
    name: str = "stencil.dyn_access"
    temp: Annotated[Operand, TempType]
    offset: OpAttr[IndexAttr]
    lb: OpAttr[IndexAttr]
    ub: OpAttr[IndexAttr]
    res: Annotated[OpResult, ElementType]


@irdl_op_definition
class LoadOp(Operation):
    """
    This operation takes a field and returns a temporary values.

    Example:
      %0 = stencil.load %field : (!stencil.field<70x70x60xf64>) -> !stencil.temp<?x?x?xf64>
    """
    name: str = "stencil.load"
    field: Annotated[Operand, FieldType]
    lb: OptOpAttr[IndexAttr]
    ub: OptOpAttr[IndexAttr]
    res: Annotated[OpResult, TempType]

    @staticmethod
    def get(field: SSAValue | Operation):
        field_t = SSAValue.get(field).typ
        assert isinstance(field_t, FieldType)
        field_t = cast(FieldType[Attribute], field_t)

        return LoadOp.build(
            operands=[field],
<<<<<<< HEAD
            result_types=[TempType[Attribute].from_shape([-1] * len(field_t.shape.data), field_t.element_type)]
        )
=======
            result_types=[
                TempType[Attribute].from_shape([-1] * len(field_t.shape.data),
                                               field_t.element_type)
            ])

>>>>>>> e911de46

@irdl_op_definition
class BufferOp(Operation):
    """
    Prevents fusion of consecutive stencil.apply operations.

    Example:
      %0 = stencil.buffer %buffered : (!stencil.temp<?x?x?xf64>) -> !stencil.temp<?x?x?xf64>
    """
    name: str = "stencil.buffer"
    temp: Annotated[Operand, TempType]
    lb: OpAttr[IndexAttr]
    ub: OpAttr[IndexAttr]
    res: Annotated[OpResult, TempType]


@irdl_op_definition
class StoreOp(Operation):
    """
    This operation takes a temp and writes a field on a user defined range.

    Example:
      stencil.store %temp to %field ([0,0,0] : [64,64,60]) : !stencil.temp<?x?x?xf64> to !stencil.field<70x70x60xf64>
    """
    name: str = "stencil.store"
    temp: Annotated[Operand, TempType]
    field: Annotated[Operand, FieldType]
    lb: OpAttr[IndexAttr]
    ub: OpAttr[IndexAttr]

    @staticmethod
    def get(temp: SSAValue | Operation, field: SSAValue | Operation,
            lb: IndexAttr, ub: IndexAttr):
        return StoreOp.build(operands=[temp, field],
                             attributes={
                                 'lb': lb,
                                 'ub': ub
                             })

    @staticmethod
    def get(temp: SSAValue | Operation, field: SSAValue | Operation, lb: IndexAttr, ub: IndexAttr):
        return StoreOp.build(
            operands=[temp, field],
            attributes={'lb': lb, 'ub': ub}
        )


@irdl_op_definition
class ApplyOp(Operation):
    """
    This operation takes a stencil function plus parameters and applies
    the stencil function to the output temp.

    Example:

      %0 = stencil.apply (%arg0=%0 : !stencil.temp<?x?x?xf64>) -> !stencil.temp<?x?x?xf64> {
        ...
      }
    """
    name: str = "stencil.apply"
    args: Annotated[VarOperand, TempType]
    lb: OptOpAttr[IndexAttr]
    ub: OptOpAttr[IndexAttr]
    region: Region
    res: Annotated[VarOpResult, TempType]

    @staticmethod
<<<<<<< HEAD
    def get(args: Sequence[SSAValue] | Sequence[Operation], body: Block, result_count: int = 1):
=======
    def get(args: Sequence[SSAValue] | Sequence[Operation],
            body: Block,
            result_count: int = 1):
>>>>>>> e911de46
        assert len(args) > 0
        field_t = SSAValue.get(args[0]).typ
        assert isinstance(field_t, TempType)
        field_t = cast(FieldType[Attribute], field_t)

        result_rank = len(field_t.shape.data)

<<<<<<< HEAD
        return ApplyOp.build(
            operands=[list(args)],
            regions=[Region.from_block_list([body])],
            result_types=[
                [TempType.from_shape([-1] * result_rank, field_t.element_type) for _ in range(result_count)]
            ]

        )
=======
        return ApplyOp.build(operands=[list(args)],
                             regions=[Region.from_block_list([body])],
                             result_types=[[
                                 TempType.from_shape([-1] * result_rank,
                                                     field_t.element_type)
                                 for _ in range(result_count)
                             ]])
>>>>>>> e911de46


@irdl_op_definition
class StoreResultOp(Operation):
    """
    The store_result operation either stores an operand value or nothing.

    Examples:
      stencil.store_result %0 : !stencil.result<f64>
      stencil.store_result : !stencil.result<f64>
    """
    name: str = "stencil.store_result"
    args: Annotated[VarOperand, Attribute]
    res: Annotated[OpResult, ResultType]


@irdl_op_definition
class ReturnOp(Operation):
    """
    The return operation terminates the stencil apply and writes
    the results of the stencil operator to the temporary values returned
    by the stencil apply operation. The types and the number of operands
    must match the results of the stencil apply operation.

    The optional unroll attribute enables the implementation of loop
    unrolling at the stencil dialect level.

    Examples:
      stencil.return %0 : !stencil.result<f64>
    """
    name: str = "stencil.return"
    arg: Annotated[Operand, ResultType | AnyFloat]

    @staticmethod
    def get(*res: SSAValue | Operation):
        return ReturnOp.build(operands=[*res])


@irdl_op_definition
class CombineOp(Operation):
    """
    Combines the results computed on a lower with the results computed on
    an upper domain. The operation combines the domain at a given index/offset
    in a given dimension. Optional extra operands allow to combine values
    that are only written / defined on the lower or upper subdomain. The result
    values have the order upper/lower, lowerext, upperext.

    Example:
      %result = stencil.combine 2 at 11 lower = (%0 : !stencil.temp<?x?x?xf64>) upper = (%1 : !stencil.temp<?x?x?xf64>) lowerext = (%2 : !stencil.temp<?x?x?xf64>): !stencil.temp<?x?x?xf64>, !stencil.temp<?x?x?xf64>
    """
    name: str = "stencil.combine"
    dim: Annotated[
        Operand,
        IntegerType]  # TODO: how to use the ArrayLength constraint here? 0 <= dim <= 2
    index: Annotated[Operand, IntegerType]

    lower: Annotated[VarOperand, TempType]
    upper: Annotated[VarOperand, TempType]
    lower_ext: Annotated[VarOperand, TempType]
    upper_ext: Annotated[VarOperand, TempType]

    lb: OptOpAttr[IndexAttr]
    ub: OptOpAttr[IndexAttr]

    region: Region
    res: VarOpResult

    irdl_options = [AttrSizedOperandSegments()]


Stencil = Dialect([
    CastOp,
    ExternalLoadOp,
    ExternalStoreOp,
    IndexOp,
    AccessOp,
    DynAccessOp,
    LoadOp,
    BufferOp,
    StoreOp,
    ApplyOp,
    StoreResultOp,
    ReturnOp,
    CombineOp,
], [
    FieldType,
    TempType,
    ResultType,
    ElementType,
    IndexAttr,
    LoopAttr,
])<|MERGE_RESOLUTION|>--- conflicted
+++ resolved
@@ -3,18 +3,6 @@
 from dataclasses import dataclass
 from typing import Sequence, TypeVar, Any, cast
 
-<<<<<<< HEAD
-from xdsl.dialects.builtin import (AnyIntegerAttr, ParametrizedAttribute,
-                                   IntegerAttr, ArrayAttr, f32, f64,
-                                   IntegerType, IntAttr, AnyFloat)
-from xdsl.dialects import builtin, memref
-from xdsl.ir import Operation, Dialect, MLIRType, SSAValue
-from xdsl.irdl import (AnyAttr, irdl_attr_definition, irdl_op_definition,
-                       ParameterDef, AttrConstraint, Attribute, Region, Block,
-                       VerifyException, Generic, AnyOf, Annotated, Operand,
-                       OpAttr, OpResult, VarOperand, VarOpResult, OptOpAttr,
-                       AttrSizedOperandSegments)
-=======
 from xdsl.dialects import builtin
 from xdsl.dialects import memref
 from xdsl.dialects.builtin import (AnyIntegerAttr, IntegerAttr,
@@ -29,8 +17,6 @@
                        VarOperand, VarOpResult, OptOpAttr,
                        AttrSizedOperandSegments, Block)
 from xdsl.utils.hints import isa
->>>>>>> e911de46
-
 
 @dataclass
 class IntOrUnknown(AttrConstraint):
@@ -59,31 +45,21 @@
     element_type: ParameterDef[_FieldTypeElement]
 
     @staticmethod
-    def from_shape(shape: ArrayAttr[AnyIntegerAttr] | Sequence[AnyIntegerAttr]
-                   | Sequence[int],
-                   typ: _FieldTypeElement) -> FieldType[_FieldTypeElement]:
-        assert len(shape) > 0
-
-        if isinstance(shape, ArrayAttr):
-            return FieldType.new([shape, typ])
-<<<<<<< HEAD
+    def from_shape(
+            shape: list[int] | list[IntAttr]) -> FieldType[_FieldTypeElement]:
+        # TODO: why do we need all these casts here, can we tell pyright "trust me"
+        if all(isinstance(elm, IntAttr) for elm in shape):
+            shape = cast(list[IntAttr], shape)
+            return FieldType([ArrayAttr(shape)])
 
         # cast to list
         shape = cast(list[AnyIntegerAttr] | list[int], shape)
 
-        if isinstance(shape[0], IntegerAttr):
-=======
-
-        # cast to list
-        shape = cast(list[AnyIntegerAttr] | list[int], shape)
-
         if isa(shape[0], list[AnyIntegerAttr]):
->>>>>>> e911de46
             # the if above is a sufficient type guard, but pyright does not understand :/
             return FieldType([ArrayAttr(shape), typ])  # type: ignore
         shape = cast(list[int], shape)
-        return FieldType(
-            [ArrayAttr([IntegerAttr[IntegerType](d, 64) for d in shape]), typ])
+        return FieldType([ArrayAttr([IntAttr.from_int(d) for d in shape])])
 
 
 @irdl_attr_definition
@@ -94,23 +70,22 @@
     element_type: ParameterDef[_FieldTypeElement]
 
     @staticmethod
-    def from_shape(shape: ArrayAttr[AnyIntegerAttr] | Sequence[AnyIntegerAttr]
-                   | Sequence[int],
-                   typ: _FieldTypeElement) -> TempType[_FieldTypeElement]:
+    def from_shape(
+        shape: ArrayAttr[IntAttr] | list[IntAttr] | list[int]
+    ) -> TempType[_FieldTypeElement]:
         assert len(shape) > 0
 
         if isinstance(shape, ArrayAttr):
-            return TempType.new([shape, typ])
+            return TempType.new([shape])
 
         # cast to list
-        shape = cast(list[AnyIntegerAttr] | list[int], shape)
-
-        if isinstance(shape[0], IntegerAttr):
+        shape = cast(list[IntAttr] | list[int], shape)
+
+        if isinstance(shape[0], IntAttr):
             # the if above is a sufficient type guard, but pyright does not understand :/
-            return TempType([ArrayAttr(shape), typ])  # type: ignore
+            return TempType([ArrayAttr(shape)])  # type: ignore
         shape = cast(list[int], shape)
-        return TempType(
-            [ArrayAttr([IntegerAttr[IntegerType](d, 64) for d in shape]), typ])
+        return TempType([ArrayAttr([IntAttr.from_int(d) for d in shape])])
 
     def __repr__(self):
         repr: str = "stencil.Temp<["
@@ -167,14 +142,10 @@
 
     @staticmethod
     def get(*indices: int | IntegerAttr[IntegerType]):
-<<<<<<< HEAD
-        return IndexAttr([ArrayAttr([(IntegerAttr[IntegerType](idx, 64) if isinstance(idx, int) else idx) for idx in indices])])
-=======
         return IndexAttr([
             ArrayAttr([(IntegerAttr[IntegerType](idx, 64) if isinstance(
                 idx, int) else idx) for idx in indices])
         ])
->>>>>>> e911de46
 
     @staticmethod
     def size_from_bounds(lb: IndexAttr, ub: IndexAttr) -> Sequence[int]:
@@ -245,13 +216,6 @@
     result: Annotated[OpResult, FieldType]
 
     @staticmethod
-<<<<<<< HEAD
-    def get(field: SSAValue | Operation, lb: IndexAttr, ub: IndexAttr, res_type: FieldType[_FieldTypeElement]) -> CastOp:
-        return CastOp.build(
-            operands=[field],
-            attributes={"lb": lb, "ub": ub},
-            result_types=[res_type]
-=======
     def get(field: SSAValue | Operation, lb: IndexAttr, ub: IndexAttr,
             res_type: FieldType[_FieldTypeElement]) -> CastOp:
         return CastOp.build(
@@ -261,7 +225,6 @@
                 "ub": ub
             },
             result_types=[res_type],
->>>>>>> e911de46
         )
 
 
@@ -279,17 +242,9 @@
     result: Annotated[OpResult, FieldType | memref.MemRefType]
 
     @staticmethod
-<<<<<<< HEAD
-    def get(arg: SSAValue | Operation, res_type: FieldType[Attribute] | memref.MemRefType[Attribute]):
-        return ExternalLoadOp.build(
-            operands=[arg],
-            result_types=[res_type]
-        )
-=======
     def get(arg: SSAValue | Operation,
             res_type: FieldType[Attribute] | memref.MemRefType[Attribute]):
         return ExternalLoadOp.build(operands=[arg], result_types=[res_type])
->>>>>>> e911de46
 
 
 @irdl_op_definition
@@ -395,16 +350,11 @@
 
         return LoadOp.build(
             operands=[field],
-<<<<<<< HEAD
-            result_types=[TempType[Attribute].from_shape([-1] * len(field_t.shape.data), field_t.element_type)]
-        )
-=======
             result_types=[
                 TempType[Attribute].from_shape([-1] * len(field_t.shape.data),
                                                field_t.element_type)
             ])
 
->>>>>>> e911de46
 
 @irdl_op_definition
 class BufferOp(Operation):
@@ -444,13 +394,6 @@
                                  'ub': ub
                              })
 
-    @staticmethod
-    def get(temp: SSAValue | Operation, field: SSAValue | Operation, lb: IndexAttr, ub: IndexAttr):
-        return StoreOp.build(
-            operands=[temp, field],
-            attributes={'lb': lb, 'ub': ub}
-        )
-
 
 @irdl_op_definition
 class ApplyOp(Operation):
@@ -472,13 +415,9 @@
     res: Annotated[VarOpResult, TempType]
 
     @staticmethod
-<<<<<<< HEAD
-    def get(args: Sequence[SSAValue] | Sequence[Operation], body: Block, result_count: int = 1):
-=======
     def get(args: Sequence[SSAValue] | Sequence[Operation],
             body: Block,
             result_count: int = 1):
->>>>>>> e911de46
         assert len(args) > 0
         field_t = SSAValue.get(args[0]).typ
         assert isinstance(field_t, TempType)
@@ -486,16 +425,6 @@
 
         result_rank = len(field_t.shape.data)
 
-<<<<<<< HEAD
-        return ApplyOp.build(
-            operands=[list(args)],
-            regions=[Region.from_block_list([body])],
-            result_types=[
-                [TempType.from_shape([-1] * result_rank, field_t.element_type) for _ in range(result_count)]
-            ]
-
-        )
-=======
         return ApplyOp.build(operands=[list(args)],
                              regions=[Region.from_block_list([body])],
                              result_types=[[
@@ -503,7 +432,6 @@
                                                      field_t.element_type)
                                  for _ in range(result_count)
                              ]])
->>>>>>> e911de46
 
 
 @irdl_op_definition
