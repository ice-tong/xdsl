from __future__ import annotations

from abc import ABC, abstractmethod
from collections.abc import Sequence, Set
from io import StringIO
from typing import IO, ClassVar, Generic, TypeAlias, TypeVar

from typing_extensions import Self

from xdsl.dialects.builtin import (
    AnyIntegerAttr,
    IndexType,
    IntegerAttr,
    IntegerType,
    ModuleOp,
    Signedness,
    StringAttr,
    UnitAttr,
)
from xdsl.ir import (
    Attribute,
    Block,
    Data,
    Dialect,
    Operation,
    OpResult,
    Region,
    SSAValue,
    TypeAttribute,
)
from xdsl.irdl import (
    IRDLOperation,
    Operand,
    OptSingleBlockRegion,
    VarOperand,
    VarOpResult,
    attr_def,
    irdl_attr_definition,
    irdl_op_definition,
    operand_def,
    opt_attr_def,
    region_def,
    result_def,
    var_operand_def,
    var_result_def,
)
from xdsl.parser import AttrParser, Parser, UnresolvedOperand
from xdsl.pattern_rewriter import RewritePattern
from xdsl.printer import Printer
from xdsl.traits import (
    HasCanonicalisationPatternsTrait,
    IsTerminator,
    NoTerminator,
    Pure,
)
from xdsl.utils.exceptions import VerifyException
from xdsl.utils.hints import isa


class RISCVRegisterType(Data[str], TypeAttribute, ABC):
    """
    A RISC-V register type.
    """

    _unallocated: ClassVar[Self | None] = None

    @classmethod
    def unallocated(cls) -> Self:
        if cls._unallocated is None:
            cls._unallocated = cls("")
        return cls._unallocated

    @property
    def register_name(self) -> str:
        """Returns name if allocated, raises ValueError if not"""
        if not self.is_allocated:
            raise ValueError("Cannot get name for unallocated register")
        return self.data

    @property
    def is_allocated(self) -> bool:
        """Returns true if a RISCV register is allocated, otherwise false"""
        return bool(self.data)

    @classmethod
    def parse_parameter(cls, parser: AttrParser) -> str:
        name = parser.parse_optional_identifier()
        if name is None:
            return ""
        if not name.startswith("j"):
            assert name in cls.abi_index_by_name(), f"{name}"
        return name

    def print_parameter(self, printer: Printer) -> None:
        printer.print_string(self.data)

    def verify(self) -> None:
        name = self.data
        if not self.is_allocated or name.startswith("j"):
            return
        if name not in type(self).abi_index_by_name():
            raise VerifyException(f"{name} not in {self.instruction_set_name()}")

    @classmethod
    @abstractmethod
    def instruction_set_name(cls) -> str:
        raise NotImplementedError()

    @classmethod
    @abstractmethod
    def abi_index_by_name(cls) -> dict[str, int]:
        raise NotImplementedError()

    @classmethod
    @abstractmethod
    def a_register(cls, index: int) -> Self:
        raise NotImplementedError()


@irdl_attr_definition
class IntRegisterType(RISCVRegisterType):
    """
    A RISC-V register type.
    """

    name = "riscv.reg"

    @classmethod
    def instruction_set_name(cls) -> str:
        return "RV32I"

    @classmethod
    def abi_index_by_name(cls) -> dict[str, int]:
        return IntRegisterType.RV32I_INDEX_BY_NAME

    @classmethod
    def a_register(cls, index: int) -> Self:
        return Registers.A[index]

    RV32I_INDEX_BY_NAME = {
        "zero": 0,
        "ra": 1,
        "sp": 2,
        "gp": 3,
        "tp": 4,
        "t0": 5,
        "t1": 6,
        "t2": 7,
        "fp": 8,
        "s0": 8,
        "s1": 9,
        "a0": 10,
        "a1": 11,
        "a2": 12,
        "a3": 13,
        "a4": 14,
        "a5": 15,
        "a6": 16,
        "a7": 17,
        "s2": 18,
        "s3": 19,
        "s4": 20,
        "s5": 21,
        "s6": 22,
        "s7": 23,
        "s8": 24,
        "s9": 25,
        "s10": 26,
        "s11": 27,
        "t3": 28,
        "t4": 29,
        "t5": 30,
        "t6": 31,
    }


@irdl_attr_definition
class FloatRegisterType(RISCVRegisterType):
    """
    A RISC-V register type.
    """

    name = "riscv.freg"

    @classmethod
    def instruction_set_name(cls) -> str:
        return "RV32F"

    @classmethod
    def abi_index_by_name(cls) -> dict[str, int]:
        return FloatRegisterType.RV32F_INDEX_BY_NAME

    @classmethod
    def a_register(cls, index: int) -> Self:
        return Registers.FA[index]

    RV32F_INDEX_BY_NAME = {
        "ft0": 0,
        "ft1": 1,
        "ft2": 2,
        "ft3": 3,
        "ft4": 4,
        "ft5": 5,
        "ft6": 6,
        "ft7": 7,
        "fs0": 8,
        "fs1": 9,
        "fa0": 10,
        "fa1": 11,
        "fa2": 12,
        "fa3": 13,
        "fa4": 14,
        "fa5": 15,
        "fa6": 16,
        "fa7": 17,
        "fs2": 18,
        "fs3": 19,
        "fs4": 20,
        "fs5": 21,
        "fs6": 22,
        "fs7": 23,
        "fs8": 24,
        "fs9": 25,
        "fs10": 26,
        "fs11": 27,
        "ft8": 28,
        "ft9": 29,
        "ft10": 30,
        "ft11": 31,
    }


RDInvT = TypeVar("RDInvT", bound=RISCVRegisterType)
RSInvT = TypeVar("RSInvT", bound=RISCVRegisterType)
RS1InvT = TypeVar("RS1InvT", bound=RISCVRegisterType)
RS2InvT = TypeVar("RS2InvT", bound=RISCVRegisterType)


class Registers(ABC):
    """Namespace for named register constants."""

    ZERO = IntRegisterType("zero")
    RA = IntRegisterType("ra")
    SP = IntRegisterType("sp")
    GP = IntRegisterType("gp")
    TP = IntRegisterType("tp")
    T0 = IntRegisterType("t0")
    T1 = IntRegisterType("t1")
    T2 = IntRegisterType("t2")
    FP = IntRegisterType("fp")
    S0 = IntRegisterType("s0")
    S1 = IntRegisterType("s1")
    A0 = IntRegisterType("a0")
    A1 = IntRegisterType("a1")
    A2 = IntRegisterType("a2")
    A3 = IntRegisterType("a3")
    A4 = IntRegisterType("a4")
    A5 = IntRegisterType("a5")
    A6 = IntRegisterType("a6")
    A7 = IntRegisterType("a7")
    S2 = IntRegisterType("s2")
    S3 = IntRegisterType("s3")
    S4 = IntRegisterType("s4")
    S5 = IntRegisterType("s5")
    S6 = IntRegisterType("s6")
    S7 = IntRegisterType("s7")
    S8 = IntRegisterType("s8")
    S9 = IntRegisterType("s9")
    S10 = IntRegisterType("s10")
    S11 = IntRegisterType("s11")
    T3 = IntRegisterType("t3")
    T4 = IntRegisterType("t4")
    T5 = IntRegisterType("t5")
    T6 = IntRegisterType("t6")

    FT0 = FloatRegisterType("ft0")
    FT1 = FloatRegisterType("ft1")
    FT2 = FloatRegisterType("ft2")
    FT3 = FloatRegisterType("ft3")
    FT4 = FloatRegisterType("ft4")
    FT5 = FloatRegisterType("ft5")
    FT6 = FloatRegisterType("ft6")
    FT7 = FloatRegisterType("ft7")
    FS0 = FloatRegisterType("fs0")
    FS1 = FloatRegisterType("fs1")
    FA0 = FloatRegisterType("fa0")
    FA1 = FloatRegisterType("fa1")
    FA2 = FloatRegisterType("fa2")
    FA3 = FloatRegisterType("fa3")
    FA4 = FloatRegisterType("fa4")
    FA5 = FloatRegisterType("fa5")
    FA6 = FloatRegisterType("fa6")
    FA7 = FloatRegisterType("fa7")
    FS2 = FloatRegisterType("fs2")
    FS3 = FloatRegisterType("fs3")
    FS4 = FloatRegisterType("fs4")
    FS5 = FloatRegisterType("fs5")
    FS6 = FloatRegisterType("fs6")
    FS7 = FloatRegisterType("fs7")
    FS8 = FloatRegisterType("fs8")
    FS9 = FloatRegisterType("fs9")
    FS10 = FloatRegisterType("fs10")
    FS11 = FloatRegisterType("fs11")
    FT8 = FloatRegisterType("ft8")
    FT9 = FloatRegisterType("ft9")
    FT10 = FloatRegisterType("ft10")
    FT11 = FloatRegisterType("ft11")

    # register classes:

    A = (A0, A1, A2, A3, A4, A5, A6, A7)
    T = (T0, T1, T2, T3, T4, T5, T6)
    S = (S0, S1, S2, S3, S4, S5, S6, S7, S8, S9, S10, S11)

    FA = (FA0, FA1, FA2, FA3, FA4, FA5, FA6, FA7)
    FT = (FT0, FT1, FT2, FT3, FT4, FT5, FT6, FT7, FT8, FT9, FT10, FT11)
    FS = (FS0, FS1, FS2, FS3, FS4, FS5, FS6, FS7, FS8, FS9, FS10, FS11)


@irdl_attr_definition
class SImm12Attr(IntegerAttr[IntegerType]):
    """
    A 12-bit immediate signed value.
    """

    name = "riscv.simm12"

    def __init__(self, value: int) -> None:
        super().__init__(value, IntegerType(12, Signedness.SIGNED))

    def verify(self) -> None:
        """
        All I- and S-type instructions with 12-bit signed immediates --- e.g., addi but not slli ---
        accept their immediate argument as an integer in the interval [-2048, 2047]. Integers in the subinterval [-2048, -1]
        can also be passed by their (unsigned) associates in the interval [0xfffff800, 0xffffffff] on RV32I,
        and in [0xfffffffffffff800, 0xffffffffffffffff] on both RV32I and RV64I.

        https://github.com/riscv-non-isa/riscv-asm-manual/blob/master/riscv-asm.md#signed-immediates-for-i--and-s-type-instructions
        """

        if 0xFFFFFFFFFFFFF800 <= self.value.data <= 0xFFFFFFFFFFFFFFFF:
            return

        if 0xFFFFF800 <= self.value.data <= 0xFFFFFFFF:
            return

        super().verify()


@irdl_attr_definition
class LabelAttr(Data[str]):
    name = "riscv.label"

    @classmethod
    def parse_parameter(cls, parser: AttrParser) -> str:
        return parser.parse_str_literal()

    def print_parameter(self, printer: Printer) -> None:
        printer.print_string_literal(self.data)


class RISCVOp(Operation, ABC):
    """
    Base class for operations that can be a part of RISC-V assembly printing.
    """

    @abstractmethod
    def assembly_line(self) -> str | None:
        raise NotImplementedError()

    @classmethod
    def parse(cls, parser: Parser) -> Self:
        args = cls.parse_unresolved_operands(parser)
        custom_attributes = cls.custom_parse_attributes(parser)
        remaining_attributes = parser.parse_optional_attr_dict()
        # TODO ensure distinct keys for attributes
        attributes = custom_attributes | remaining_attributes
        regions = parser.parse_region_list()
        pos = parser.pos
        operand_types, result_types = cls.parse_op_type(parser)
        operands = parser.resolve_operands(args, operand_types, pos)
        return cls.create(
            operands=operands,
            result_types=result_types,
            attributes=attributes,
            regions=regions,
        )

    @classmethod
    def parse_unresolved_operands(cls, parser: Parser) -> list[UnresolvedOperand]:
        """
        Parse a list of comma separated unresolved operands.

        Notice that this method will consume trailing comma.
        """
        if operand := parser.parse_optional_unresolved_operand():
            operands = [operand]
            while parser.parse_optional_punctuation(",") and (
                operand := parser.parse_optional_unresolved_operand()
            ):
                operands.append(operand)
            return operands
        return []

    @classmethod
    def custom_parse_attributes(cls, parser: Parser) -> dict[str, Attribute]:
        """
        Parse attributes with custom syntax. Subclasses may override this method.
        """
        return parser.parse_optional_attr_dict()

    @classmethod
    def parse_op_type(
        cls, parser: Parser
    ) -> tuple[Sequence[Attribute], Sequence[Attribute]]:
        parser.parse_punctuation(":")
        func_type = parser.parse_function_type()
        return func_type.inputs.data, func_type.outputs.data

    def print(self, printer: Printer) -> None:
        if self.operands:
            printer.print(" ")
            printer.print_list(self.operands, printer.print_operand)
        printed_attributes = self.custom_print_attributes(printer)
        unprinted_attributes = {
            name: attr
            for name, attr in self.attributes.items()
            if name not in printed_attributes
        }
        printer.print_op_attributes(unprinted_attributes)
        printer.print_regions(self.regions)
        self.print_op_type(printer)

    def custom_print_attributes(self, printer: Printer) -> Set[str]:
        """
        Print attributes with custom syntax. Return the names of the attributes printed. Subclasses may override this method.
        """
        printer.print_op_attributes(self.attributes)
        return self.attributes.keys()

    def print_op_type(self, printer: Printer) -> None:
        printer.print(" : ")
        printer.print_operation_type(self)


AssemblyInstructionArg: TypeAlias = (
    AnyIntegerAttr | LabelAttr | SSAValue | IntRegisterType | str | int
)


class RISCVInstruction(RISCVOp):
    """
    Base class for operations that can be a part of RISC-V assembly printing. Must
    represent an instruction in the RISC-V instruction set, and have the following format:

    name arg0, arg1, arg2           # comment

    The name of the operation will be used as the RISC-V assembly instruction name.
    """

    comment: StringAttr | None = opt_attr_def(StringAttr)
    """
    An optional comment that will be printed along with the instruction.
    """

    @abstractmethod
    def assembly_line_args(self) -> tuple[AssemblyInstructionArg | None, ...]:
        """
        The arguments to the instruction, in the order they should be printed in the
        assembly.
        """
        raise NotImplementedError()

    def assembly_instruction_name(self) -> str:
        """
        By default, the name of the instruction is the same as the name of the operation.
        """

        return self.name.split(".", 1)[-1]

    def assembly_line(self) -> str | None:
        # default assembly code generator
        instruction_name = self.assembly_instruction_name()
        arg_str = ", ".join(
            _assembly_arg_str(arg)
            for arg in self.assembly_line_args()
            if arg is not None
        )
        return _assembly_line(instruction_name, arg_str, self.comment)


# region Assembly printing


def _append_comment(line: str, comment: StringAttr | None) -> str:
    if comment is None:
        return line

    padding = " " * max(0, 48 - len(line))

    return f"{line}{padding} # {comment.data}"


def _assembly_arg_str(arg: AssemblyInstructionArg) -> str:
    if isa(arg, AnyIntegerAttr):
        return f"{arg.value.data}"
    elif isinstance(arg, int):
        return f"{arg}"
    elif isinstance(arg, LabelAttr):
        return arg.data
    elif isinstance(arg, str):
        return arg
    elif isinstance(arg, IntRegisterType):
        return arg.register_name
    elif isinstance(arg, FloatRegisterType):
        return arg.register_name
    else:
        if isinstance(arg.type, IntRegisterType):
            reg = arg.type.register_name
            return reg
        elif isinstance(arg.type, FloatRegisterType):
            reg = arg.type.register_name
            return reg
        else:
            assert False, f"{arg.type}"
    assert False, f"{arg}"


def _assembly_line(
    name: str,
    arg_str: str,
    comment: StringAttr | None = None,
    is_indented: bool = True,
) -> str:
    code = "    " if is_indented else ""
    code += name
    if arg_str:
        code += f" {arg_str}"
    code = _append_comment(code, comment)
    return code


def print_assembly(module: ModuleOp, output: IO[str]) -> None:
    for op in module.body.walk():
        assert isinstance(op, RISCVOp), f"{op}"
        asm = op.assembly_line()
        if asm is not None:
            print(asm, file=output)


def riscv_code(module: ModuleOp) -> str:
    stream = StringIO()
    print_assembly(module, stream)
    return stream.getvalue()


# endregion

# region Base Operation classes


class RdRsRsOperation(
    Generic[RDInvT, RS1InvT, RS2InvT], IRDLOperation, RISCVInstruction, ABC
):
    """
    A base class for RISC-V operations that have one destination register, and two source
    registers.

    This is called R-Type in the RISC-V specification.
    """

    rd: OpResult = result_def(RDInvT)
    rs1: Operand = operand_def(RS1InvT)
    rs2: Operand = operand_def(RS2InvT)

    def __init__(
        self,
        rs1: Operation | SSAValue,
        rs2: Operation | SSAValue,
        *,
        rd: RDInvT,
        comment: str | StringAttr | None = None,
    ):
        if isinstance(comment, str):
            comment = StringAttr(comment)

        super().__init__(
            operands=[rs1, rs2],
            attributes={
                "comment": comment,
            },
            result_types=[rd],
        )

    def assembly_line_args(self) -> tuple[AssemblyInstructionArg, ...]:
        return self.rd, self.rs1, self.rs2


class RdImmIntegerOperation(IRDLOperation, RISCVInstruction, ABC):
    """
    A base class for RISC-V operations that have one destination register, and one
    immediate operand (e.g. U-Type and J-Type instructions in the RISC-V spec).
    """

    rd: OpResult = result_def(IntRegisterType)
    immediate: AnyIntegerAttr | LabelAttr = attr_def(AnyIntegerAttr | LabelAttr)

    def __init__(
        self,
        immediate: int | AnyIntegerAttr | str | LabelAttr,
        *,
        rd: IntRegisterType | str | None = None,
        comment: str | StringAttr | None = None,
    ):
        if isinstance(immediate, int):
            immediate = IntegerAttr(immediate, IntegerType(20, Signedness.UNSIGNED))
        elif isinstance(immediate, str):
            immediate = LabelAttr(immediate)
        if rd is None:
            rd = IntRegisterType.unallocated()
        elif isinstance(rd, str):
            rd = IntRegisterType(rd)
        if isinstance(comment, str):
            comment = StringAttr(comment)

        super().__init__(
            result_types=[rd],
            attributes={
                "immediate": immediate,
                "comment": comment,
            },
        )

    def assembly_line_args(self) -> tuple[AssemblyInstructionArg, ...]:
        return self.rd, self.immediate

    @classmethod
    def custom_parse_attributes(cls, parser: Parser) -> dict[str, Attribute]:
        attributes = dict[str, Attribute]()
        attributes["immediate"] = _parse_immediate_value(
            parser, IntegerType(20, Signedness.UNSIGNED)
        )
        return attributes

    def custom_print_attributes(self, printer: Printer) -> Set[str]:
        printer.print(" ")
        _print_immediate_value(printer, self.immediate)
        return {"immediate"}


class RdImmJumpOperation(IRDLOperation, RISCVInstruction, ABC):
    """
    In the RISC-V spec, this is the same as `RdImmOperation`. For jumps, the `rd` register
    is neither an operand, because the stored value is overwritten, nor a result value,
    because the value in `rd` is not defined after the jump back. So the `rd` makes the
    most sense as an attribute.
    """

    rd: IntRegisterType | None = opt_attr_def(IntRegisterType)
    """
    The rd register here is not a register storing the result, rather the register where
    the program counter is stored before jumping.
    """
    immediate: AnyIntegerAttr | LabelAttr = attr_def(AnyIntegerAttr | LabelAttr)

    def __init__(
        self,
        immediate: int | AnyIntegerAttr | str | LabelAttr,
        *,
        rd: IntRegisterType | str | None = None,
        comment: str | StringAttr | None = None,
    ):
        if isinstance(immediate, int):
            immediate = IntegerAttr(immediate, IntegerType(20, Signedness.SIGNED))
        elif isinstance(immediate, str):
            immediate = LabelAttr(immediate)
        if isinstance(rd, str):
            rd = IntRegisterType(rd)
        if isinstance(comment, str):
            comment = StringAttr(comment)
        super().__init__(
            attributes={
                "immediate": immediate,
                "rd": rd,
                "comment": comment,
            }
        )

    def assembly_line_args(self) -> tuple[AssemblyInstructionArg | None, ...]:
        return self.rd, self.immediate

    @classmethod
    def custom_parse_attributes(cls, parser: Parser) -> dict[str, Attribute]:
        attributes = dict[str, Attribute]()
        attributes["immediate"] = _parse_immediate_value(
            parser, IntegerType(20, Signedness.SIGNED)
        )
        if parser.parse_optional_punctuation(","):
            attributes["rd"] = parser.parse_attribute()
        return attributes

    def custom_print_attributes(self, printer: Printer) -> Set[str]:
        printer.print(" ")
        _print_immediate_value(printer, self.immediate)
        if self.rd is not None:
            printer.print(", ")
            printer.print_attribute(self.rd)
        return {"immediate", "rd"}


class RdRsImmIntegerOperation(IRDLOperation, RISCVInstruction, ABC):
    """
    A base class for RISC-V operations that have one destination register, one source
    register and one immediate operand.

    This is called I-Type in the RISC-V specification.
    """

    rd: OpResult = result_def(IntRegisterType)
    rs1: Operand = operand_def(IntRegisterType)
    immediate: AnyIntegerAttr | LabelAttr = attr_def(AnyIntegerAttr | LabelAttr)

    def __init__(
        self,
        rs1: Operation | SSAValue,
        immediate: int | AnyIntegerAttr | str | LabelAttr,
        *,
        rd: IntRegisterType | str | None = None,
        comment: str | StringAttr | None = None,
    ):
        if isinstance(immediate, int):
            immediate = SImm12Attr(immediate)
        elif isinstance(immediate, str):
            immediate = LabelAttr(immediate)

        if rd is None:
            rd = IntRegisterType.unallocated()
        elif isinstance(rd, str):
            rd = IntRegisterType(rd)
        if isinstance(comment, str):
            comment = StringAttr(comment)
        super().__init__(
            operands=[rs1],
            result_types=[rd],
            attributes={
                "immediate": immediate,
                "comment": comment,
            },
        )

    def assembly_line_args(self) -> tuple[AssemblyInstructionArg, ...]:
        return self.rd, self.rs1, self.immediate

    @classmethod
    def custom_parse_attributes(cls, parser: Parser) -> dict[str, Attribute]:
        attributes = dict[str, Attribute]()
        attributes["immediate"] = _parse_immediate_value(
            parser, IntegerType(12, Signedness.SIGNED)
        )
        return attributes

    def custom_print_attributes(self, printer: Printer) -> Set[str]:
        printer.print(", ")
        _print_immediate_value(printer, self.immediate)
        return {"immediate"}


class RdRsImmShiftOperation(RdRsImmIntegerOperation):
    """
    A base class for RISC-V operations that have one destination register, one source
    register and one immediate operand.

    This is called I-Type in the RISC-V specification.

    Shifts by a constant are encoded as a specialization of the I-type format.
    The shift amount is encoded in the lower 5 bits of the I-immediate field for RV32

    For RV32I, SLLI, SRLI, and SRAI generate an illegal instruction exception if
    imm[5] 6 != 0 but the shift amount is encoded in the lower 6 bits of the I-immediate field for RV64I.
    """

    def __init__(
        self,
        rs1: Operation | SSAValue,
        immediate: int | AnyIntegerAttr | str | LabelAttr,
        *,
        rd: IntRegisterType | str | None = None,
        comment: str | StringAttr | None = None,
    ):
        if isinstance(immediate, int):
            immediate = IntegerAttr(immediate, IntegerType(5, Signedness.UNSIGNED))

        super().__init__(rs1, immediate, rd=rd, comment=comment)

    @classmethod
    def custom_parse_attributes(cls, parser: Parser) -> dict[str, Attribute]:
        attributes = dict[str, Attribute]()
        attributes["immediate"] = _parse_immediate_value(
            parser, IntegerType(5, Signedness.UNSIGNED)
        )
        return attributes


class RdRsImmJumpOperation(IRDLOperation, RISCVInstruction, ABC):
    """
    A base class for RISC-V operations that have one destination register, one source
    register and one immediate operand.

    This is called I-Type in the RISC-V specification.

    In the RISC-V spec, this is the same as `RdRsImmOperation`. For jumps, the `rd` register
    is neither an operand, because the stored value is overwritten, nor a result value,
    because the value in `rd` is not defined after the jump back. So the `rd` makes the
    most sense as an attribute.
    """

    rs1: Operand = operand_def(IntRegisterType)
    rd: IntRegisterType | None = opt_attr_def(IntRegisterType)
    """
    The rd register here is not a register storing the result, rather the register where
    the program counter is stored before jumping.
    """
    immediate: AnyIntegerAttr | LabelAttr = attr_def(AnyIntegerAttr | LabelAttr)

    def __init__(
        self,
        rs1: Operation | SSAValue,
        immediate: int | AnyIntegerAttr | str | LabelAttr,
        *,
        rd: IntRegisterType | str | None = None,
        comment: str | StringAttr | None = None,
    ):
        if isinstance(immediate, int):
            immediate = IntegerAttr(immediate, IntegerType(12, Signedness.SIGNED))
        elif isinstance(immediate, str):
            immediate = LabelAttr(immediate)

        if isinstance(rd, str):
            rd = IntRegisterType(rd)

        if isinstance(comment, str):
            comment = StringAttr(comment)

        super().__init__(
            operands=[rs1],
            attributes={
                "immediate": immediate,
                "rd": rd,
                "comment": comment,
            },
        )

    def assembly_line_args(self) -> tuple[AssemblyInstructionArg | None, ...]:
        return self.rd, self.rs1, self.immediate

    @classmethod
    def custom_parse_attributes(cls, parser: Parser) -> dict[str, Attribute]:
        attributes = dict[str, Attribute]()
        attributes["immediate"] = _parse_immediate_value(
            parser, IntegerType(12, Signedness.SIGNED)
        )
        if parser.parse_optional_punctuation(","):
            attributes["rd"] = parser.parse_attribute()
        return attributes

    def custom_print_attributes(self, printer: Printer) -> Set[str]:
        printer.print(", ")
        _print_immediate_value(printer, self.immediate)
        if self.rd is not None:
            printer.print(", ")
            printer.print_attribute(self.rd)
        return {"immediate", "rd"}


class RdRsOperation(Generic[RDInvT, RSInvT], IRDLOperation, RISCVInstruction, ABC):
    """
    A base class for RISC-V pseudo-instructions that have one destination register and one
    source register.
    """

    rd: OpResult = result_def(RDInvT)
    rs: Operand = operand_def(RSInvT)

    def __init__(
        self,
        rs: Operation | SSAValue,
        *,
        rd: RDInvT,
        comment: str | StringAttr | None = None,
    ):
        if isinstance(comment, str):
            comment = StringAttr(comment)
        super().__init__(
            operands=[rs],
            result_types=[rd],
            attributes={"comment": comment},
        )

    def assembly_line_args(self) -> tuple[AssemblyInstructionArg, ...]:
        return self.rd, self.rs


class RsRsOffIntegerOperation(IRDLOperation, RISCVInstruction, ABC):
    """
    A base class for RISC-V operations that have one source register and a destination
    register, and an offset.

    This is called B-Type in the RISC-V specification.
    """

    rs1: Operand = operand_def(IntRegisterType)
    rs2: Operand = operand_def(IntRegisterType)
    offset: AnyIntegerAttr | LabelAttr = attr_def(AnyIntegerAttr | LabelAttr)

    def __init__(
        self,
        rs1: Operation | SSAValue,
        rs2: Operation | SSAValue,
        offset: int | AnyIntegerAttr | LabelAttr,
        *,
        comment: str | StringAttr | None = None,
    ):
        if isinstance(offset, int):
            offset = IntegerAttr(offset, 12)
        if isinstance(offset, str):
            offset = LabelAttr(offset)
        if isinstance(comment, str):
            comment = StringAttr(comment)

        super().__init__(
            operands=[rs1, rs2],
            attributes={
                "offset": offset,
                "comment": comment,
            },
        )

    def assembly_line_args(self) -> tuple[AssemblyInstructionArg, ...]:
        return self.rs1, self.rs2, self.offset

    @classmethod
    def custom_parse_attributes(cls, parser: Parser) -> dict[str, Attribute]:
        attributes = dict[str, Attribute]()
        attributes["offset"] = _parse_immediate_value(parser, IntegerType(12))
        return attributes

    def custom_print_attributes(self, printer: Printer) -> Set[str]:
        printer.print(", ")
        _print_immediate_value(printer, self.offset)
        return {"offset"}


class RsRsImmIntegerOperation(IRDLOperation, RISCVInstruction, ABC):
    """
    A base class for RISC-V operations that have two source registers and an
    immediate.

    This is called S-Type in the RISC-V specification.
    """

    rs1: Operand = operand_def(IntRegisterType)
    rs2: Operand = operand_def(IntRegisterType)
    immediate: AnyIntegerAttr = attr_def(AnyIntegerAttr)

    def __init__(
        self,
        rs1: Operation | SSAValue,
        rs2: Operation | SSAValue,
        immediate: int | AnyIntegerAttr | str | LabelAttr,
        *,
        comment: str | StringAttr | None = None,
    ):
        if isinstance(immediate, int):
            immediate = SImm12Attr(immediate)
        elif isinstance(immediate, str):
            immediate = LabelAttr(immediate)
        if isinstance(comment, str):
            comment = StringAttr(comment)

        super().__init__(
            operands=[rs1, rs2],
            attributes={
                "immediate": immediate,
                "comment": comment,
            },
        )

    def assembly_line_args(self) -> tuple[AssemblyInstructionArg, ...]:
        return self.rs1, self.rs2, self.immediate

    @classmethod
    def custom_parse_attributes(cls, parser: Parser) -> dict[str, Attribute]:
        attributes = dict[str, Attribute]()
        attributes["immediate"] = _parse_immediate_value(
            parser, IntegerType(12, Signedness.SIGNED)
        )
        return attributes

    def custom_print_attributes(self, printer: Printer) -> Set[str]:
        printer.print(", ")
        _print_immediate_value(printer, self.immediate)
        return {"immediate"}


class RsRsIntegerOperation(IRDLOperation, RISCVInstruction, ABC):
    """
    A base class for RISC-V operations that have two source
    registers.
    """

    rs1: Operand = operand_def(IntRegisterType)
    rs2: Operand = operand_def(IntRegisterType)

    def __init__(self, rs1: Operation | SSAValue, rs2: Operation | SSAValue):
        super().__init__(
            operands=[rs1, rs2],
        )

    def assembly_line_args(self) -> tuple[AssemblyInstructionArg, ...]:
        return self.rs1, self.rs2


class NullaryOperation(IRDLOperation, RISCVInstruction, ABC):
    """
    A base class for RISC-V operations that have neither sources nor destinations.
    """

    def __init__(
        self,
        *,
        comment: str | StringAttr | None = None,
    ):
        if isinstance(comment, str):
            comment = StringAttr(comment)

        super().__init__(
            attributes={
                "comment": comment,
            },
        )

    def assembly_line_args(self) -> tuple[AssemblyInstructionArg, ...]:
        return ()

    @classmethod
    def parse_unresolved_operands(cls, parser: Parser) -> list[UnresolvedOperand]:
        return []

    def print_op_type(self, printer: Printer) -> None:
        return

    @classmethod
    def parse_op_type(
        cls, parser: Parser
    ) -> tuple[Sequence[Attribute], Sequence[Attribute]]:
        return (), ()


class CsrReadWriteOperation(IRDLOperation, RISCVInstruction, ABC):
    """
    A base class for RISC-V operations performing a swap to/from a CSR.

    The 'writeonly' attribute controls the actual behaviour of the operation:
    * when True, the operation writes the rs value to the CSR but never reads it and
      in this case rd *must* be allocated to x0
    * when False, a proper atomic swap is performed and the previous CSR value is
      returned in rd
    """

    rd: OpResult = result_def(IntRegisterType)
    rs1: Operand = operand_def(IntRegisterType)
    csr: AnyIntegerAttr = attr_def(AnyIntegerAttr)
    writeonly: UnitAttr | None = opt_attr_def(UnitAttr)

    def __init__(
        self,
        rs1: Operation | SSAValue,
        csr: AnyIntegerAttr,
        *,
        writeonly: bool = False,
        rd: IntRegisterType | str | None = None,
        comment: str | StringAttr | None = None,
    ):
        if rd is None:
            rd = IntRegisterType.unallocated()
        elif isinstance(rd, str):
            rd = IntRegisterType(rd)
        if isinstance(comment, str):
            comment = StringAttr(comment)
        super().__init__(
            operands=[rs1],
            attributes={
                "csr": csr,
                "writeonly": UnitAttr() if writeonly else None,
                "comment": comment,
            },
            result_types=[rd],
        )

    def verify_(self) -> None:
        if not self.writeonly:
            return
        if not isinstance(self.rd.type, IntRegisterType):
            return
        if self.rd.type.is_allocated and self.rd.type.data != "zero":
            raise VerifyException(
                "When in 'writeonly' mode, destination must be register x0 (a.k.a. 'zero'), "
                f"not '{self.rd.type.data}'"
            )

    def assembly_line_args(self) -> tuple[AssemblyInstructionArg, ...]:
        return self.rd, self.csr, self.rs1

    @classmethod
    def custom_parse_attributes(cls, parser: Parser) -> dict[str, Attribute]:
        attributes = dict[str, Attribute]()
        attributes["csr"] = IntegerAttr(
            parser.parse_integer(allow_boolean=False, context_msg="Expected csr"),
            IntegerType(32),
        )
        if parser.parse_optional_punctuation(",") is not None:
            if (flag := parser.parse_str_literal("Expected 'w' flag")) != "w":
                parser.raise_error(f"Expected 'w' flag, got '{flag}'")
            attributes["writeonly"] = UnitAttr()
        return attributes

    def custom_print_attributes(self, printer: Printer) -> Set[str]:
        printer.print(", ")
        printer.print(self.csr.value.data)
        if self.writeonly is not None:
            printer.print(', "w"')
        return {"csr", "writeonly"}


class CsrBitwiseOperation(IRDLOperation, RISCVInstruction, ABC):
    """
    A base class for RISC-V operations performing a masked bitwise operation on the
    CSR while returning the original value.

    The 'readonly' attribute controls the actual behaviour of the operation:
    * when True, the operation is guaranteed to have no side effects that can
      be potentially related to writing to a CSR; in this case rs *must be
      allocated to x0*
    * when False, the bitwise operations is performed and any side effect related
      to writing to a CSR takes place even if the mask in rs has no actual bits set.
    """

    rd: OpResult = result_def(IntRegisterType)
    rs1: Operand = operand_def(IntRegisterType)
    csr: AnyIntegerAttr = attr_def(AnyIntegerAttr)
    readonly: UnitAttr | None = opt_attr_def(UnitAttr)

    def __init__(
        self,
        rs1: Operation | SSAValue,
        csr: AnyIntegerAttr,
        *,
        readonly: bool = False,
        rd: IntRegisterType | str | None = None,
        comment: str | StringAttr | None = None,
    ):
        if rd is None:
            rd = IntRegisterType.unallocated()
        elif isinstance(rd, str):
            rd = IntRegisterType(rd)
        if isinstance(comment, str):
            comment = StringAttr(comment)
        super().__init__(
            operands=[rs1],
            attributes={
                "csr": csr,
                "readonly": UnitAttr() if readonly else None,
                "comment": comment,
            },
            result_types=[rd],
        )

    def verify_(self) -> None:
        if not self.readonly:
            return
        if not isinstance(self.rs1.type, IntRegisterType):
            return
        if self.rs1.type.is_allocated and self.rs1.type.data != "zero":
            raise VerifyException(
                "When in 'readonly' mode, source must be register x0 (a.k.a. 'zero'), "
                f"not '{self.rs1.type.data}'"
            )

    def assembly_line_args(self) -> tuple[AssemblyInstructionArg, ...]:
        return self.rd, self.csr, self.rs1

    @classmethod
    def custom_parse_attributes(cls, parser: Parser) -> dict[str, Attribute]:
        attributes = dict[str, Attribute]()
        attributes["csr"] = IntegerAttr(
            parser.parse_integer(allow_boolean=False, context_msg="Expected csr"),
            IntegerType(32),
        )
        if parser.parse_optional_punctuation(",") is not None:
            if (flag := parser.parse_str_literal("Expected 'r' flag")) != "r":
                parser.raise_error(f"Expected 'r' flag, got '{flag}'")
            attributes["readonly"] = UnitAttr()
        return attributes

    def custom_print_attributes(self, printer: Printer) -> Set[str]:
        printer.print(", ")
        printer.print(self.csr.value.data)
        if self.readonly is not None:
            printer.print(', "r"')
        return {"csr", "readonly"}


class CsrReadWriteImmOperation(IRDLOperation, RISCVInstruction, ABC):
    """
    A base class for RISC-V operations performing a write immediate to/read from a CSR.

    The 'writeonly' attribute controls the actual behaviour of the operation:
    * when True, the operation writes the rs value to the CSR but never reads it and
      in this case rd *must* be allocated to x0
    * when False, a proper atomic swap is performed and the previous CSR value is
      returned in rd
    """

    rd: OpResult = result_def(IntRegisterType)
    csr: AnyIntegerAttr = attr_def(AnyIntegerAttr)
    immediate: AnyIntegerAttr = attr_def(AnyIntegerAttr)
    writeonly: UnitAttr | None = opt_attr_def(UnitAttr)

    def __init__(
        self,
        csr: AnyIntegerAttr,
        immediate: AnyIntegerAttr,
        *,
        writeonly: bool = False,
        rd: IntRegisterType | str | None = None,
        comment: str | StringAttr | None = None,
    ):
        if rd is None:
            rd = IntRegisterType.unallocated()
        elif isinstance(rd, str):
            rd = IntRegisterType(rd)
        if isinstance(comment, str):
            comment = StringAttr(comment)
        super().__init__(
            attributes={
                "csr": csr,
                "immediate": immediate,
                "writeonly": UnitAttr() if writeonly else None,
                "comment": comment,
            },
            result_types=[rd],
        )

    def verify_(self) -> None:
        if self.writeonly is None:
            return
        if not isinstance(self.rd.type, IntRegisterType):
            return
        if self.rd.type.is_allocated and self.rd.type.data != "zero":
            raise VerifyException(
                "When in 'writeonly' mode, destination must be register x0 (a.k.a. 'zero'), "
                f"not '{self.rd.type.data}'"
            )

    def assembly_line_args(self) -> tuple[AssemblyInstructionArg | None, ...]:
        return self.rd, self.csr, self.immediate

    @classmethod
    def custom_parse_attributes(cls, parser: Parser) -> dict[str, Attribute]:
        attributes = dict[str, Attribute]()
        attributes["csr"] = IntegerAttr(
            parser.parse_integer(allow_boolean=False, context_msg="Expected csr"),
            IntegerType(32),
        )
        parser.parse_punctuation(",")
        attributes["immediate"] = _parse_immediate_value(parser, IntegerType(32))
        if parser.parse_optional_punctuation(",") is not None:
            if (flag := parser.parse_str_literal("Expected 'w' flag")) != "w":
                parser.raise_error(f"Expected 'w' flag, got '{flag}'")
            attributes["writeonly"] = UnitAttr()
        return attributes

    def custom_print_attributes(self, printer: Printer) -> Set[str]:
        printer.print(" ")
        printer.print(self.csr.value.data)
        printer.print(", ")
        _print_immediate_value(printer, self.immediate)
        if self.writeonly is not None:
            printer.print(', "w"')
        return {"csr", "immediate", "writeonly"}


class CsrBitwiseImmOperation(IRDLOperation, RISCVInstruction, ABC):
    """
    A base class for RISC-V operations performing a masked bitwise operation on the
    CSR while returning the original value. The bitmask is specified in the 'immediate'
    attribute.

    The 'immediate' attribute controls the actual behaviour of the operation:
    * when equals to zero, the operation is guaranteed to have no side effects
      that can be potentially related to writing to a CSR;
    * when not equal to zero, any side effect related to writing to a CSR takes
      place.
    """

    rd: OpResult = result_def(IntRegisterType)
    csr: AnyIntegerAttr = attr_def(AnyIntegerAttr)
    immediate: AnyIntegerAttr = attr_def(AnyIntegerAttr)

    def __init__(
        self,
        csr: AnyIntegerAttr,
        immediate: AnyIntegerAttr,
        *,
        rd: IntRegisterType | str | None = None,
        comment: str | StringAttr | None = None,
    ):
        if rd is None:
            rd = IntRegisterType.unallocated()
        elif isinstance(rd, str):
            rd = IntRegisterType(rd)
        if isinstance(comment, str):
            comment = StringAttr(comment)
        super().__init__(
            attributes={
                "csr": csr,
                "immediate": immediate,
                "comment": comment,
            },
            result_types=[rd],
        )

    def assembly_line_args(self) -> tuple[AssemblyInstructionArg, ...]:
        return self.rd, self.csr, self.immediate

    @classmethod
    def custom_parse_attributes(cls, parser: Parser) -> dict[str, Attribute]:
        attributes = dict[str, Attribute]()
        attributes["csr"] = IntegerAttr(
            parser.parse_integer(allow_boolean=False, context_msg="Expected csr"),
            IntegerType(32),
        )
        parser.parse_punctuation(",")
        attributes["immediate"] = _parse_immediate_value(parser, IntegerType(32))
        return attributes

    def custom_print_attributes(self, printer: Printer) -> Set[str]:
        printer.print(" ")
        printer.print(self.csr.value.data)
        printer.print(", ")
        _print_immediate_value(printer, self.immediate)
        return {"csr", "immediate"}


# endregion

# region RV32I/RV64I: 2.4 Integer Computational Instructions

## Integer Register-Immediate Instructions


class AddiOpHasCanonicalizationPatternsTrait(HasCanonicalisationPatternsTrait):
    @classmethod
    def get_canonicalization_patterns(cls) -> tuple[RewritePattern, ...]:
        from xdsl.transforms.canonicalization_patterns.riscv import (
            AddImmediateConstant,
            AddImmediateZero,
        )

        return (
            AddImmediateZero(),
            AddImmediateConstant(),
        )


@irdl_op_definition
class AddiOp(RdRsImmIntegerOperation):
    """
    Adds the sign-extended 12-bit immediate to register rs1.
    Arithmetic overflow is ignored and the result is simply the low XLEN bits of the result.

    x[rd] = x[rs1] + sext(immediate)

    https://msyksphinz-self.github.io/riscv-isadoc/html/rvi.html#addi
    """

    name = "riscv.addi"

    traits = frozenset((Pure(), AddiOpHasCanonicalizationPatternsTrait()))


@irdl_op_definition
class SltiOp(RdRsImmIntegerOperation):
    """
    Place the value 1 in register rd if register rs1 is less than the sign-extended
    immediate when both are treated as signed numbers, else 0 is written to rd.

    x[rd] = x[rs1] <s sext(immediate)

    https://msyksphinz-self.github.io/riscv-isadoc/html/rvi.html#slti
    """

    name = "riscv.slti"


@irdl_op_definition
class SltiuOp(RdRsImmIntegerOperation):
    """
    Place the value 1 in register rd if register rs1 is less than the immediate when
    both are treated as unsigned numbers, else 0 is written to rd.

    x[rd] = x[rs1] <u sext(immediate)

    https://msyksphinz-self.github.io/riscv-isadoc/html/rvi.html#sltiu
    """

    name = "riscv.sltiu"


@irdl_op_definition
class AndiOp(RdRsImmIntegerOperation):
    """
    Performs bitwise AND on register rs1 and the sign-extended 12-bit
    immediate and place the result in rd.

    x[rd] = x[rs1] & sext(immediate)

    https://msyksphinz-self.github.io/riscv-isadoc/html/rvi.html#andi
    """

    name = "riscv.andi"


@irdl_op_definition
class OriOp(RdRsImmIntegerOperation):
    """
    Performs bitwise OR on register rs1 and the sign-extended 12-bit immediate and place
    the result in rd.

    x[rd] = x[rs1] | sext(immediate)

    https://msyksphinz-self.github.io/riscv-isadoc/html/rvi.html#ori
    """

    name = "riscv.ori"


@irdl_op_definition
class XoriOp(RdRsImmIntegerOperation):
    """
    Performs bitwise XOR on register rs1 and the sign-extended 12-bit immediate and place
    the result in rd.

    x[rd] = x[rs1] ^ sext(immediate)

    https://msyksphinz-self.github.io/riscv-isadoc/html/rvi.html#xori
    """

    name = "riscv.xori"


class SlliOpHasCanonicalizationPatternsTrait(HasCanonicalisationPatternsTrait):
    @classmethod
    def get_canonicalization_patterns(cls) -> tuple[RewritePattern, ...]:
        from xdsl.transforms.canonicalization_patterns.riscv import ShiftLeftImmediate

        return (ShiftLeftImmediate(),)


@irdl_op_definition
class SlliOp(RdRsImmShiftOperation):
    """
    Performs logical left shift on the value in register rs1 by the shift amount
    held in the lower 5 bits of the immediate.

    x[rd] = x[rs1] << shamt

    https://msyksphinz-self.github.io/riscv-isadoc/html/rvi.html#slli
    """

    name = "riscv.slli"

    traits = frozenset((SlliOpHasCanonicalizationPatternsTrait(),))


@irdl_op_definition
class SrliOp(RdRsImmShiftOperation):
    """
    Performs logical right shift on the value in register rs1 by the shift amount held
    in the lower 5 bits of the immediate.

    x[rd] = x[rs1] >>u shamt

    https://msyksphinz-self.github.io/riscv-isadoc/html/rvi.html#srli
    """

    name = "riscv.srli"


@irdl_op_definition
class SraiOp(RdRsImmShiftOperation):
    """
    Performs arithmetic right shift on the value in register rs1 by the shift amount
    held in the lower 5 bits of the immediate.

    x[rd] = x[rs1] >>s shamt

    https://msyksphinz-self.github.io/riscv-isadoc/html/rvi.html#srai
    """

    name = "riscv.srai"


@irdl_op_definition
class LuiOp(RdImmIntegerOperation):
    """
    Build 32-bit constants and uses the U-type format. LUI places the U-immediate value
    in the top 20 bits of the destination register rd, filling in the lowest 12 bits with zeros.

    x[rd] = sext(immediate[31:12] << 12)

    https://msyksphinz-self.github.io/riscv-isadoc/html/rvi.html#lui
    """

    name = "riscv.lui"


@irdl_op_definition
class AuipcOp(RdImmIntegerOperation):
    """
    Build pc-relative addresses and uses the U-type format. AUIPC forms a 32-bit offset
    from the 20-bit U-immediate, filling in the lowest 12 bits with zeros, adds this
    offset to the pc, then places the result in register rd.

    x[rd] = pc + sext(immediate[31:12] << 12)

    https://msyksphinz-self.github.io/riscv-isadoc/html/rvi.html#auipc
    """

    name = "riscv.auipc"


class MVHasCanonicalizationPatternsTrait(HasCanonicalisationPatternsTrait):
    @classmethod
    def get_canonicalization_patterns(cls) -> tuple[RewritePattern, ...]:
        from xdsl.transforms.canonicalization_patterns.riscv import RemoveRedundantMv

        return (RemoveRedundantMv(),)


@irdl_op_definition
class MVOp(RdRsOperation[IntRegisterType, IntRegisterType]):
    """
    A pseudo instruction to copy contents of one int register to another.

    Equivalent to `addi rd, rs, 0`
    """

    name = "riscv.mv"

    traits = frozenset(
        (
            Pure(),
            MVHasCanonicalizationPatternsTrait(),
        )
    )


class FMVHasCanonicalizationPatternsTrait(HasCanonicalisationPatternsTrait):
    @classmethod
    def get_canonicalization_patterns(cls) -> tuple[RewritePattern, ...]:
        from xdsl.transforms.canonicalization_patterns.riscv import RemoveRedundantFMv

        return (RemoveRedundantFMv(),)


@irdl_op_definition
class FMVOp(RdRsOperation[FloatRegisterType, FloatRegisterType]):
    """
    A pseudo instruction to copy contents of one float register to another.

    Equivalent to `fsgnj.s rd, rs, rs`.

    Both clang and gcc emit `fsw rs, 0(x); flw rd, 0(x)` to copy floats, possibly because
    storing and loading bits from memory is a lower overhead in practice than reasoning
    about floating-point values.
    """

    name = "riscv.fmv.s"

    traits = frozenset(
        (
            Pure(),
            FMVHasCanonicalizationPatternsTrait(),
        )
    )


## Integer Register-Register Operations


class AddOpHasCanonicalizationPatternsTrait(HasCanonicalisationPatternsTrait):
    @classmethod
    def get_canonicalization_patterns(cls) -> tuple[RewritePattern, ...]:
        from xdsl.transforms.canonicalization_patterns.riscv import (
            AddImmediates,
            AdditionOfSameVariablesToMultiplyByTwo,
        )

        return (AddImmediates(), AdditionOfSameVariablesToMultiplyByTwo())


@irdl_op_definition
class AddOp(RdRsRsOperation[IntRegisterType, IntRegisterType, IntRegisterType]):
    """
    Adds the registers rs1 and rs2 and stores the result in rd.
    Arithmetic overflow is ignored and the result is simply the low XLEN bits of the result.

    x[rd] = x[rs1] + x[rs2]

    https://msyksphinz-self.github.io/riscv-isadoc/html/rvi.html#add
    """

    name = "riscv.add"

    traits = frozenset(
        (
            Pure(),
            AddOpHasCanonicalizationPatternsTrait(),
        )
    )


@irdl_op_definition
class SltOp(RdRsRsOperation[IntRegisterType, IntRegisterType, IntRegisterType]):
    """
    Place the value 1 in register rd if register rs1 is less than register rs2 when both
    are treated as signed numbers, else 0 is written to rd.

    x[rd] = x[rs1] <s x[rs2]

    https://msyksphinz-self.github.io/riscv-isadoc/html/rvi.html#slt
    """

    name = "riscv.slt"


@irdl_op_definition
class SltuOp(RdRsRsOperation[IntRegisterType, IntRegisterType, IntRegisterType]):
    """
    Place the value 1 in register rd if register rs1 is less than register rs2 when both
    are treated as unsigned numbers, else 0 is written to rd.

    x[rd] = x[rs1] <u x[rs2]

    https://msyksphinz-self.github.io/riscv-isadoc/html/rvi.html#sltu
    """

    name = "riscv.sltu"


class BitwiseAndHasCanonicalizationPatternsTrait(HasCanonicalisationPatternsTrait):
    @classmethod
    def get_canonicalization_patterns(cls) -> tuple[RewritePattern, ...]:
        from xdsl.transforms.canonicalization_patterns.riscv import BitwiseAndByZero

        return (BitwiseAndByZero(),)


@irdl_op_definition
class AndOp(RdRsRsOperation[IntRegisterType, IntRegisterType, IntRegisterType]):
    """
    Performs bitwise AND on registers rs1 and rs2 and place the result in rd.

    x[rd] = x[rs1] & x[rs2]

    https://msyksphinz-self.github.io/riscv-isadoc/html/rvi.html#and
    """

    name = "riscv.and"

    traits = frozenset((BitwiseAndHasCanonicalizationPatternsTrait(),))


@irdl_op_definition
class OrOp(RdRsRsOperation[IntRegisterType, IntRegisterType, IntRegisterType]):
    """
    Performs bitwise OR on registers rs1 and rs2 and place the result in rd.

    x[rd] = x[rs1] | x[rs2]

    https://msyksphinz-self.github.io/riscv-isadoc/html/rvi.html#or
    """

    name = "riscv.or"


@irdl_op_definition
class XorOp(RdRsRsOperation[IntRegisterType, IntRegisterType, IntRegisterType]):
    """
    Performs bitwise XOR on registers rs1 and rs2 and place the result in rd.

    x[rd] = x[rs1] ^ x[rs2]

    https://msyksphinz-self.github.io/riscv-isadoc/html/rvi.html#xor
    """

    name = "riscv.xor"


@irdl_op_definition
class SllOp(RdRsRsOperation[IntRegisterType, IntRegisterType, IntRegisterType]):
    """
    Performs logical left shift on the value in register rs1 by the shift amount
    held in the lower 5 bits of register rs2.

    x[rd] = x[rs1] << x[rs2]

    https://msyksphinz-self.github.io/riscv-isadoc/html/rvi.html#sll
    """

    name = "riscv.sll"


@irdl_op_definition
class SrlOp(RdRsRsOperation[IntRegisterType, IntRegisterType, IntRegisterType]):
    """
    Logical right shift on the value in register rs1 by the shift amount held
    in the lower 5 bits of register rs2.

    x[rd] = x[rs1] >>u x[rs2]

    https://msyksphinz-self.github.io/riscv-isadoc/html/rvi.html#srl
    """

    name = "riscv.srl"


class SubOpHasCanonicalizationPatternsTrait(HasCanonicalisationPatternsTrait):
    @classmethod
    def get_canonicalization_patterns(cls) -> tuple[RewritePattern, ...]:
        from xdsl.transforms.canonicalization_patterns.riscv import (
            SubAddi,
            SubImmediates,
        )

        return (SubImmediates(), SubAddi())


@irdl_op_definition
class SubOp(RdRsRsOperation[IntRegisterType, IntRegisterType, IntRegisterType]):
    """
    Subtracts the registers rs1 and rs2 and stores the result in rd.
    Arithmetic overflow is ignored and the result is simply the low XLEN bits of the result.

    x[rd] = x[rs1] - x[rs2]

    https://msyksphinz-self.github.io/riscv-isadoc/html/rvi.html#sub
    """

    name = "riscv.sub"

    traits = frozenset((SubOpHasCanonicalizationPatternsTrait(),))


@irdl_op_definition
class SraOp(RdRsRsOperation[IntRegisterType, IntRegisterType, IntRegisterType]):
    """
    Performs arithmetic right shift on the value in register rs1 by the shift amount held
    in the lower 5 bits of register rs2.

    x[rd] = x[rs1] >>s x[rs2]

    https://msyksphinz-self.github.io/riscv-isadoc/html/rvi.html#sub
    """

    name = "riscv.sra"


@irdl_op_definition
class NopOp(NullaryOperation):
    """
    Does not change any user-visible state, except for advancing the pc register.
    Canonical nop is encoded as addi x0, x0, 0.
    """

    name = "riscv.nop"


# endregion

# region RV32I/RV64I: 2.5 Control Transfer Instructions

# Unconditional jumps


@irdl_op_definition
class JalOp(RdImmJumpOperation):
    """
    Jump to address and place return address in rd.

    jal mylabel is a pseudoinstruction for jal ra, mylabel

    x[rd] = pc+4; pc += sext(offset)

    https://msyksphinz-self.github.io/riscv-isadoc/html/rvi.html#jal
    """

    name = "riscv.jal"


@irdl_op_definition
class JOp(RdImmJumpOperation):
    """
    A pseudo-instruction, for unconditional jumps you don't expect to return from.
    Is equivalent to JalOp with `rd` = `x0`.
    Used to be a part of the spec, removed in 2.0.
    """

    name = "riscv.j"

    def __init__(
        self,
        immediate: int | AnyIntegerAttr | str | LabelAttr,
        *,
        comment: str | StringAttr | None = None,
    ):
        super().__init__(immediate, rd=Registers.ZERO, comment=comment)

    def assembly_line_args(self) -> tuple[AssemblyInstructionArg, ...]:
        # J op is a special case of JalOp with zero return register
        return (self.immediate,)


@irdl_op_definition
class JalrOp(RdRsImmJumpOperation):
    """
    Jump to address and place return address in rd.

    ```
    t = pc+4
    pc = (x[rs1] + sext(offset)) & ~1
    x[rd] = t
    ```

    https://msyksphinz-self.github.io/riscv-isadoc/html/rvi.html#jalr
    """

    name = "riscv.jalr"


@irdl_op_definition
class ReturnOp(NullaryOperation):
    """
    Pseudo-op for returning from subroutine.

    Equivalent to `jalr x0, x1, 0`
    """

    name = "riscv.ret"

    traits = frozenset([IsTerminator()])


# Conditional Branches


@irdl_op_definition
class BeqOp(RsRsOffIntegerOperation):
    """
    Take the branch if registers rs1 and rs2 are equal.

    if (x[rs1] == x[rs2]) pc += sext(offset)

    https://msyksphinz-self.github.io/riscv-isadoc/html/rvi.html#beq
    """

    name = "riscv.beq"


@irdl_op_definition
class BneOp(RsRsOffIntegerOperation):
    """
    Take the branch if registers rs1 and rs2 are not equal.

    if (x[rs1] != x[rs2]) pc += sext(offset)

    https://msyksphinz-self.github.io/riscv-isadoc/html/rvi.html#bne
    """

    name = "riscv.bne"


@irdl_op_definition
class BltOp(RsRsOffIntegerOperation):
    """
    Take the branch if registers rs1 is less than rs2, using signed comparison.

    if (x[rs1] <s x[rs2]) pc += sext(offset)

    https://msyksphinz-self.github.io/riscv-isadoc/html/rvi.html#blt
    """

    name = "riscv.blt"


@irdl_op_definition
class BgeOp(RsRsOffIntegerOperation):
    """
    Take the branch if registers rs1 is greater than or equal to rs2, using signed comparison.

    if (x[rs1] >=s x[rs2]) pc += sext(offset)

    https://msyksphinz-self.github.io/riscv-isadoc/html/rvi.html#bge
    """

    name = "riscv.bge"


@irdl_op_definition
class BltuOp(RsRsOffIntegerOperation):
    """
    Take the branch if registers rs1 is less than rs2, using unsigned comparison.

    if (x[rs1] <u x[rs2]) pc += sext(offset)

    https://msyksphinz-self.github.io/riscv-isadoc/html/rvi.html#bltu
    """

    name = "riscv.bltu"


@irdl_op_definition
class BgeuOp(RsRsOffIntegerOperation):
    """
    Take the branch if registers rs1 is greater than or equal to rs2, using unsigned comparison.

    if (x[rs1] >=u x[rs2]) pc += sext(offset)

    https://msyksphinz-self.github.io/riscv-isadoc/html/rvi.html#bgeu
    """

    name = "riscv.bgeu"


# endregion

# region RV32I/RV64I: 2.6 Load and Store Instructions


@irdl_op_definition
class LbOp(RdRsImmIntegerOperation):
    """
    Loads a 8-bit value from memory and sign-extends this to XLEN bits before
    storing it in register rd.

    x[rd] = sext(M[x[rs1] + sext(offset)][7:0])

    https://msyksphinz-self.github.io/riscv-isadoc/html/rvi.html#lb
    """

    name = "riscv.lb"


@irdl_op_definition
class LbuOp(RdRsImmIntegerOperation):
    """
    Loads a 8-bit value from memory and zero-extends this to XLEN bits before
    storing it in register rd.

    x[rd] = M[x[rs1] + sext(offset)][7:0]

    https://msyksphinz-self.github.io/riscv-isadoc/html/rvi.html#lbu
    """

    name = "riscv.lbu"


@irdl_op_definition
class LhOp(RdRsImmIntegerOperation):
    """
    Loads a 16-bit value from memory and sign-extends this to XLEN bits before
    storing it in register rd.

    x[rd] = sext(M[x[rs1] + sext(offset)][15:0])

    https://msyksphinz-self.github.io/riscv-isadoc/html/rvi.html#lh
    """

    name = "riscv.lh"


@irdl_op_definition
class LhuOp(RdRsImmIntegerOperation):
    """
    Loads a 16-bit value from memory and zero-extends this to XLEN bits before
    storing it in register rd.

    x[rd] = M[x[rs1] + sext(offset)][15:0]

    https://msyksphinz-self.github.io/riscv-isadoc/html/rvi.html#lhu
    """

    name = "riscv.lhu"


class LwOpHasCanonicalizationPatternTrait(HasCanonicalisationPatternsTrait):
    @classmethod
    def get_canonicalization_patterns(cls) -> tuple[RewritePattern, ...]:
        from xdsl.transforms.canonicalization_patterns.riscv import (
            LoadWordWithKnownOffset,
        )

        return (LoadWordWithKnownOffset(),)


@irdl_op_definition
class LwOp(RdRsImmIntegerOperation):
    """
    Loads a 32-bit value from memory and sign-extends this to XLEN bits before
    storing it in register rd.

    x[rd] = sext(M[x[rs1] + sext(offset)][31:0])

    https://msyksphinz-self.github.io/riscv-isadoc/html/rvi.html#lw
    """

    name = "riscv.lw"

    traits = frozenset((LwOpHasCanonicalizationPatternTrait(),))

    def assembly_line(self) -> str | None:
        instruction_name = self.assembly_instruction_name()
        value = _assembly_arg_str(self.rd)
        imm = _assembly_arg_str(self.immediate)
        offset = _assembly_arg_str(self.rs1)
        return _assembly_line(
            instruction_name, f"{value}, {imm}({offset})", self.comment
        )


@irdl_op_definition
class SbOp(RsRsImmIntegerOperation):
    """
    Store 8-bit, values from the low bits of register rs2 to memory.

    M[x[rs1] + sext(offset)] = x[rs2][7:0]

    https://msyksphinz-self.github.io/riscv-isadoc/html/rvi.html#sb
    """

    name = "riscv.sb"


@irdl_op_definition
class ShOp(RsRsImmIntegerOperation):
    """
    Store 16-bit, values from the low bits of register rs2 to memory.

    M[x[rs1] + sext(offset)] = x[rs2][15:0]

    https://msyksphinz-self.github.io/riscv-isadoc/html/rvi.html#sh

    """

    name = "riscv.sh"


class SwOpHasCanonicalizationPatternTrait(HasCanonicalisationPatternsTrait):
    @classmethod
    def get_canonicalization_patterns(cls) -> tuple[RewritePattern, ...]:
        from xdsl.transforms.canonicalization_patterns.riscv import (
            StoreWordWithKnownOffset,
        )

        return (StoreWordWithKnownOffset(),)


@irdl_op_definition
class SwOp(RsRsImmIntegerOperation):
    """
    Store 32-bit, values from the low bits of register rs2 to memory.

    M[x[rs1] + sext(offset)] = x[rs2][31:0]

    https://msyksphinz-self.github.io/riscv-isadoc/html/rvi.html#sw
    """

    name = "riscv.sw"

    traits = frozenset((SwOpHasCanonicalizationPatternTrait(),))

    def assembly_line(self) -> str | None:
        instruction_name = self.assembly_instruction_name()
        value = _assembly_arg_str(self.rs2)
        imm = _assembly_arg_str(self.immediate)
        offset = _assembly_arg_str(self.rs1)
        return _assembly_line(
            instruction_name, f"{value}, {imm}({offset})", self.comment
        )


# endregion

# region RV32I/RV64I: 2.8 Control and Status Register Instructions


@irdl_op_definition
class CsrrwOp(CsrReadWriteOperation):
    """
    Atomically swaps values in the CSRs and integer registers.
    CSRRW reads the old value of the CSR, zero-extends the value to XLEN bits,
    then writes it to integer register rd. The initial value in rs1 is written
    to the CSR. If the 'writeonly' attribute evaluates to False, then the
    instruction shall not read the CSR and shall not cause any of the side effects
    that might occur on a CSR read; in this case rd *must be allocated to x0*.

    t = CSRs[csr]; CSRs[csr] = x[rs1]; x[rd] = t

    https://msyksphinz-self.github.io/riscv-isadoc/html/rvi.html#csrrw
    """

    name = "riscv.csrrw"


@irdl_op_definition
class CsrrsOp(CsrBitwiseOperation):
    """
    Reads the value of the CSR, zero-extends the value to XLEN bits, and writes
    it to integer register rd. The initial value in integer register rs1 is treated
    as a bit mask that specifies bit positions to be set in the CSR.
    Any bit that is high in rs1 will cause the corresponding bit to be set in the CSR,
    if that CSR bit is writable. Other bits in the CSR are unaffected (though CSRs might
    have side effects when written).

    If the 'readonly' attribute evaluates to True, then the instruction will not write
    to the CSR at all, and so shall not cause any of the side effects that might otherwise
    occur on a CSR write, such as raising illegal instruction exceptions on accesses to
    read-only CSRs. Note that if rs1 specifies a register holding a zero value other than x0,
    the instruction will still attempt to write the unmodified value back to the CSR and will
    cause any attendant side effects.

    t = CSRs[csr]; CSRs[csr] = t | x[rs1]; x[rd] = t

    https://msyksphinz-self.github.io/riscv-isadoc/html/rvi.html#csrrs
    """

    name = "riscv.csrrs"


@irdl_op_definition
class CsrrcOp(CsrBitwiseOperation):
    """
    Reads the value of the CSR, zero-extends the value to XLEN bits, and writes
    it to integer register rd. The initial value in integer register rs1 is treated
    as a bit mask that specifies bit positions to be cleared in the CSR.
    Any bit that is high in rs1 will cause the corresponding bit to be cleared in the CSR,
    if that CSR bit is writable. Other bits in the CSR are unaffected (though CSRs might
    have side effects when written).

    If the 'readonly' attribute evaluates to True, then the instruction will not write
    to the CSR at all, and so shall not cause any of the side effects that might otherwise
    occur on a CSR write, such as raising illegal instruction exceptions on accesses to
    read-only CSRs. Note that if rs1 specifies a register holding a zero value other than x0,
    the instruction will still attempt to write the unmodified value back to the CSR and will
    cause any attendant side effects.

    t = CSRs[csr]; CSRs[csr] = t &~x[rs1]; x[rd] = t

    https://msyksphinz-self.github.io/riscv-isadoc/html/rvi.html#csrrc
    """

    name = "riscv.csrrc"


@irdl_op_definition
class CsrrwiOp(CsrReadWriteImmOperation):
    """
    Update the CSR using an XLEN-bit value obtained by zero-extending the
    'immediate' attribute.
    If the 'writeonly' attribute evaluates to False, then the
    instruction shall not read the CSR and shall not cause any of the side effects
    that might occur on a CSR read; in this case rd *must be allocated to x0*.

    x[rd] = CSRs[csr]; CSRs[csr] = zimm

    https://msyksphinz-self.github.io/riscv-isadoc/html/rvi.html#csrrwi
    """

    name = "riscv.csrrwi"


@irdl_op_definition
class CsrrsiOp(CsrBitwiseImmOperation):
    """
    Reads the value of the CSR, zero-extends the value to XLEN bits, and writes
    it to integer register rd. The value in the 'immediate' attribute is treated
    as a bit mask that specifies bit positions to be set in the CSR.
    Any bit that is high in it will cause the corresponding bit to be set in the CSR,
    if that CSR bit is writable. Other bits in the CSR are unaffected (though CSRs might
    have side effects when written).

    If the 'immediate' attribute value is zero, then the instruction will not write
    to the CSR at all, and so shall not cause any of the side effects that might otherwise
    occur on a CSR write, such as raising illegal instruction exceptions on accesses to
    read-only CSRs.

    t = CSRs[csr]; CSRs[csr] = t | zimm; x[rd] = t

    https://msyksphinz-self.github.io/riscv-isadoc/html/rvi.html#csrrsi
    """

    name = "riscv.csrrsi"


@irdl_op_definition
class CsrrciOp(CsrBitwiseImmOperation):
    """
    Reads the value of the CSR, zero-extends the value to XLEN bits, and writes
    it to integer register rd.  The value in the 'immediate' attribute is treated
    as a bit mask that specifies bit positions to be cleared in the CSR.
    Any bit that is high in rs1 will cause the corresponding bit to be cleared in the CSR,
    if that CSR bit is writable. Other bits in the CSR are unaffected (though CSRs might
    have side effects when written).

    If the 'immediate' attribute value is zero, then the instruction will not write
    to the CSR at all, and so shall not cause any of the side effects that might otherwise
    occur on a CSR write, such as raising illegal instruction exceptions on accesses to
    read-only CSRs.

    t = CSRs[csr]; CSRs[csr] = t &~zimm; x[rd] = t

    https://msyksphinz-self.github.io/riscv-isadoc/html/rvi.html#csrrci
    """

    name = "riscv.csrrci"


# endregion

# region RV32M/RV64M: 7 “M” Standard Extension for Integer Multiplication and Division

## Multiplication Operations


class MulOpHasCanonicalizationPatternsTrait(HasCanonicalisationPatternsTrait):
    @classmethod
    def get_canonicalization_patterns(cls) -> tuple[RewritePattern, ...]:
        from xdsl.transforms.canonicalization_patterns.riscv import (
            MultiplyImmediates,
            MultiplyImmediateZero,
        )

        return (MultiplyImmediates(), MultiplyImmediateZero())


@irdl_op_definition
class MulOp(RdRsRsOperation[IntRegisterType, IntRegisterType, IntRegisterType]):
    """
    Performs an XLEN-bit × XLEN-bit multiplication of signed rs1 by signed rs2
    and places the lower XLEN bits in the destination register.
    x[rd] = x[rs1] * x[rs2]

    https://msyksphinz-self.github.io/riscv-isadoc/html/rvi.html#add
    """

    name = "riscv.mul"

    traits = frozenset((MulOpHasCanonicalizationPatternsTrait(),))


@irdl_op_definition
class MulhOp(RdRsRsOperation[IntRegisterType, IntRegisterType, IntRegisterType]):
    """
    Performs an XLEN-bit × XLEN-bit multiplication of signed rs1 by signed rs2
    and places the upper XLEN bits in the destination register.
    x[rd] = (x[rs1] s×s x[rs2]) >>s XLEN

    https://msyksphinz-self.github.io/riscv-isadoc/html/rvm.html#mulh
    """

    name = "riscv.mulh"


@irdl_op_definition
class MulhsuOp(RdRsRsOperation[IntRegisterType, IntRegisterType, IntRegisterType]):
    """
    Performs an XLEN-bit × XLEN-bit multiplication of signed rs1 by unsigned rs2
    and places the upper XLEN bits in the destination register.
    x[rd] = (x[rs1] s × x[rs2]) >>s XLEN

    https://msyksphinz-self.github.io/riscv-isadoc/html/rvm.html#mulhsu
    """

    name = "riscv.mulhsu"


@irdl_op_definition
class MulhuOp(RdRsRsOperation[IntRegisterType, IntRegisterType, IntRegisterType]):
    """
    Performs an XLEN-bit × XLEN-bit multiplication of unsigned rs1 by unsigned rs2
    and places the upper XLEN bits in the destination register.
    x[rd] = (x[rs1] u × x[rs2]) >>u XLEN

    https://msyksphinz-self.github.io/riscv-isadoc/html/rvm.html#mulhu
    """

    name = "riscv.mulhu"


## Division Operations
@irdl_op_definition
class DivOp(RdRsRsOperation[IntRegisterType, IntRegisterType, IntRegisterType]):
    """
    Perform an XLEN bits by XLEN bits signed integer division of rs1 by rs2,
    rounding towards zero.
    x[rd] = x[rs1] /s x[rs2]

    https://msyksphinz-self.github.io/riscv-isadoc/html/rvm.html#div
    """

    name = "riscv.div"


@irdl_op_definition
class DivuOp(RdRsRsOperation[IntRegisterType, IntRegisterType, IntRegisterType]):
    """
    Perform an XLEN bits by XLEN bits unsigned integer division of rs1 by rs2,
    rounding towards zero.
    x[rd] = x[rs1] /u x[rs2]

    https://msyksphinz-self.github.io/riscv-isadoc/html/rvm.html#divu
    """

    name = "riscv.divu"


@irdl_op_definition
class RemOp(RdRsRsOperation[IntRegisterType, IntRegisterType, IntRegisterType]):
    """
    Perform an XLEN bits by XLEN bits signed integer reminder of rs1 by rs2.
    x[rd] = x[rs1] %s x[rs2]

    https://msyksphinz-self.github.io/riscv-isadoc/html/rvm.html#rem
    """

    name = "riscv.rem"


@irdl_op_definition
class RemuOp(RdRsRsOperation[IntRegisterType, IntRegisterType, IntRegisterType]):
    """
    Perform an XLEN bits by XLEN bits unsigned integer reminder of rs1 by rs2.
    x[rd] = x[rs1] %u x[rs2]

    https://msyksphinz-self.github.io/riscv-isadoc/html/rvm.html#remu
    """

    name = "riscv.remu"


# endregion

# region Assembler pseudo-instructions
# https://github.com/riscv-non-isa/riscv-asm-manual/blob/master/riscv-asm.md


@irdl_op_definition
class LiOp(RdImmIntegerOperation):
    """
    Loads an immediate into rd.

    This is an assembler pseudo-instruction.

    https://github.com/riscv-non-isa/riscv-asm-manual/blob/master/riscv-asm.md#load-immediate
    """

    name = "riscv.li"

    traits = frozenset((Pure(),))

    def __init__(
        self,
        immediate: int | AnyIntegerAttr | str | LabelAttr,
        *,
        rd: IntRegisterType | str | None = None,
        comment: str | StringAttr | None = None,
    ):
        if isinstance(immediate, int):
            immediate = IntegerAttr(immediate, IntegerType(32, Signedness.SIGNED))

        super().__init__(immediate, rd=rd, comment=comment)

    @classmethod
    def custom_parse_attributes(cls, parser: Parser) -> dict[str, Attribute]:
        attributes = dict[str, Attribute]()
        attributes["immediate"] = _parse_immediate_value(
            parser, IntegerType(32, Signedness.SIGNED)
        )
        return attributes


@irdl_op_definition
class EcallOp(NullaryOperation):
    """
    The ECALL instruction is used to make a request to the supporting execution
    environment, which is usually an operating system.
    The ABI for the system will define how parameters for the environment
    request are passed, but usually these will be in defined locations in the
    integer register file.

    https://github.com/riscv/riscv-isa-manual/releases/download/Ratified-IMAFDQC/riscv-spec-20191213.pdf
    """

    name = "riscv.ecall"


@irdl_op_definition
class LabelOp(IRDLOperation, RISCVOp):
    """
    The label operation is used to emit text labels (e.g. loop:) that are used
    as branch, unconditional jump targets and symbol offsets.

    https://github.com/riscv-non-isa/riscv-asm-manual/blob/master/riscv-asm.md#labels
    """

    name = "riscv.label"
    label: LabelAttr = attr_def(LabelAttr)
    comment: StringAttr | None = opt_attr_def(StringAttr)

    def __init__(
        self,
        label: str | LabelAttr,
        *,
        comment: str | StringAttr | None = None,
    ):
        if isinstance(label, str):
            label = LabelAttr(label)
        if isinstance(comment, str):
            comment = StringAttr(comment)

        super().__init__(
            attributes={
                "label": label,
                "comment": comment,
            },
        )

    def assembly_line(self) -> str | None:
        return _append_comment(f"{self.label.data}:", self.comment)

    @classmethod
    def custom_parse_attributes(cls, parser: Parser) -> dict[str, Attribute]:
        attributes = dict[str, Attribute]()
        attributes["label"] = LabelAttr(parser.parse_str_literal("Expected label"))
        return attributes

    def custom_print_attributes(self, printer: Printer) -> Set[str]:
        printer.print(" ")
        printer.print_string_literal(self.label.data)
        return {"label"}


@irdl_op_definition
class DirectiveOp(IRDLOperation, RISCVOp):
    """
    The directive operation is used to emit assembler directives (e.g. .word; .equ; etc.)
    without any associated region of assembly code.
    A more complete list of directives can be found here:

    https://github.com/riscv-non-isa/riscv-asm-manual/blob/master/riscv-asm.md#pseudo-ops
    """

    name = "riscv.directive"
    directive: StringAttr = attr_def(StringAttr)
    value: StringAttr | None = opt_attr_def(StringAttr)

    def __init__(
        self,
        directive: str | StringAttr,
        value: str | StringAttr | None,
    ):
        if isinstance(directive, str):
            directive = StringAttr(directive)
        if isinstance(value, str):
            value = StringAttr(value)

        super().__init__(
            attributes={
                "directive": directive,
                "value": value,
            }
        )

    def assembly_line(self) -> str | None:
        if self.value is not None and self.value.data:
            arg_str = _assembly_arg_str(self.value.data)
        else:
            arg_str = ""

        return _assembly_line(self.directive.data, arg_str, is_indented=False)

    @classmethod
    def custom_parse_attributes(cls, parser: Parser) -> dict[str, Attribute]:
        attributes = dict[str, Attribute]()
        attributes["directive"] = StringAttr(
            parser.parse_str_literal("Expected directive")
        )
        if (value := parser.parse_optional_str_literal()) is not None:
            attributes["value"] = StringAttr(value)
        return attributes

    def custom_print_attributes(self, printer: Printer) -> Set[str]:
        printer.print(" ")
        printer.print_string_literal(self.directive.data)
        if self.value is not None:
            printer.print(" ")
            printer.print_string_literal(self.value.data)
        return {"directive", "value"}


@irdl_op_definition
class AssemblySectionOp(IRDLOperation, RISCVOp):
    """
    The directive operation is used to emit assembler directives (e.g. .text; .data; etc.)
    with the scope of a section.

    A more complete list of directives can be found here:

    https://github.com/riscv-non-isa/riscv-asm-manual/blob/master/riscv-asm.md#pseudo-ops

    This operation can have nested operations, corresponding to a section of the assembly.
    """

    name = "riscv.assembly_section"
    directive: StringAttr = attr_def(StringAttr)
    data: Region = region_def("single_block")

    traits = frozenset([NoTerminator()])

    def __init__(
        self,
        directive: str | StringAttr,
        region: OptSingleBlockRegion = None,
    ):
        if isinstance(directive, str):
            directive = StringAttr(directive)
        if region is None:
            region = Region()

        super().__init__(
            regions=[region],
            attributes={
                "directive": directive,
            },
        )

    @classmethod
    def parse(cls, parser: Parser) -> AssemblySectionOp:
        directive = parser.parse_str_literal()
        attr_dict = parser.parse_optional_attr_dict_with_keyword(("directive",))
        region = parser.parse_optional_region()

        if region is None:
            region = Region(Block())
        section = AssemblySectionOp(directive, region)
        if attr_dict is not None:
            section.attributes |= attr_dict.data

        return section

    def print(self, printer: Printer) -> None:
        printer.print_string(" ")
        printer.print_string_literal(self.directive.data)
        printer.print_op_attributes(
            self.attributes, reserved_attr_names=("directive",), print_keyword=True
        )
        printer.print_string(" ")
        if self.data.block.ops:
            printer.print_region(self.data)

    def assembly_line(self) -> str | None:
        return _assembly_line(self.directive.data, "", is_indented=False)


@irdl_op_definition
class CustomAssemblyInstructionOp(IRDLOperation, RISCVInstruction):
    """
    An instruction with unspecified semantics, that can be printed during assembly
    emission.

    During assembly emission, the results are printed before the operands:

    ``` python
    s0 = riscv.GetRegisterOp(Registers.s0).res
    s1 = riscv.GetRegisterOp(Registers.s1).res
    rs2 = riscv.Registers.s2
    rs3 = riscv.Registers.s3
    op = CustomAssemblyInstructionOp("my_instr", (s0, s1), (rs2, rs3))

    op.assembly_line()   # "my_instr s2, s3, s0, s1"
    ```
    """

    name = "riscv.custom_assembly_instruction"
    inputs: VarOperand = var_operand_def()
    outputs: VarOpResult = var_result_def()
    instruction_name: StringAttr = attr_def(StringAttr)
    comment: StringAttr | None = opt_attr_def(StringAttr)

    def __init__(
        self,
        instruction_name: str | StringAttr,
        inputs: Sequence[SSAValue],
        result_types: Sequence[Attribute],
        *,
        comment: str | StringAttr | None = None,
    ):
        if isinstance(instruction_name, str):
            instruction_name = StringAttr(instruction_name)
        if isinstance(comment, str):
            comment = StringAttr(comment)

        super().__init__(
            operands=[inputs],
            result_types=[result_types],
            attributes={
                "instruction_name": instruction_name,
                "comment": comment,
            },
        )

    def assembly_instruction_name(self) -> str:
        return self.instruction_name.data

    def assembly_line_args(self) -> tuple[AssemblyInstructionArg, ...]:
        return *self.results, *self.operands


@irdl_op_definition
class CommentOp(IRDLOperation, RISCVOp):
    name = "riscv.comment"
    comment: StringAttr = attr_def(StringAttr)

    def __init__(self, comment: str | StringAttr):
        if isinstance(comment, str):
            comment = StringAttr(comment)

        super().__init__(
            attributes={
                "comment": comment,
            },
        )

    def assembly_line(self) -> str | None:
        return f"    # {self.comment.data}"


@irdl_op_definition
class EbreakOp(NullaryOperation):
    """
    The EBREAK instruction is used by debuggers to cause control to be
    transferred back to a debugging environment.

    https://github.com/riscv/riscv-isa-manual/releases/download/Ratified-IMAFDQC/riscv-spec-20191213.pdf
    """

    name = "riscv.ebreak"


@irdl_op_definition
class WfiOp(NullaryOperation):
    """
    The Wait for Interrupt instruction (WFI) provides a hint to the
    implementation that the current hart can be stalled until an
    interrupt might need servicing.

    https://github.com/riscv/riscv-isa-manual/releases/download/Priv-v1.12/riscv-privileged-20211203.pdf
    """

    name = "riscv.wfi"


# endregion

# region RISC-V SSA Helpers


class GetAnyRegisterOperation(Generic[RDInvT], IRDLOperation, RISCVOp):
    """
    This instruction allows us to create an SSAValue with for a given register name. This
    is useful for bridging the RISC-V convention that stores the result of function calls
    in `a0` and `a1` into SSA form.

    For example, to generate this assembly:
    ```
    jal my_func
    add a0 s0 a0
    ```

    One needs to do the following:

    ``` python
    rhs = riscv.GetRegisterOp(Registers.s0).res
    riscv.JalOp("my_func")
    lhs = riscv.GetRegisterOp(Registers.A0).res
    sum = riscv.AddOp(lhs, rhs, Registers.A0).rd
    ```
    """

    res: OpResult = result_def(RDInvT)

    def __init__(
        self,
        register_type: RDInvT,
    ):
        super().__init__(result_types=[register_type])

    def assembly_line(self) -> str | None:
        # Don't print assembly for creating a SSA value representing register
        return None


@irdl_op_definition
class GetRegisterOp(GetAnyRegisterOperation[IntRegisterType]):
    name = "riscv.get_register"


@irdl_op_definition
class GetFloatRegisterOp(GetAnyRegisterOperation[FloatRegisterType]):
    name = "riscv.get_float_register"


# endregion

<<<<<<< HEAD
# region RISC-V Extensions


class ScfgwOpHasCanonicalizationPatternsTrait(HasCanonicalisationPatternsTrait):
    @classmethod
    def get_canonicalization_patterns(cls) -> tuple[RewritePattern, ...]:
        from xdsl.transforms.canonicalization_patterns.riscv import (
            ScfgwOpUsingImmediate,
        )

        return (ScfgwOpUsingImmediate(),)


@irdl_op_definition
class ScfgwOp(RdRsRsOperation[IntRegisterType, IntRegisterType, IntRegisterType]):
    """
    Write the value in rs1 to the Snitch stream configuration
    location pointed by rs2 in the memory-mapped address space.
    Register rd is always fixed to zero.

    This is a RISC-V ISA extension, part of the `Xssr' extension.
    https://pulp-platform.github.io/snitch/rm/custom_instructions/
    """

    name = "riscv.scfgw"

    traits = frozenset((ScfgwOpHasCanonicalizationPatternsTrait(),))

    def assembly_line_args(self) -> tuple[AssemblyInstructionArg, ...]:
        # rd is always zero, so we omit it when printing assembly
        return self.rs1, self.rs2

    def verify_(self) -> None:
        if cast(IntRegisterType, self.rd.type) != Registers.ZERO:
            raise VerifyException(f"scfgw rd must be ZERO, got {self.rd.type}")


@irdl_op_definition
class ScfgwiOp(RdRsImmIntegerOperation):
    """
    Write the value in rs to the Snitch stream configuration location pointed by
    immediate value in the memory-mapped address space.

    This is a RISC-V ISA extension, part of the `Xssr' extension.
    https://pulp-platform.github.io/snitch/rm/custom_instructions/
    """

    name = "riscv.scfgwi"

    def assembly_line_args(self) -> tuple[AssemblyInstructionArg, ...]:
        # rd is always zero, so we omit it when printing assembly
        return self.rs1, self.immediate

    def verify_(self) -> None:
        if cast(IntRegisterType, self.rd.type) != Registers.ZERO:
            raise VerifyException(f"scfgwi rd must be ZERO, got {self.rd.type}")


class FRepOperation(IRDLOperation, RISCVInstruction):
    """
    From the Snitch paper: https://arxiv.org/abs/2002.10143

    The frep instruction marks the beginning of a floating-point kernel which should be
    repeated. It indicates how many subsequent instructions are stored in the sequence
    buffer, how often and how (operand staggering, repetition mode) each instruction is
    going to be repeated.
    """

    max_rep = operand_def(IntRegisterType)
    """Number of times to repeat the instructions."""
    body = region_def("single_block")
    """
    Instructions to repeat, containing maximum 15 instructions, with no side effects.
    """
    stagger_mask = attr_def(IntAttr)
    """
    4 bits for each operand (rs1 rs2 rs3 rd). If the bit is set, the corresponding operand
    is staggered.
    """
    stagger_count = attr_def(IntAttr)
    """
    3 bits, indicating for how many iterations the stagger should increment before it
    wraps again (up to 23 = 8).
    """

    traits = frozenset((NoTerminator(),))

    def __init__(
        self,
        max_rep: SSAValue | Operation,
        body: Sequence[Operation] | Sequence[Block] | Region,
        stagger_mask: IntAttr,
        stagger_count: IntAttr,
    ):
        super().__init__(
            operands=(max_rep,),
            regions=(body,),
            attributes={
                "stagger_mask": stagger_mask,
                "stagger_count": stagger_count,
            },
        )

    @property
    def max_inst(self) -> int:
        """
        Number of instructions to be repeated.
        """
        return len([op for op in self.body.ops if isinstance(op, RISCVInstruction)])

    def assembly_line_args(self) -> tuple[AssemblyInstructionArg | None, ...]:
        return (
            self.max_rep,
            self.max_inst,
            self.stagger_mask.data,
            self.stagger_count.data,
        )

    def custom_print_attributes(self, printer: Printer):
        printer.print(", ")
        printer.print(self.stagger_mask.data)
        printer.print_string(", ")
        printer.print(self.stagger_count.data)
        return {"stagger_mask", "stagger_count"}

    @classmethod
    def custom_parse_attributes(cls, parser: Parser):
        attributes = dict[str, Attribute]()
        attributes["stagger_mask"] = IntAttr(
            parser.parse_integer(
                allow_boolean=False, context_msg="Expected stagger mask"
            )
        )
        parser.parse_punctuation(",")
        attributes["stagger_count"] = IntAttr(
            parser.parse_integer(
                allow_boolean=False, context_msg="Expected stagger count"
            )
        )
        return attributes

    def verify_(self) -> None:
        if self.stagger_count.data:
            raise VerifyException("Non-zero stagger count currently unsupported")
        if self.stagger_mask.data:
            raise VerifyException("Non-zero stagger mask currently unsupported")
        for instruction in self.body.ops:
            if not instruction.has_trait(Pure) and not isinstance(
                instruction, FrepYieldOp
            ):
                raise VerifyException(
                    "Frep operation body may not contain instructions "
                    f"with side-effects, found {instruction.name}"
                )


@irdl_op_definition
class FrepOuter(FRepOperation):
    """
    Repeats the instruction in the body as if the body were the body of a for loop, for
    example:

    ```
    # Repeat 4 times, stagger 1, period 2
    li a0, 4
    frep.o a0, 2, 1, 0b1010
    fadd.d fa0, ft0, ft2
    fmul.d fa0, ft3, fa0
    ```

    is equivalent to:
    ```
    fadd.d fa0, ft0, ft2
    fmul.d fa0, ft3, fa0
    fadd.d fa1, ft0, ft3
    fmul.d fa1, ft3, fa1
    fadd.d fa0, ft0, ft2
    fmul.d fa0, ft3, fa0
    fadd.d fa1, ft0, ft3
    fmul.d fa1, ft3, fa1
    ```
    """

    name = "riscv.frep_outer"

    def assembly_instruction_name(self) -> str:
        return "frep.o"


@irdl_op_definition
class FrepInner(FRepOperation):
    """
    Repeats the instruction in the body, as if each were in its own body of a for loop,
    for example:

    ```
    # Repeat three times, stagger 2, period 2
    li a0, 3
    frep.i a0, 2, 2, 0b0100
    fadd.d fa0, ft0, ft2
    fmul.d fa0, ft3, fa0
    ```

    is equivalent to:
    ```
    fadd.d fa0, ft0, ft2
    fadd.d fa0, ft1, ft3
    fadd.d fa0, ft2, ft3
    fmul.d fa0, ft3, fa0
    fmul.d fa0, ft4, fa0
    fmul.d fa0, ft5, fa0
    ```
    """

    name = "riscv.frep_inner"

    def assembly_instruction_name(self) -> str:
        return "frep.i"


@irdl_op_definition
class FrepYieldOp(IRDLOperation, RISCVOp):
    name = "riscv.frep_yield"

    values: VarOperand = var_operand_def()

    traits = frozenset([IsTerminator()])

    def __init__(self, *operands: SSAValue | Operation) -> None:
        super().__init__(operands=[SSAValue.get(operand) for operand in operands])

    def assembly_line(self) -> str | None:
        return None


# endregion

=======
>>>>>>> 728f66a8
# region RV32F: 8 “F” Standard Extension for Single-Precision Floating-Point, Version 2.0


class RdRsRsRsFloatOperation(IRDLOperation, RISCVInstruction, ABC):
    """
    A base class for RV32F operations that take three
    floating-point input registers and a destination register,
    e.g: fused-multiply-add (FMA) instructions.
    """

    rd: OpResult = result_def(FloatRegisterType)
    rs1: Operand = operand_def(FloatRegisterType)
    rs2: Operand = operand_def(FloatRegisterType)
    rs3: Operand = operand_def(FloatRegisterType)

    def __init__(
        self,
        rs1: Operation | SSAValue,
        rs2: Operation | SSAValue,
        rs3: Operation | SSAValue,
        *,
        rd: FloatRegisterType | str | None = None,
        comment: str | StringAttr | None = None,
    ):
        if rd is None:
            rd = FloatRegisterType.unallocated()
        elif isinstance(rd, str):
            rd = FloatRegisterType(rd)
        if isinstance(comment, str):
            comment = StringAttr(comment)

        super().__init__(
            operands=[rs1, rs2, rs3],
            attributes={
                "comment": comment,
            },
            result_types=[rd],
        )

    def assembly_line_args(self) -> tuple[AssemblyInstructionArg, ...]:
        return self.rd, self.rs1, self.rs2, self.rs3


class RdRsRsFloatFloatIntegerOperation(IRDLOperation, RISCVInstruction, ABC):
    """
    A base class for RV32F operations that take
    two floating-point input registers and an integer destination register.
    """

    rd: OpResult = result_def(IntRegisterType)
    rs1: Operand = operand_def(FloatRegisterType)
    rs2: Operand = operand_def(FloatRegisterType)

    def __init__(
        self,
        rs1: Operation | SSAValue,
        rs2: Operation | SSAValue,
        *,
        rd: IntRegisterType | str | None = None,
        comment: str | StringAttr | None = None,
    ):
        if rd is None:
            rd = IntRegisterType.unallocated()
        elif isinstance(rd, str):
            rd = IntRegisterType(rd)
        if isinstance(comment, str):
            comment = StringAttr(comment)

        super().__init__(
            operands=[rs1, rs2],
            attributes={
                "comment": comment,
            },
            result_types=[rd],
        )

    def assembly_line_args(self) -> tuple[AssemblyInstructionArg, ...]:
        return self.rd, self.rs1, self.rs2


class RsRsImmFloatOperation(IRDLOperation, RISCVInstruction, ABC):
    """
    A base class for RV32F operations that have two source registers
    (one integer and one floating-point) and an immediate.
    """

    rs1: Operand = operand_def(IntRegisterType)
    rs2: Operand = operand_def(FloatRegisterType)
    immediate: AnyIntegerAttr = attr_def(AnyIntegerAttr)

    def __init__(
        self,
        rs1: Operation | SSAValue,
        rs2: Operation | SSAValue,
        immediate: int | AnyIntegerAttr | str | LabelAttr,
        *,
        comment: str | StringAttr | None = None,
    ):
        if isinstance(immediate, int):
            immediate = SImm12Attr(immediate)
        elif isinstance(immediate, str):
            immediate = LabelAttr(immediate)
        if isinstance(comment, str):
            comment = StringAttr(comment)

        super().__init__(
            operands=[rs1, rs2],
            attributes={
                "immediate": immediate,
                "comment": comment,
            },
        )

    def assembly_line_args(self) -> tuple[AssemblyInstructionArg, ...]:
        return self.rs1, self.rs2, self.immediate

    @classmethod
    def custom_parse_attributes(cls, parser: Parser) -> dict[str, Attribute]:
        attributes = dict[str, Attribute]()
        attributes["immediate"] = _parse_immediate_value(
            parser, IntegerType(12, Signedness.SIGNED)
        )
        return attributes

    def custom_print_attributes(self, printer: Printer) -> Set[str]:
        printer.print(", ")
        _print_immediate_value(printer, self.immediate)
        return {"immediate"}


class RdRsImmFloatOperation(IRDLOperation, RISCVInstruction, ABC):
    """
    A base class for RV32Foperations that have one floating-point
    destination register, one source register and
    one immediate operand.
    """

    rd: OpResult = result_def(FloatRegisterType)
    rs1: Operand = operand_def(IntRegisterType)
    immediate: AnyIntegerAttr | LabelAttr = attr_def(AnyIntegerAttr | LabelAttr)

    def __init__(
        self,
        rs1: Operation | SSAValue,
        immediate: int | AnyIntegerAttr | str | LabelAttr,
        *,
        rd: FloatRegisterType | str | None = None,
        comment: str | StringAttr | None = None,
    ):
        if isinstance(immediate, int):
            immediate = SImm12Attr(immediate)
        elif isinstance(immediate, str):
            immediate = LabelAttr(immediate)

        if rd is None:
            rd = FloatRegisterType.unallocated()
        elif isinstance(rd, str):
            rd = FloatRegisterType(rd)
        if isinstance(comment, str):
            comment = StringAttr(comment)
        super().__init__(
            operands=[rs1],
            result_types=[rd],
            attributes={
                "immediate": immediate,
                "comment": comment,
            },
        )

    def assembly_line_args(self) -> tuple[AssemblyInstructionArg, ...]:
        return self.rd, self.rs1, self.immediate

    @classmethod
    def custom_parse_attributes(cls, parser: Parser) -> dict[str, Attribute]:
        attributes = dict[str, Attribute]()
        attributes["immediate"] = _parse_immediate_value(
            parser, IntegerType(12, Signedness.SIGNED)
        )
        return attributes

    def custom_print_attributes(self, printer: Printer) -> Set[str]:
        printer.print(", ")
        _print_immediate_value(printer, self.immediate)
        return {"immediate"}


@irdl_op_definition
class FMAddSOp(RdRsRsRsFloatOperation):
    """
    Perform single-precision fused multiply addition.

    f[rd] = f[rs1]×f[rs2]+f[rs3]

    https://msyksphinz-self.github.io/riscv-isadoc/html/rvfd.html#fmadd-s
    """

    name = "riscv.fmadd.s"


@irdl_op_definition
class FMSubSOp(RdRsRsRsFloatOperation):
    """
    Perform single-precision fused multiply substraction.

    f[rd] = f[rs1]×f[rs2]+f[rs3]

    https://msyksphinz-self.github.io/riscv-isadoc/html/rvfd.html#fmsub-s
    """

    name = "riscv.fmsub.s"


@irdl_op_definition
class FNMSubSOp(RdRsRsRsFloatOperation):
    """
    Perform single-precision fused multiply substraction.

    f[rd] = -f[rs1]×f[rs2]+f[rs3]

    https://msyksphinz-self.github.io/riscv-isadoc/html/rvfd.html#fnmsub-s
    """

    name = "riscv.fnmsub.s"


@irdl_op_definition
class FNMAddSOp(RdRsRsRsFloatOperation):
    """
    Perform single-precision fused multiply addition.

    f[rd] = -f[rs1]×f[rs2]-f[rs3]

    https://msyksphinz-self.github.io/riscv-isadoc/html/rvfd.html#fnmadd-s
    """

    name = "riscv.fnmadd.s"


@irdl_op_definition
class FAddSOp(RdRsRsOperation[FloatRegisterType, FloatRegisterType, FloatRegisterType]):
    """
    Perform single-precision floating-point addition.

    f[rd] = f[rs1]+f[rs2]

    https://msyksphinz-self.github.io/riscv-isadoc/html/rvfd.html#fadd-s
    """

    name = "riscv.fadd.s"

    traits = frozenset((Pure(),))


@irdl_op_definition
class FSubSOp(RdRsRsOperation[FloatRegisterType, FloatRegisterType, FloatRegisterType]):
    """
    Perform single-precision floating-point substraction.

    f[rd] = f[rs1]-f[rs2]

    https://msyksphinz-self.github.io/riscv-isadoc/html/rvfd.html#fsub-s
    """

    name = "riscv.fsub.s"


@irdl_op_definition
class FMulSOp(RdRsRsOperation[FloatRegisterType, FloatRegisterType, FloatRegisterType]):
    """
    Perform single-precision floating-point multiplication.

    f[rd] = f[rs1]×f[rs2]

    https://msyksphinz-self.github.io/riscv-isadoc/html/rvfd.html#fmul-s
    """

    name = "riscv.fmul.s"


@irdl_op_definition
class FDivSOp(RdRsRsOperation[FloatRegisterType, FloatRegisterType, FloatRegisterType]):
    """
    Perform single-precision floating-point division.

    f[rd] = f[rs1] / f[rs2]

    https://msyksphinz-self.github.io/riscv-isadoc/html/rvfd.html#fdiv-s
    """

    name = "riscv.fdiv.s"


@irdl_op_definition
class FSqrtSOp(RdRsOperation[FloatRegisterType, FloatRegisterType]):
    """
    Perform single-precision floating-point square root.

    f[rd] = sqrt(f[rs1])

    https://msyksphinz-self.github.io/riscv-isadoc/html/rvfd.html#fsqrt-s
    """

    name = "riscv.fsqrt.s"


@irdl_op_definition
class FSgnJSOp(
    RdRsRsOperation[FloatRegisterType, FloatRegisterType, FloatRegisterType]
):
    """
    Produce a result that takes all bits except the sign bit from rs1.
    The result’s sign bit is rs2’s sign bit.

    f[rd] = {f[rs2][31], f[rs1][30:0]}

    https://msyksphinz-self.github.io/riscv-isadoc/html/rvfd.html#fsgnj.s
    """

    name = "riscv.fsgnj.s"


@irdl_op_definition
class FSgnJNSOp(
    RdRsRsOperation[FloatRegisterType, FloatRegisterType, FloatRegisterType]
):
    """
    Produce a result that takes all bits except the sign bit from rs1.
    The result’s sign bit is opposite of rs2’s sign bit.


    f[rd] = {~f[rs2][31], f[rs1][30:0]}

    https://msyksphinz-self.github.io/riscv-isadoc/html/rvfd.html#fsgnjn.s
    """

    name = "riscv.fsgnjn.s"


@irdl_op_definition
class FSgnJXSOp(
    RdRsRsOperation[FloatRegisterType, FloatRegisterType, FloatRegisterType]
):
    """
    Produce a result that takes all bits except the sign bit from rs1.
    The result’s sign bit is XOR of sign bit of rs1 and rs2.

    f[rd] = {f[rs1][31] ^ f[rs2][31], f[rs1][30:0]}

    https://msyksphinz-self.github.io/riscv-isadoc/html/rvfd.html#fsgnjx.s
    """

    name = "riscv.fsgnjx.s"


@irdl_op_definition
class FMinSOp(RdRsRsOperation[FloatRegisterType, FloatRegisterType, FloatRegisterType]):
    """
    Write the smaller of single precision data in rs1 and rs2 to rd.

    f[rd] = min(f[rs1], f[rs2])

    https://msyksphinz-self.github.io/riscv-isadoc/html/rvfd.html#fmin-s
    """

    name = "riscv.fmin.s"


@irdl_op_definition
class FMaxSOp(RdRsRsOperation[FloatRegisterType, FloatRegisterType, FloatRegisterType]):
    """
    Write the larger of single precision data in rs1 and rs2 to rd.

    f[rd] = max(f[rs1], f[rs2])

    https://msyksphinz-self.github.io/riscv-isadoc/html/rvfd.html#fmax-s
    """

    name = "riscv.fmax.s"


@irdl_op_definition
class FCvtWSOp(RdRsOperation[IntRegisterType, FloatRegisterType]):
    """
    Convert a floating-point number in floating-point register rs1 to a signed 32-bit in integer register rd.

    x[rd] = sext(s32_{f32}(f[rs1]))

    https://msyksphinz-self.github.io/riscv-isadoc/html/rvfd.html#fcvt.w.s
    """

    name = "riscv.fcvt.w.s"


@irdl_op_definition
class FCvtWuSOp(RdRsOperation[IntRegisterType, FloatRegisterType]):
    """
    Convert a floating-point number in floating-point register rs1 to a signed 32-bit in unsigned integer register rd.

    x[rd] = sext(u32_{f32}(f[rs1]))

    https://msyksphinz-self.github.io/riscv-isadoc/html/rvfd.html#fcvt.wu.s
    """

    name = "riscv.fcvt.wu.s"


@irdl_op_definition
class FMvXWOp(RdRsOperation[IntRegisterType, FloatRegisterType]):
    """
    Move the single-precision value in floating-point register rs1 represented in IEEE 754-2008 encoding to the lower 32 bits of integer register rd.

    x[rd] = sext(f[rs1][31:0])

    https://msyksphinz-self.github.io/riscv-isadoc/html/rvfd.html#fmv.x.w
    """

    name = "riscv.fmv.x.w"


@irdl_op_definition
class FeqSOP(RdRsRsFloatFloatIntegerOperation):
    """
    Performs a quiet equal comparison between floating-point registers rs1 and rs2 and record the Boolean result in integer register rd.
    Only signaling NaN inputs cause an Invalid Operation exception.
    The result is 0 if either operand is NaN.

    x[rd] = f[rs1] == f[rs2]

    https://msyksphinz-self.github.io/riscv-isadoc/html/rvfd.html#feq.s
    """

    name = "riscv.feq.s"


@irdl_op_definition
class FltSOP(RdRsRsFloatFloatIntegerOperation):
    """
    Performs a quiet less comparison between floating-point registers rs1 and rs2 and record the Boolean result in integer register rd.
    Only signaling NaN inputs cause an Invalid Operation exception.
    The result is 0 if either operand is NaN.

    x[rd] = f[rs1] < f[rs2]

    https://msyksphinz-self.github.io/riscv-isadoc/html/rvfd.html#flt.s
    """

    name = "riscv.flt.s"


@irdl_op_definition
class FleSOP(RdRsRsFloatFloatIntegerOperation):
    """
    Performs a quiet less or equal comparison between floating-point registers rs1 and rs2 and record the Boolean result in integer register rd.
    Only signaling NaN inputs cause an Invalid Operation exception.
    The result is 0 if either operand is NaN.

    x[rd] = f[rs1] <= f[rs2]

    https://msyksphinz-self.github.io/riscv-isadoc/html/rvfd.html#fle.s
    """

    name = "riscv.fle.s"


@irdl_op_definition
class FClassSOp(RdRsOperation[IntRegisterType, FloatRegisterType]):
    """
    Examines the value in floating-point register rs1 and writes to integer register rd a 10-bit mask that indicates the class of the floating-point number.
    The format of the mask is described in [classify table]_.
    The corresponding bit in rd will be set if the property is true and clear otherwise.
    All other bits in rd are cleared. Note that exactly one bit in rd will be set.

    x[rd] = classifys(f[rs1])

    https://msyksphinz-self.github.io/riscv-isadoc/html/rvfd.html#fclass.s
    """

    name = "riscv.fclass.s"


@irdl_op_definition
class FCvtSWOp(RdRsOperation[FloatRegisterType, IntRegisterType]):
    """
    Converts a 32-bit signed integer, in integer register rs1 into a floating-point number in floating-point register rd.

    f[rd] = f32_{s32}(x[rs1])

    https://msyksphinz-self.github.io/riscv-isadoc/html/rvfd.html#fcvt.s.w
    """

    name = "riscv.fcvt.s.w"


@irdl_op_definition
class FCvtSWuOp(RdRsOperation[FloatRegisterType, IntRegisterType]):
    """
    Converts a 32-bit unsigned integer, in integer register rs1 into a floating-point number in floating-point register rd.

    f[rd] = f32_{u32}(x[rs1])

    https://msyksphinz-self.github.io/riscv-isadoc/html/rvfd.html#fcvt.s.wu
    """

    name = "riscv.fcvt.s.wu"


@irdl_op_definition
class FMvWXOp(RdRsOperation[FloatRegisterType, IntRegisterType]):
    """
    Move the single-precision value encoded in IEEE 754-2008 standard encoding from the lower 32 bits of integer register rs1 to the floating-point register rd.

    f[rd] = x[rs1][31:0]


    https://msyksphinz-self.github.io/riscv-isadoc/html/rvfd.html#fmv.w.x
    """

    name = "riscv.fmv.w.x"


class FLwOpHasCanonicalizationPatternTrait(HasCanonicalisationPatternsTrait):
    @classmethod
    def get_canonicalization_patterns(cls) -> tuple[RewritePattern, ...]:
        from xdsl.transforms.canonicalization_patterns.riscv import (
            LoadFloatWordWithKnownOffset,
        )

        return (LoadFloatWordWithKnownOffset(),)


@irdl_op_definition
class FLwOp(RdRsImmFloatOperation):
    """
    Load a single-precision value from memory into floating-point register rd.

    f[rd] = M[x[rs1] + sext(offset)][31:0]

    https://msyksphinz-self.github.io/riscv-isadoc/html/rvfd.html#flw
    """

    name = "riscv.flw"

    traits = frozenset((FLwOpHasCanonicalizationPatternTrait(),))

    def assembly_line(self) -> str | None:
        instruction_name = self.assembly_instruction_name()
        value = _assembly_arg_str(self.rd)
        imm = _assembly_arg_str(self.immediate)
        offset = _assembly_arg_str(self.rs1)
        return _assembly_line(
            instruction_name, f"{value}, {imm}({offset})", self.comment
        )


class FSwOpHasCanonicalizationPatternTrait(HasCanonicalisationPatternsTrait):
    @classmethod
    def get_canonicalization_patterns(cls) -> tuple[RewritePattern, ...]:
        from xdsl.transforms.canonicalization_patterns.riscv import (
            StoreFloatWordWithKnownOffset,
        )

        return (StoreFloatWordWithKnownOffset(),)


@irdl_op_definition
class FSwOp(RsRsImmFloatOperation):
    """
    Store a single-precision value from floating-point register rs2 to memory.

    M[x[rs1] + offset] = f[rs2]

    https://msyksphinz-self.github.io/riscv-isadoc/html/rvfd.html#fsw
    """

    name = "riscv.fsw"

    traits = frozenset((FSwOpHasCanonicalizationPatternTrait(),))

    def assembly_line(self) -> str | None:
        instruction_name = self.assembly_instruction_name()
        value = _assembly_arg_str(self.rs2)
        imm = _assembly_arg_str(self.immediate)
        offset = _assembly_arg_str(self.rs1)
        return _assembly_line(
            instruction_name, f"{value}, {imm}({offset})", self.comment
        )


# endregion

# region RV32F: 9 “D” Standard Extension for Double-Precision Floating-Point, Version 2.0


@irdl_op_definition
class FAddDOp(RdRsRsOperation[FloatRegisterType, FloatRegisterType, FloatRegisterType]):
    """
    Perform double-precision floating-point addition.

    f[rd] = f[rs1]+f[rs2]

    https://msyksphinz-self.github.io/riscv-isadoc/html/rvfd.html#fadd-d
    """

    name = "riscv.fadd.d"

    traits = frozenset((Pure(),))


@irdl_op_definition
class FSubDOp(RdRsRsOperation[FloatRegisterType, FloatRegisterType, FloatRegisterType]):
    """
    Perform double-precision floating-point substraction.

    f[rd] = f[rs1]-f[rs2]

    https://msyksphinz-self.github.io/riscv-isadoc/html/rvfd.html#fsub-d
    """

    name = "riscv.fsub.d"


@irdl_op_definition
class FMulDOp(RdRsRsOperation[FloatRegisterType, FloatRegisterType, FloatRegisterType]):
    """
    Perform double-precision floating-point multiplication.

    f[rd] = f[rs1]×f[rs2]

    https://msyksphinz-self.github.io/riscv-isadoc/html/rvfd.html#fmul-d
    """

    name = "riscv.fmul.d"

    traits = frozenset((Pure(),))


@irdl_op_definition
class FDivDOp(RdRsRsOperation[FloatRegisterType, FloatRegisterType, FloatRegisterType]):
    """
    Perform double-precision floating-point division.

    f[rd] = f[rs1] / f[rs2]

    https://msyksphinz-self.github.io/riscv-isadoc/html/rvfd.html#fdiv-d
    """

    name = "riscv.fdiv.d"


class FLdOpHasCanonicalizationPatternTrait(HasCanonicalisationPatternsTrait):
    @classmethod
    def get_canonicalization_patterns(cls) -> tuple[RewritePattern, ...]:
        from xdsl.transforms.canonicalization_patterns.riscv import (
            LoadDoubleWithKnownOffset,
        )

        return (LoadDoubleWithKnownOffset(),)


@irdl_op_definition
class FLdOp(RdRsImmFloatOperation):
    """
    Load a double-precision value from memory into floating-point register rd.

    f[rd] = M[x[rs1] + sext(offset)][63:0]

    https://msyksphinz-self.github.io/riscv-isadoc/html/rvfd.html#fld
    """

    name = "riscv.fld"

    traits = frozenset((FLdOpHasCanonicalizationPatternTrait(),))

    def assembly_line(self) -> str | None:
        instruction_name = self.assembly_instruction_name()
        value = _assembly_arg_str(self.rd)
        imm = _assembly_arg_str(self.immediate)
        offset = _assembly_arg_str(self.rs1)
        return _assembly_line(
            instruction_name, f"{value}, {imm}({offset})", self.comment
        )


class FSdOpHasCanonicalizationPatternTrait(HasCanonicalisationPatternsTrait):
    @classmethod
    def get_canonicalization_patterns(cls) -> tuple[RewritePattern, ...]:
        from xdsl.transforms.canonicalization_patterns.riscv import (
            StoreDoubleWithKnownOffset,
        )

        return (StoreDoubleWithKnownOffset(),)


@irdl_op_definition
class FSdOp(RsRsImmFloatOperation):
    """
    Store a double-precision value from floating-point register rs2 to memory.

    M[x[rs1] + offset] = f[rs2]

    https://msyksphinz-self.github.io/riscv-isadoc/html/rvfd.html#fsw
    """

    name = "riscv.fsd"

    traits = frozenset((FSdOpHasCanonicalizationPatternTrait(),))

    def assembly_line(self) -> str | None:
        instruction_name = self.assembly_instruction_name()
        value = _assembly_arg_str(self.rs2)
        imm = _assembly_arg_str(self.immediate)
        offset = _assembly_arg_str(self.rs1)
        return _assembly_line(
            instruction_name, f"{value}, {imm}({offset})", self.comment
        )


# endregion

# region 17 "V" Standard Extension for Vector Operations

# https://riscv.org/wp-content/uploads/2018/05/15.20-15.55-18.05.06.VEXT-bcn-v1.pdf

# Vector operations that use standard RISC-V registers are using a non-standard Xfvec
# extension.
# All Xfvec instructions performing vectorial single precision operations require 64bit
# floating point registers (a.k.a.: FLEN==64).
# https://iis-git.ee.ethz.ch/smach/smallFloat-spec/-/raw/master/smallFloat_isa.pdf


@irdl_op_definition
class VFAddSOp(
    RdRsRsOperation[FloatRegisterType, FloatRegisterType, FloatRegisterType]
):
    """
    Perform a pointwise single-precision floating-point addition over vectors.

    If the registers used are FloatRegisterType, they must be 64-bit wide, and contain two
    32-bit single-precision floating point values.
    """

    name = "riscv.vfadd.s"

    traits = frozenset((Pure(),))


@irdl_op_definition
class VFMulSOp(
    RdRsRsOperation[FloatRegisterType, FloatRegisterType, FloatRegisterType]
):
    """
    Perform a pointwise single-precision floating-point multiplication over vectors.

    If the registers used are FloatRegisterType, they must be 64-bit wide, and contain two
    32-bit single-precision floating point values.
    """

    name = "riscv.vfmul.s"

    traits = frozenset((Pure(),))


# endregion


def _parse_optional_immediate_value(
    parser: Parser, integer_type: IntegerType | IndexType
) -> IntegerAttr[IntegerType | IndexType] | LabelAttr | None:
    """
    Parse an optional immediate value. If an integer is parsed, an integer attr with the specified type is created.
    """
    if (immediate := parser.parse_optional_integer()) is not None:
        return IntegerAttr(immediate, integer_type)
    if (immediate := parser.parse_optional_str_literal()) is not None:
        return LabelAttr(immediate)


def _parse_immediate_value(
    parser: Parser, integer_type: IntegerType | IndexType
) -> IntegerAttr[IntegerType | IndexType] | LabelAttr:
    return parser.expect(
        lambda: _parse_optional_immediate_value(parser, integer_type),
        "Expected immediate",
    )


def _print_immediate_value(printer: Printer, immediate: AnyIntegerAttr | LabelAttr):
    match immediate:
        case IntegerAttr():
            printer.print(immediate.value.data)
        case LabelAttr():
            printer.print_string_literal(immediate.data)


RISCV = Dialect(
    [
        AddiOp,
        SltiOp,
        SltiuOp,
        AndiOp,
        OriOp,
        XoriOp,
        SlliOp,
        SrliOp,
        SraiOp,
        LuiOp,
        AuipcOp,
        MVOp,
        AddOp,
        SltOp,
        SltuOp,
        AndOp,
        OrOp,
        XorOp,
        SllOp,
        SrlOp,
        SubOp,
        SraOp,
        NopOp,
        JalOp,
        JOp,
        JalrOp,
        ReturnOp,
        BeqOp,
        BneOp,
        BltOp,
        BgeOp,
        BltuOp,
        BgeuOp,
        LbOp,
        LbuOp,
        LhOp,
        LhuOp,
        LwOp,
        SbOp,
        ShOp,
        SwOp,
        CsrrwOp,
        CsrrsOp,
        CsrrcOp,
        CsrrwiOp,
        CsrrsiOp,
        CsrrciOp,
        MulOp,
        MulhOp,
        MulhsuOp,
        MulhuOp,
        DivOp,
        DivuOp,
        RemOp,
        RemuOp,
        LiOp,
        EcallOp,
        LabelOp,
        DirectiveOp,
        AssemblySectionOp,
        EbreakOp,
        WfiOp,
        CustomAssemblyInstructionOp,
        CommentOp,
        GetRegisterOp,
        GetFloatRegisterOp,
        # Floating point
        FMVOp,
        FMAddSOp,
        FMSubSOp,
        FNMSubSOp,
        FNMAddSOp,
        FAddSOp,
        FSubSOp,
        FMulSOp,
        FDivSOp,
        FSqrtSOp,
        FSgnJSOp,
        FSgnJNSOp,
        FSgnJXSOp,
        FMinSOp,
        FMaxSOp,
        FCvtWSOp,
        FCvtWuSOp,
        FMvXWOp,
        FeqSOP,
        FltSOP,
        FleSOP,
        FClassSOp,
        FCvtSWOp,
        FCvtSWuOp,
        FMvWXOp,
        FLwOp,
        FSwOp,
        FAddDOp,
        FSubDOp,
        FMulDOp,
        FDivDOp,
        FLdOp,
        FSdOp,
        VFAddSOp,
        VFMulSOp,
    ],
    [
        IntRegisterType,
        FloatRegisterType,
        LabelAttr,
    ],
)<|MERGE_RESOLUTION|>--- conflicted
+++ resolved
@@ -2733,246 +2733,6 @@
 
 # endregion
 
-<<<<<<< HEAD
-# region RISC-V Extensions
-
-
-class ScfgwOpHasCanonicalizationPatternsTrait(HasCanonicalisationPatternsTrait):
-    @classmethod
-    def get_canonicalization_patterns(cls) -> tuple[RewritePattern, ...]:
-        from xdsl.transforms.canonicalization_patterns.riscv import (
-            ScfgwOpUsingImmediate,
-        )
-
-        return (ScfgwOpUsingImmediate(),)
-
-
-@irdl_op_definition
-class ScfgwOp(RdRsRsOperation[IntRegisterType, IntRegisterType, IntRegisterType]):
-    """
-    Write the value in rs1 to the Snitch stream configuration
-    location pointed by rs2 in the memory-mapped address space.
-    Register rd is always fixed to zero.
-
-    This is a RISC-V ISA extension, part of the `Xssr' extension.
-    https://pulp-platform.github.io/snitch/rm/custom_instructions/
-    """
-
-    name = "riscv.scfgw"
-
-    traits = frozenset((ScfgwOpHasCanonicalizationPatternsTrait(),))
-
-    def assembly_line_args(self) -> tuple[AssemblyInstructionArg, ...]:
-        # rd is always zero, so we omit it when printing assembly
-        return self.rs1, self.rs2
-
-    def verify_(self) -> None:
-        if cast(IntRegisterType, self.rd.type) != Registers.ZERO:
-            raise VerifyException(f"scfgw rd must be ZERO, got {self.rd.type}")
-
-
-@irdl_op_definition
-class ScfgwiOp(RdRsImmIntegerOperation):
-    """
-    Write the value in rs to the Snitch stream configuration location pointed by
-    immediate value in the memory-mapped address space.
-
-    This is a RISC-V ISA extension, part of the `Xssr' extension.
-    https://pulp-platform.github.io/snitch/rm/custom_instructions/
-    """
-
-    name = "riscv.scfgwi"
-
-    def assembly_line_args(self) -> tuple[AssemblyInstructionArg, ...]:
-        # rd is always zero, so we omit it when printing assembly
-        return self.rs1, self.immediate
-
-    def verify_(self) -> None:
-        if cast(IntRegisterType, self.rd.type) != Registers.ZERO:
-            raise VerifyException(f"scfgwi rd must be ZERO, got {self.rd.type}")
-
-
-class FRepOperation(IRDLOperation, RISCVInstruction):
-    """
-    From the Snitch paper: https://arxiv.org/abs/2002.10143
-
-    The frep instruction marks the beginning of a floating-point kernel which should be
-    repeated. It indicates how many subsequent instructions are stored in the sequence
-    buffer, how often and how (operand staggering, repetition mode) each instruction is
-    going to be repeated.
-    """
-
-    max_rep = operand_def(IntRegisterType)
-    """Number of times to repeat the instructions."""
-    body = region_def("single_block")
-    """
-    Instructions to repeat, containing maximum 15 instructions, with no side effects.
-    """
-    stagger_mask = attr_def(IntAttr)
-    """
-    4 bits for each operand (rs1 rs2 rs3 rd). If the bit is set, the corresponding operand
-    is staggered.
-    """
-    stagger_count = attr_def(IntAttr)
-    """
-    3 bits, indicating for how many iterations the stagger should increment before it
-    wraps again (up to 23 = 8).
-    """
-
-    traits = frozenset((NoTerminator(),))
-
-    def __init__(
-        self,
-        max_rep: SSAValue | Operation,
-        body: Sequence[Operation] | Sequence[Block] | Region,
-        stagger_mask: IntAttr,
-        stagger_count: IntAttr,
-    ):
-        super().__init__(
-            operands=(max_rep,),
-            regions=(body,),
-            attributes={
-                "stagger_mask": stagger_mask,
-                "stagger_count": stagger_count,
-            },
-        )
-
-    @property
-    def max_inst(self) -> int:
-        """
-        Number of instructions to be repeated.
-        """
-        return len([op for op in self.body.ops if isinstance(op, RISCVInstruction)])
-
-    def assembly_line_args(self) -> tuple[AssemblyInstructionArg | None, ...]:
-        return (
-            self.max_rep,
-            self.max_inst,
-            self.stagger_mask.data,
-            self.stagger_count.data,
-        )
-
-    def custom_print_attributes(self, printer: Printer):
-        printer.print(", ")
-        printer.print(self.stagger_mask.data)
-        printer.print_string(", ")
-        printer.print(self.stagger_count.data)
-        return {"stagger_mask", "stagger_count"}
-
-    @classmethod
-    def custom_parse_attributes(cls, parser: Parser):
-        attributes = dict[str, Attribute]()
-        attributes["stagger_mask"] = IntAttr(
-            parser.parse_integer(
-                allow_boolean=False, context_msg="Expected stagger mask"
-            )
-        )
-        parser.parse_punctuation(",")
-        attributes["stagger_count"] = IntAttr(
-            parser.parse_integer(
-                allow_boolean=False, context_msg="Expected stagger count"
-            )
-        )
-        return attributes
-
-    def verify_(self) -> None:
-        if self.stagger_count.data:
-            raise VerifyException("Non-zero stagger count currently unsupported")
-        if self.stagger_mask.data:
-            raise VerifyException("Non-zero stagger mask currently unsupported")
-        for instruction in self.body.ops:
-            if not instruction.has_trait(Pure) and not isinstance(
-                instruction, FrepYieldOp
-            ):
-                raise VerifyException(
-                    "Frep operation body may not contain instructions "
-                    f"with side-effects, found {instruction.name}"
-                )
-
-
-@irdl_op_definition
-class FrepOuter(FRepOperation):
-    """
-    Repeats the instruction in the body as if the body were the body of a for loop, for
-    example:
-
-    ```
-    # Repeat 4 times, stagger 1, period 2
-    li a0, 4
-    frep.o a0, 2, 1, 0b1010
-    fadd.d fa0, ft0, ft2
-    fmul.d fa0, ft3, fa0
-    ```
-
-    is equivalent to:
-    ```
-    fadd.d fa0, ft0, ft2
-    fmul.d fa0, ft3, fa0
-    fadd.d fa1, ft0, ft3
-    fmul.d fa1, ft3, fa1
-    fadd.d fa0, ft0, ft2
-    fmul.d fa0, ft3, fa0
-    fadd.d fa1, ft0, ft3
-    fmul.d fa1, ft3, fa1
-    ```
-    """
-
-    name = "riscv.frep_outer"
-
-    def assembly_instruction_name(self) -> str:
-        return "frep.o"
-
-
-@irdl_op_definition
-class FrepInner(FRepOperation):
-    """
-    Repeats the instruction in the body, as if each were in its own body of a for loop,
-    for example:
-
-    ```
-    # Repeat three times, stagger 2, period 2
-    li a0, 3
-    frep.i a0, 2, 2, 0b0100
-    fadd.d fa0, ft0, ft2
-    fmul.d fa0, ft3, fa0
-    ```
-
-    is equivalent to:
-    ```
-    fadd.d fa0, ft0, ft2
-    fadd.d fa0, ft1, ft3
-    fadd.d fa0, ft2, ft3
-    fmul.d fa0, ft3, fa0
-    fmul.d fa0, ft4, fa0
-    fmul.d fa0, ft5, fa0
-    ```
-    """
-
-    name = "riscv.frep_inner"
-
-    def assembly_instruction_name(self) -> str:
-        return "frep.i"
-
-
-@irdl_op_definition
-class FrepYieldOp(IRDLOperation, RISCVOp):
-    name = "riscv.frep_yield"
-
-    values: VarOperand = var_operand_def()
-
-    traits = frozenset([IsTerminator()])
-
-    def __init__(self, *operands: SSAValue | Operation) -> None:
-        super().__init__(operands=[SSAValue.get(operand) for operand in operands])
-
-    def assembly_line(self) -> str | None:
-        return None
-
-
-# endregion
-
-=======
->>>>>>> 728f66a8
 # region RV32F: 8 “F” Standard Extension for Single-Precision Floating-Point, Version 2.0
 
 
