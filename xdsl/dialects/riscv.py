--- conflicted
+++ resolved
@@ -44,12 +44,8 @@
     var_operand_def,
     var_result_def,
 )
-<<<<<<< HEAD
 from xdsl.irdl.irdl import region_def
 from xdsl.parser import AttrParser, Parser
-=======
-from xdsl.parser import AttrParser, Parser, UnresolvedOperand
->>>>>>> f1f1ddfe
 from xdsl.printer import Printer
 from xdsl.traits import IsTerminator, NoTerminator
 from xdsl.utils.exceptions import VerifyException
