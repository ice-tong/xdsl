from __future__ import annotations

from abc import ABC, abstractmethod
from collections.abc import Sequence, Set
from io import StringIO
from typing import IO, ClassVar, Generic, TypeAlias, TypeVar

from typing_extensions import Self

from xdsl.dialects.builtin import (
    AnyIntegerAttr,
    IndexType,
    IntegerAttr,
    IntegerType,
    ModuleOp,
    Signedness,
    StringAttr,
    UnitAttr,
)
from xdsl.ir import (
    Attribute,
    Block,
    Data,
    Dialect,
    Operation,
    OpResult,
    Region,
    SSAValue,
    TypeAttribute,
)
from xdsl.irdl import (
    IRDLOperation,
    Operand,
    OptSingleBlockRegion,
    VarOperand,
    VarOpResult,
    attr_def,
    irdl_attr_definition,
    irdl_op_definition,
    operand_def,
    opt_attr_def,
    region_def,
    result_def,
    var_operand_def,
    var_result_def,
)
from xdsl.parser import AttrParser, Parser, UnresolvedOperand
from xdsl.pattern_rewriter import RewritePattern
from xdsl.printer import Printer
from xdsl.traits import (
    HasCanonicalisationPatternsTrait,
    IsTerminator,
    NoTerminator,
    Pure,
)
from xdsl.utils.exceptions import VerifyException
from xdsl.utils.hints import isa


class RISCVRegisterType(Data[str], TypeAttribute, ABC):
    """
    A RISC-V register type.
    """

    _unallocated: ClassVar[Self | None] = None

    @classmethod
    def unallocated(cls) -> Self:
        if cls._unallocated is None:
            cls._unallocated = cls("")
        return cls._unallocated

    @property
    def register_name(self) -> str:
        """Returns name if allocated, raises ValueError if not"""
        if not self.is_allocated:
            raise ValueError("Cannot get name for unallocated register")
        return self.data

    @property
    def is_allocated(self) -> bool:
        """Returns true if a RISCV register is allocated, otherwise false"""
        return bool(self.data)

    @classmethod
    def parse_parameter(cls, parser: AttrParser) -> str:
        with parser.in_angle_brackets():
            name = parser.parse_optional_identifier()
            if name is None:
                return ""
            if not name.startswith("j"):
                assert name in cls.abi_index_by_name(), f"{name}"
            return name

    def print_parameter(self, printer: Printer) -> None:
        with printer.in_angle_brackets():
            printer.print_string(self.data)

    def verify(self) -> None:
        name = self.data
        if not self.is_allocated or name.startswith("j"):
            return
        if name not in type(self).abi_index_by_name():
            raise VerifyException(f"{name} not in {self.instruction_set_name()}")

    @classmethod
    @abstractmethod
    def instruction_set_name(cls) -> str:
        raise NotImplementedError()

    @classmethod
    @abstractmethod
    def abi_index_by_name(cls) -> dict[str, int]:
        raise NotImplementedError()

    @classmethod
    @abstractmethod
    def a_register(cls, index: int) -> Self:
        raise NotImplementedError()


@irdl_attr_definition
class IntRegisterType(RISCVRegisterType):
    """
    A RISC-V register type.
    """

    name = "riscv.reg"

    @classmethod
    def instruction_set_name(cls) -> str:
        return "RV32I"

    @classmethod
    def abi_index_by_name(cls) -> dict[str, int]:
        return IntRegisterType.RV32I_INDEX_BY_NAME

    @classmethod
    def a_register(cls, index: int) -> IntRegisterType:
        return Registers.A[index]

    RV32I_INDEX_BY_NAME = {
        "zero": 0,
        "ra": 1,
        "sp": 2,
        "gp": 3,
        "tp": 4,
        "t0": 5,
        "t1": 6,
        "t2": 7,
        "fp": 8,
        "s0": 8,
        "s1": 9,
        "a0": 10,
        "a1": 11,
        "a2": 12,
        "a3": 13,
        "a4": 14,
        "a5": 15,
        "a6": 16,
        "a7": 17,
        "s2": 18,
        "s3": 19,
        "s4": 20,
        "s5": 21,
        "s6": 22,
        "s7": 23,
        "s8": 24,
        "s9": 25,
        "s10": 26,
        "s11": 27,
        "t3": 28,
        "t4": 29,
        "t5": 30,
        "t6": 31,
    }


@irdl_attr_definition
class FloatRegisterType(RISCVRegisterType):
    """
    A RISC-V register type.
    """

    name = "riscv.freg"

    @classmethod
    def instruction_set_name(cls) -> str:
        return "RV32F"

    @classmethod
    def abi_index_by_name(cls) -> dict[str, int]:
        return FloatRegisterType.RV32F_INDEX_BY_NAME

    @classmethod
    def a_register(cls, index: int) -> FloatRegisterType:
        return Registers.FA[index]

    RV32F_INDEX_BY_NAME = {
        "ft0": 0,
        "ft1": 1,
        "ft2": 2,
        "ft3": 3,
        "ft4": 4,
        "ft5": 5,
        "ft6": 6,
        "ft7": 7,
        "fs0": 8,
        "fs1": 9,
        "fa0": 10,
        "fa1": 11,
        "fa2": 12,
        "fa3": 13,
        "fa4": 14,
        "fa5": 15,
        "fa6": 16,
        "fa7": 17,
        "fs2": 18,
        "fs3": 19,
        "fs4": 20,
        "fs5": 21,
        "fs6": 22,
        "fs7": 23,
        "fs8": 24,
        "fs9": 25,
        "fs10": 26,
        "fs11": 27,
        "ft8": 28,
        "ft9": 29,
        "ft10": 30,
        "ft11": 31,
    }


RDInvT = TypeVar("RDInvT", bound=RISCVRegisterType)
RSInvT = TypeVar("RSInvT", bound=RISCVRegisterType)
RS1InvT = TypeVar("RS1InvT", bound=RISCVRegisterType)
RS2InvT = TypeVar("RS2InvT", bound=RISCVRegisterType)


class Registers(ABC):
    """Namespace for named register constants."""

    ZERO = IntRegisterType("zero")
    RA = IntRegisterType("ra")
    SP = IntRegisterType("sp")
    GP = IntRegisterType("gp")
    TP = IntRegisterType("tp")
    T0 = IntRegisterType("t0")
    T1 = IntRegisterType("t1")
    T2 = IntRegisterType("t2")
    FP = IntRegisterType("fp")
    S0 = IntRegisterType("s0")
    S1 = IntRegisterType("s1")
    A0 = IntRegisterType("a0")
    A1 = IntRegisterType("a1")
    A2 = IntRegisterType("a2")
    A3 = IntRegisterType("a3")
    A4 = IntRegisterType("a4")
    A5 = IntRegisterType("a5")
    A6 = IntRegisterType("a6")
    A7 = IntRegisterType("a7")
    S2 = IntRegisterType("s2")
    S3 = IntRegisterType("s3")
    S4 = IntRegisterType("s4")
    S5 = IntRegisterType("s5")
    S6 = IntRegisterType("s6")
    S7 = IntRegisterType("s7")
    S8 = IntRegisterType("s8")
    S9 = IntRegisterType("s9")
    S10 = IntRegisterType("s10")
    S11 = IntRegisterType("s11")
    T3 = IntRegisterType("t3")
    T4 = IntRegisterType("t4")
    T5 = IntRegisterType("t5")
    T6 = IntRegisterType("t6")

    FT0 = FloatRegisterType("ft0")
    FT1 = FloatRegisterType("ft1")
    FT2 = FloatRegisterType("ft2")
    FT3 = FloatRegisterType("ft3")
    FT4 = FloatRegisterType("ft4")
    FT5 = FloatRegisterType("ft5")
    FT6 = FloatRegisterType("ft6")
    FT7 = FloatRegisterType("ft7")
    FS0 = FloatRegisterType("fs0")
    FS1 = FloatRegisterType("fs1")
    FA0 = FloatRegisterType("fa0")
    FA1 = FloatRegisterType("fa1")
    FA2 = FloatRegisterType("fa2")
    FA3 = FloatRegisterType("fa3")
    FA4 = FloatRegisterType("fa4")
    FA5 = FloatRegisterType("fa5")
    FA6 = FloatRegisterType("fa6")
    FA7 = FloatRegisterType("fa7")
    FS2 = FloatRegisterType("fs2")
    FS3 = FloatRegisterType("fs3")
    FS4 = FloatRegisterType("fs4")
    FS5 = FloatRegisterType("fs5")
    FS6 = FloatRegisterType("fs6")
    FS7 = FloatRegisterType("fs7")
    FS8 = FloatRegisterType("fs8")
    FS9 = FloatRegisterType("fs9")
    FS10 = FloatRegisterType("fs10")
    FS11 = FloatRegisterType("fs11")
    FT8 = FloatRegisterType("ft8")
    FT9 = FloatRegisterType("ft9")
    FT10 = FloatRegisterType("ft10")
    FT11 = FloatRegisterType("ft11")

    # register classes:

    A = (A0, A1, A2, A3, A4, A5, A6, A7)
    T = (T0, T1, T2, T3, T4, T5, T6)
    S = (S0, S1, S2, S3, S4, S5, S6, S7, S8, S9, S10, S11)

    FA = (FA0, FA1, FA2, FA3, FA4, FA5, FA6, FA7)
    FT = (FT0, FT1, FT2, FT3, FT4, FT5, FT6, FT7, FT8, FT9, FT10, FT11)
    FS = (FS0, FS1, FS2, FS3, FS4, FS5, FS6, FS7, FS8, FS9, FS10, FS11)


@irdl_attr_definition
class SImm12Attr(IntegerAttr[IntegerType]):
    """
    A 12-bit immediate signed value.
    """

    name = "riscv.simm12"

    def __init__(self, value: int) -> None:
        super().__init__(value, IntegerType(12, Signedness.SIGNED))

    def verify(self) -> None:
        """
        All I- and S-type instructions with 12-bit signed immediates --- e.g., addi but not slli ---
        accept their immediate argument as an integer in the interval [-2048, 2047]. Integers in the subinterval [-2048, -1]
        can also be passed by their (unsigned) associates in the interval [0xfffff800, 0xffffffff] on RV32I,
        and in [0xfffffffffffff800, 0xffffffffffffffff] on both RV32I and RV64I.

        https://github.com/riscv-non-isa/riscv-asm-manual/blob/master/riscv-asm.md#signed-immediates-for-i--and-s-type-instructions
        """

        if 0xFFFFFFFFFFFFF800 <= self.value.data <= 0xFFFFFFFFFFFFFFFF:
            return

        if 0xFFFFF800 <= self.value.data <= 0xFFFFFFFF:
            return

        super().verify()


@irdl_attr_definition
class LabelAttr(Data[str]):
    name = "riscv.label"

    @classmethod
    def parse_parameter(cls, parser: AttrParser) -> str:
        with parser.in_angle_brackets():
            return parser.parse_str_literal()

    def print_parameter(self, printer: Printer) -> None:
        with printer.in_angle_brackets():
            printer.print_string_literal(self.data)


class RISCVOp(Operation, ABC):
    """
    Base class for operations that can be a part of RISC-V assembly printing.
    """

    @abstractmethod
    def assembly_line(self) -> str | None:
        raise NotImplementedError()

    @classmethod
    def parse(cls, parser: Parser) -> Self:
        args = cls.parse_unresolved_operands(parser)
        custom_attributes = cls.custom_parse_attributes(parser)
        remaining_attributes = parser.parse_optional_attr_dict()
        # TODO ensure distinct keys for attributes
        attributes = custom_attributes | remaining_attributes
        regions = parser.parse_region_list()
        pos = parser.pos
        operand_types, result_types = cls.parse_op_type(parser)
        operands = parser.resolve_operands(args, operand_types, pos)
        return cls.create(
            operands=operands,
            result_types=result_types,
            attributes=attributes,
            regions=regions,
        )

    @classmethod
    def parse_unresolved_operands(cls, parser: Parser) -> list[UnresolvedOperand]:
        """
        Parse a list of comma separated unresolved operands.

        Notice that this method will consume trailing comma.
        """
        if operand := parser.parse_optional_unresolved_operand():
            operands = [operand]
            while parser.parse_optional_punctuation(",") and (
                operand := parser.parse_optional_unresolved_operand()
            ):
                operands.append(operand)
            return operands
        return []

    @classmethod
    def custom_parse_attributes(cls, parser: Parser) -> dict[str, Attribute]:
        """
        Parse attributes with custom syntax. Subclasses may override this method.
        """
        return parser.parse_optional_attr_dict()

    @classmethod
    def parse_op_type(
        cls, parser: Parser
    ) -> tuple[Sequence[Attribute], Sequence[Attribute]]:
        parser.parse_punctuation(":")
        func_type = parser.parse_function_type()
        return func_type.inputs.data, func_type.outputs.data

    def print(self, printer: Printer) -> None:
        if self.operands:
            printer.print(" ")
            printer.print_list(self.operands, printer.print_operand)
        printed_attributes = self.custom_print_attributes(printer)
        unprinted_attributes = {
            name: attr
            for name, attr in self.attributes.items()
            if name not in printed_attributes
        }
        printer.print_op_attributes(unprinted_attributes)
        printer.print_regions(self.regions)
        self.print_op_type(printer)

    def custom_print_attributes(self, printer: Printer) -> Set[str]:
        """
        Print attributes with custom syntax. Return the names of the attributes printed. Subclasses may override this method.
        """
        printer.print_op_attributes(self.attributes)
        return self.attributes.keys()

    def print_op_type(self, printer: Printer) -> None:
        printer.print(" : ")
        printer.print_operation_type(self)


AssemblyInstructionArg: TypeAlias = (
    AnyIntegerAttr | LabelAttr | SSAValue | IntRegisterType | str | int
)


class RISCVInstruction(RISCVOp):
    """
    Base class for operations that can be a part of RISC-V assembly printing. Must
    represent an instruction in the RISC-V instruction set, and have the following format:

    name arg0, arg1, arg2           # comment

    The name of the operation will be used as the RISC-V assembly instruction name.
    """

    comment: StringAttr | None = opt_attr_def(StringAttr)
    """
    An optional comment that will be printed along with the instruction.
    """

    @abstractmethod
    def assembly_line_args(self) -> tuple[AssemblyInstructionArg | None, ...]:
        """
        The arguments to the instruction, in the order they should be printed in the
        assembly.
        """
        raise NotImplementedError()

    def assembly_instruction_name(self) -> str:
        """
        By default, the name of the instruction is the same as the name of the operation.
        """

        return self.name.split(".", 1)[-1]

    def assembly_line(self) -> str | None:
        # default assembly code generator
        instruction_name = self.assembly_instruction_name()
        arg_str = ", ".join(
            _assembly_arg_str(arg)
            for arg in self.assembly_line_args()
            if arg is not None
        )
        return _assembly_line(instruction_name, arg_str, self.comment)


# region Assembly printing


def _append_comment(line: str, comment: StringAttr | None) -> str:
    if comment is None:
        return line

    padding = " " * max(0, 48 - len(line))

    return f"{line}{padding} # {comment.data}"


def _assembly_arg_str(arg: AssemblyInstructionArg) -> str:
    if isa(arg, AnyIntegerAttr):
        return f"{arg.value.data}"
    elif isinstance(arg, int):
        return f"{arg}"
    elif isinstance(arg, LabelAttr):
        return arg.data
    elif isinstance(arg, str):
        return arg
    elif isinstance(arg, IntRegisterType):
        return arg.register_name
    elif isinstance(arg, FloatRegisterType):
        return arg.register_name
    else:
        if isinstance(arg.type, IntRegisterType):
            reg = arg.type.register_name
            return reg
        elif isinstance(arg.type, FloatRegisterType):
            reg = arg.type.register_name
            return reg
        else:
            assert False, f"{arg.type}"
    assert False, f"{arg}"


def _assembly_line(
    name: str,
    arg_str: str,
    comment: StringAttr | None = None,
    is_indented: bool = True,
) -> str:
    code = "    " if is_indented else ""
    code += name
    if arg_str:
        code += f" {arg_str}"
    code = _append_comment(code, comment)
    return code


def print_assembly(module: ModuleOp, output: IO[str]) -> None:
    for op in module.body.walk():
        assert isinstance(op, RISCVOp), f"{op}"
        asm = op.assembly_line()
        if asm is not None:
            print(asm, file=output)


def riscv_code(module: ModuleOp) -> str:
    stream = StringIO()
    print_assembly(module, stream)
    return stream.getvalue()


# endregion

# region Base Operation classes


class RdRsRsOperation(
    Generic[RDInvT, RS1InvT, RS2InvT], IRDLOperation, RISCVInstruction, ABC
):
    """
    A base class for RISC-V operations that have one destination register, and two source
    registers.

    This is called R-Type in the RISC-V specification.
    """

    rd: OpResult = result_def(RDInvT)
    rs1: Operand = operand_def(RS1InvT)
    rs2: Operand = operand_def(RS2InvT)

    def __init__(
        self,
        rs1: Operation | SSAValue,
        rs2: Operation | SSAValue,
        *,
        rd: RDInvT,
        comment: str | StringAttr | None = None,
    ):
        if isinstance(comment, str):
            comment = StringAttr(comment)

        super().__init__(
            operands=[rs1, rs2],
            attributes={
                "comment": comment,
            },
            result_types=[rd],
        )

    def assembly_line_args(self) -> tuple[AssemblyInstructionArg, ...]:
        return self.rd, self.rs1, self.rs2


class RdImmIntegerOperation(IRDLOperation, RISCVInstruction, ABC):
    """
    A base class for RISC-V operations that have one destination register, and one
    immediate operand (e.g. U-Type and J-Type instructions in the RISC-V spec).
    """

    rd: OpResult = result_def(IntRegisterType)
    immediate: AnyIntegerAttr | LabelAttr = attr_def(AnyIntegerAttr | LabelAttr)

    def __init__(
        self,
        immediate: int | AnyIntegerAttr | str | LabelAttr,
        *,
        rd: IntRegisterType | str | None = None,
        comment: str | StringAttr | None = None,
    ):
        if isinstance(immediate, int):
            immediate = IntegerAttr(immediate, IntegerType(20, Signedness.UNSIGNED))
        elif isinstance(immediate, str):
            immediate = LabelAttr(immediate)
        if rd is None:
            rd = IntRegisterType.unallocated()
        elif isinstance(rd, str):
            rd = IntRegisterType(rd)
        if isinstance(comment, str):
            comment = StringAttr(comment)

        super().__init__(
            result_types=[rd],
            attributes={
                "immediate": immediate,
                "comment": comment,
            },
        )

    def assembly_line_args(self) -> tuple[AssemblyInstructionArg, ...]:
        return self.rd, self.immediate

    @classmethod
    def custom_parse_attributes(cls, parser: Parser) -> dict[str, Attribute]:
        attributes = dict[str, Attribute]()
        attributes["immediate"] = _parse_immediate_value(
            parser, IntegerType(20, Signedness.UNSIGNED)
        )
        return attributes

    def custom_print_attributes(self, printer: Printer) -> Set[str]:
        printer.print(" ")
        _print_immediate_value(printer, self.immediate)
        return {"immediate"}


class RdImmJumpOperation(IRDLOperation, RISCVInstruction, ABC):
    """
    In the RISC-V spec, this is the same as `RdImmOperation`. For jumps, the `rd` register
    is neither an operand, because the stored value is overwritten, nor a result value,
    because the value in `rd` is not defined after the jump back. So the `rd` makes the
    most sense as an attribute.
    """

    rd: IntRegisterType | None = opt_attr_def(IntRegisterType)
    """
    The rd register here is not a register storing the result, rather the register where
    the program counter is stored before jumping.
    """
    immediate: AnyIntegerAttr | LabelAttr = attr_def(AnyIntegerAttr | LabelAttr)

    def __init__(
        self,
        immediate: int | AnyIntegerAttr | str | LabelAttr,
        *,
        rd: IntRegisterType | str | None = None,
        comment: str | StringAttr | None = None,
    ):
        if isinstance(immediate, int):
            immediate = IntegerAttr(immediate, IntegerType(20, Signedness.SIGNED))
        elif isinstance(immediate, str):
            immediate = LabelAttr(immediate)
        if isinstance(rd, str):
            rd = IntRegisterType(rd)
        if isinstance(comment, str):
            comment = StringAttr(comment)
        super().__init__(
            attributes={
                "immediate": immediate,
                "rd": rd,
                "comment": comment,
            }
        )

    def assembly_line_args(self) -> tuple[AssemblyInstructionArg | None, ...]:
        return self.rd, self.immediate

    @classmethod
    def custom_parse_attributes(cls, parser: Parser) -> dict[str, Attribute]:
        attributes = dict[str, Attribute]()
        attributes["immediate"] = _parse_immediate_value(
            parser, IntegerType(20, Signedness.SIGNED)
        )
        if parser.parse_optional_punctuation(","):
            attributes["rd"] = parser.parse_attribute()
        return attributes

    def custom_print_attributes(self, printer: Printer) -> Set[str]:
        printer.print(" ")
        _print_immediate_value(printer, self.immediate)
        if self.rd is not None:
            printer.print(", ")
            printer.print_attribute(self.rd)
        return {"immediate", "rd"}

    def print_op_type(self, printer: Printer) -> None:
        return

    @classmethod
    def parse_op_type(
        cls, parser: Parser
    ) -> tuple[Sequence[Attribute], Sequence[Attribute]]:
        return (), ()


class RdRsImmIntegerOperation(IRDLOperation, RISCVInstruction, ABC):
    """
    A base class for RISC-V operations that have one destination register, one source
    register and one immediate operand.

    This is called I-Type in the RISC-V specification.
    """

    rd: OpResult = result_def(IntRegisterType)
    rs1: Operand = operand_def(IntRegisterType)
    immediate: AnyIntegerAttr | LabelAttr = attr_def(AnyIntegerAttr | LabelAttr)

    def __init__(
        self,
        rs1: Operation | SSAValue,
        immediate: int | AnyIntegerAttr | str | LabelAttr,
        *,
        rd: IntRegisterType | str | None = None,
        comment: str | StringAttr | None = None,
    ):
        if isinstance(immediate, int):
            immediate = SImm12Attr(immediate)
        elif isinstance(immediate, str):
            immediate = LabelAttr(immediate)

        if rd is None:
            rd = IntRegisterType.unallocated()
        elif isinstance(rd, str):
            rd = IntRegisterType(rd)
        if isinstance(comment, str):
            comment = StringAttr(comment)
        super().__init__(
            operands=[rs1],
            result_types=[rd],
            attributes={
                "immediate": immediate,
                "comment": comment,
            },
        )

    def assembly_line_args(self) -> tuple[AssemblyInstructionArg, ...]:
        return self.rd, self.rs1, self.immediate

    @classmethod
    def custom_parse_attributes(cls, parser: Parser) -> dict[str, Attribute]:
        attributes = dict[str, Attribute]()
        attributes["immediate"] = _parse_immediate_value(
            parser, IntegerType(12, Signedness.SIGNED)
        )
        return attributes

    def custom_print_attributes(self, printer: Printer) -> Set[str]:
        printer.print(", ")
        _print_immediate_value(printer, self.immediate)
        return {"immediate"}


class RdRsImmShiftOperation(RdRsImmIntegerOperation):
    """
    A base class for RISC-V operations that have one destination register, one source
    register and one immediate operand.

    This is called I-Type in the RISC-V specification.

    Shifts by a constant are encoded as a specialization of the I-type format.
    The shift amount is encoded in the lower 5 bits of the I-immediate field for RV32

    For RV32I, SLLI, SRLI, and SRAI generate an illegal instruction exception if
    imm[5] 6 != 0 but the shift amount is encoded in the lower 6 bits of the I-immediate field for RV64I.
    """

    def __init__(
        self,
        rs1: Operation | SSAValue,
        immediate: int | AnyIntegerAttr | str | LabelAttr,
        *,
        rd: IntRegisterType | str | None = None,
        comment: str | StringAttr | None = None,
    ):
        if isinstance(immediate, int):
            immediate = IntegerAttr(immediate, IntegerType(5, Signedness.UNSIGNED))

        super().__init__(rs1, immediate, rd=rd, comment=comment)

    @classmethod
    def custom_parse_attributes(cls, parser: Parser) -> dict[str, Attribute]:
        attributes = dict[str, Attribute]()
        attributes["immediate"] = _parse_immediate_value(
            parser, IntegerType(5, Signedness.UNSIGNED)
        )
        return attributes


class RdRsImmJumpOperation(IRDLOperation, RISCVInstruction, ABC):
    """
    A base class for RISC-V operations that have one destination register, one source
    register and one immediate operand.

    This is called I-Type in the RISC-V specification.

    In the RISC-V spec, this is the same as `RdRsImmOperation`. For jumps, the `rd` register
    is neither an operand, because the stored value is overwritten, nor a result value,
    because the value in `rd` is not defined after the jump back. So the `rd` makes the
    most sense as an attribute.
    """

    rs1: Operand = operand_def(IntRegisterType)
    rd: IntRegisterType | None = opt_attr_def(IntRegisterType)
    """
    The rd register here is not a register storing the result, rather the register where
    the program counter is stored before jumping.
    """
    immediate: AnyIntegerAttr | LabelAttr = attr_def(AnyIntegerAttr | LabelAttr)

    def __init__(
        self,
        rs1: Operation | SSAValue,
        immediate: int | AnyIntegerAttr | str | LabelAttr,
        *,
        rd: IntRegisterType | str | None = None,
        comment: str | StringAttr | None = None,
    ):
        if isinstance(immediate, int):
            immediate = IntegerAttr(immediate, IntegerType(12, Signedness.SIGNED))
        elif isinstance(immediate, str):
            immediate = LabelAttr(immediate)

        if isinstance(rd, str):
            rd = IntRegisterType(rd)

        if isinstance(comment, str):
            comment = StringAttr(comment)

        super().__init__(
            operands=[rs1],
            attributes={
                "immediate": immediate,
                "rd": rd,
                "comment": comment,
            },
        )

    def assembly_line_args(self) -> tuple[AssemblyInstructionArg | None, ...]:
        return self.rd, self.rs1, self.immediate

    @classmethod
    def custom_parse_attributes(cls, parser: Parser) -> dict[str, Attribute]:
        attributes = dict[str, Attribute]()
        attributes["immediate"] = _parse_immediate_value(
            parser, IntegerType(12, Signedness.SIGNED)
        )
        if parser.parse_optional_punctuation(","):
            attributes["rd"] = parser.parse_attribute()
        return attributes

    def custom_print_attributes(self, printer: Printer) -> Set[str]:
        printer.print(", ")
        _print_immediate_value(printer, self.immediate)
        if self.rd is not None:
            printer.print(", ")
            printer.print_attribute(self.rd)
        return {"immediate", "rd"}


class RdRsOperation(Generic[RDInvT, RSInvT], IRDLOperation, RISCVInstruction, ABC):
    """
    A base class for RISC-V pseudo-instructions that have one destination register and one
    source register.
    """

    rd: OpResult = result_def(RDInvT)
    rs: Operand = operand_def(RSInvT)

    def __init__(
        self,
        rs: Operation | SSAValue,
        *,
        rd: RDInvT,
        comment: str | StringAttr | None = None,
    ):
        if isinstance(comment, str):
            comment = StringAttr(comment)
        super().__init__(
            operands=[rs],
            result_types=[rd],
            attributes={"comment": comment},
        )

    def assembly_line_args(self) -> tuple[AssemblyInstructionArg, ...]:
        return self.rd, self.rs


class RsRsOffIntegerOperation(IRDLOperation, RISCVInstruction, ABC):
    """
    A base class for RISC-V operations that have one source register and a destination
    register, and an offset.

    This is called B-Type in the RISC-V specification.
    """

    rs1: Operand = operand_def(IntRegisterType)
    rs2: Operand = operand_def(IntRegisterType)
    offset: AnyIntegerAttr | LabelAttr = attr_def(AnyIntegerAttr | LabelAttr)

    def __init__(
        self,
        rs1: Operation | SSAValue,
        rs2: Operation | SSAValue,
        offset: int | AnyIntegerAttr | LabelAttr,
        *,
        comment: str | StringAttr | None = None,
    ):
        if isinstance(offset, int):
            offset = IntegerAttr(offset, 12)
        if isinstance(offset, str):
            offset = LabelAttr(offset)
        if isinstance(comment, str):
            comment = StringAttr(comment)

        super().__init__(
            operands=[rs1, rs2],
            attributes={
                "offset": offset,
                "comment": comment,
            },
        )

    def assembly_line_args(self) -> tuple[AssemblyInstructionArg, ...]:
        return self.rs1, self.rs2, self.offset

    @classmethod
    def custom_parse_attributes(cls, parser: Parser) -> dict[str, Attribute]:
        attributes = dict[str, Attribute]()
        attributes["offset"] = _parse_immediate_value(parser, IntegerType(12))
        return attributes

    def custom_print_attributes(self, printer: Printer) -> Set[str]:
        printer.print(", ")
        _print_immediate_value(printer, self.offset)
        return {"offset"}


class RsRsImmIntegerOperation(IRDLOperation, RISCVInstruction, ABC):
    """
    A base class for RISC-V operations that have two source registers and an
    immediate.

    This is called S-Type in the RISC-V specification.
    """

    rs1: Operand = operand_def(IntRegisterType)
    rs2: Operand = operand_def(IntRegisterType)
    immediate: AnyIntegerAttr = attr_def(AnyIntegerAttr)

    def __init__(
        self,
        rs1: Operation | SSAValue,
        rs2: Operation | SSAValue,
        immediate: int | AnyIntegerAttr | str | LabelAttr,
        *,
        comment: str | StringAttr | None = None,
    ):
        if isinstance(immediate, int):
            immediate = SImm12Attr(immediate)
        elif isinstance(immediate, str):
            immediate = LabelAttr(immediate)
        if isinstance(comment, str):
            comment = StringAttr(comment)

        super().__init__(
            operands=[rs1, rs2],
            attributes={
                "immediate": immediate,
                "comment": comment,
            },
        )

    def assembly_line_args(self) -> tuple[AssemblyInstructionArg, ...]:
        return self.rs1, self.rs2, self.immediate

    @classmethod
    def custom_parse_attributes(cls, parser: Parser) -> dict[str, Attribute]:
        attributes = dict[str, Attribute]()
        attributes["immediate"] = _parse_immediate_value(
            parser, IntegerType(12, Signedness.SIGNED)
        )
        return attributes

    def custom_print_attributes(self, printer: Printer) -> Set[str]:
        printer.print(", ")
        _print_immediate_value(printer, self.immediate)
        return {"immediate"}


class RsRsIntegerOperation(IRDLOperation, RISCVInstruction, ABC):
    """
    A base class for RISC-V operations that have two source
    registers.
    """

    rs1: Operand = operand_def(IntRegisterType)
    rs2: Operand = operand_def(IntRegisterType)

    def __init__(self, rs1: Operation | SSAValue, rs2: Operation | SSAValue):
        super().__init__(
            operands=[rs1, rs2],
        )

    def assembly_line_args(self) -> tuple[AssemblyInstructionArg, ...]:
        return self.rs1, self.rs2


class NullaryOperation(IRDLOperation, RISCVInstruction, ABC):
    """
    A base class for RISC-V operations that have neither sources nor destinations.
    """

    def __init__(
        self,
        *,
        comment: str | StringAttr | None = None,
    ):
        if isinstance(comment, str):
            comment = StringAttr(comment)

        super().__init__(
            attributes={
                "comment": comment,
            },
        )

    def assembly_line_args(self) -> tuple[AssemblyInstructionArg, ...]:
        return ()

    @classmethod
    def parse_unresolved_operands(cls, parser: Parser) -> list[UnresolvedOperand]:
        return []

    def print_op_type(self, printer: Printer) -> None:
        return

    @classmethod
    def parse_op_type(
        cls, parser: Parser
    ) -> tuple[Sequence[Attribute], Sequence[Attribute]]:
        return (), ()


class CsrReadWriteOperation(IRDLOperation, RISCVInstruction, ABC):
    """
    A base class for RISC-V operations performing a swap to/from a CSR.

    The 'writeonly' attribute controls the actual behaviour of the operation:
    * when True, the operation writes the rs value to the CSR but never reads it and
      in this case rd *must* be allocated to x0
    * when False, a proper atomic swap is performed and the previous CSR value is
      returned in rd
    """

    rd: OpResult = result_def(IntRegisterType)
    rs1: Operand = operand_def(IntRegisterType)
    csr: AnyIntegerAttr = attr_def(AnyIntegerAttr)
    writeonly: UnitAttr | None = opt_attr_def(UnitAttr)

    def __init__(
        self,
        rs1: Operation | SSAValue,
        csr: AnyIntegerAttr,
        *,
        writeonly: bool = False,
        rd: IntRegisterType | str | None = None,
        comment: str | StringAttr | None = None,
    ):
        if rd is None:
            rd = IntRegisterType.unallocated()
        elif isinstance(rd, str):
            rd = IntRegisterType(rd)
        if isinstance(comment, str):
            comment = StringAttr(comment)
        super().__init__(
            operands=[rs1],
            attributes={
                "csr": csr,
                "writeonly": UnitAttr() if writeonly else None,
                "comment": comment,
            },
            result_types=[rd],
        )

    def verify_(self) -> None:
        if not self.writeonly:
            return
        if not isinstance(self.rd.type, IntRegisterType):
            return
        if self.rd.type.is_allocated and self.rd.type.data != "zero":
            raise VerifyException(
                "When in 'writeonly' mode, destination must be register x0 (a.k.a. 'zero'), "
                f"not '{self.rd.type.data}'"
            )

    def assembly_line_args(self) -> tuple[AssemblyInstructionArg, ...]:
        return self.rd, self.csr, self.rs1

    @classmethod
    def custom_parse_attributes(cls, parser: Parser) -> dict[str, Attribute]:
        attributes = dict[str, Attribute]()
        attributes["csr"] = IntegerAttr(
            parser.parse_integer(allow_boolean=False, context_msg="Expected csr"),
            IntegerType(32),
        )
        if parser.parse_optional_punctuation(",") is not None:
            if (flag := parser.parse_str_literal("Expected 'w' flag")) != "w":
                parser.raise_error(f"Expected 'w' flag, got '{flag}'")
            attributes["writeonly"] = UnitAttr()
        return attributes

    def custom_print_attributes(self, printer: Printer) -> Set[str]:
        printer.print(", ")
        printer.print(self.csr.value.data)
        if self.writeonly is not None:
            printer.print(', "w"')
        return {"csr", "writeonly"}


class CsrBitwiseOperation(IRDLOperation, RISCVInstruction, ABC):
    """
    A base class for RISC-V operations performing a masked bitwise operation on the
    CSR while returning the original value.

    The 'readonly' attribute controls the actual behaviour of the operation:
    * when True, the operation is guaranteed to have no side effects that can
      be potentially related to writing to a CSR; in this case rs *must be
      allocated to x0*
    * when False, the bitwise operations is performed and any side effect related
      to writing to a CSR takes place even if the mask in rs has no actual bits set.
    """

    rd: OpResult = result_def(IntRegisterType)
    rs1: Operand = operand_def(IntRegisterType)
    csr: AnyIntegerAttr = attr_def(AnyIntegerAttr)
    readonly: UnitAttr | None = opt_attr_def(UnitAttr)

    def __init__(
        self,
        rs1: Operation | SSAValue,
        csr: AnyIntegerAttr,
        *,
        readonly: bool = False,
        rd: IntRegisterType | str | None = None,
        comment: str | StringAttr | None = None,
    ):
        if rd is None:
            rd = IntRegisterType.unallocated()
        elif isinstance(rd, str):
            rd = IntRegisterType(rd)
        if isinstance(comment, str):
            comment = StringAttr(comment)
        super().__init__(
            operands=[rs1],
            attributes={
                "csr": csr,
                "readonly": UnitAttr() if readonly else None,
                "comment": comment,
            },
            result_types=[rd],
        )

    def verify_(self) -> None:
        if not self.readonly:
            return
        if not isinstance(self.rs1.type, IntRegisterType):
            return
        if self.rs1.type.is_allocated and self.rs1.type.data != "zero":
            raise VerifyException(
                "When in 'readonly' mode, source must be register x0 (a.k.a. 'zero'), "
                f"not '{self.rs1.type.data}'"
            )

    def assembly_line_args(self) -> tuple[AssemblyInstructionArg, ...]:
        return self.rd, self.csr, self.rs1

    @classmethod
    def custom_parse_attributes(cls, parser: Parser) -> dict[str, Attribute]:
        attributes = dict[str, Attribute]()
        attributes["csr"] = IntegerAttr(
            parser.parse_integer(allow_boolean=False, context_msg="Expected csr"),
            IntegerType(32),
        )
        if parser.parse_optional_punctuation(",") is not None:
            if (flag := parser.parse_str_literal("Expected 'r' flag")) != "r":
                parser.raise_error(f"Expected 'r' flag, got '{flag}'")
            attributes["readonly"] = UnitAttr()
        return attributes

    def custom_print_attributes(self, printer: Printer) -> Set[str]:
        printer.print(", ")
        printer.print(self.csr.value.data)
        if self.readonly is not None:
            printer.print(', "r"')
        return {"csr", "readonly"}


class CsrReadWriteImmOperation(IRDLOperation, RISCVInstruction, ABC):
    """
    A base class for RISC-V operations performing a write immediate to/read from a CSR.

    The 'writeonly' attribute controls the actual behaviour of the operation:
    * when True, the operation writes the rs value to the CSR but never reads it and
      in this case rd *must* be allocated to x0
    * when False, a proper atomic swap is performed and the previous CSR value is
      returned in rd
    """

    rd: OpResult = result_def(IntRegisterType)
    csr: AnyIntegerAttr = attr_def(AnyIntegerAttr)
    immediate: AnyIntegerAttr = attr_def(AnyIntegerAttr)
    writeonly: UnitAttr | None = opt_attr_def(UnitAttr)

    def __init__(
        self,
        csr: AnyIntegerAttr,
        immediate: AnyIntegerAttr,
        *,
        writeonly: bool = False,
        rd: IntRegisterType | str | None = None,
        comment: str | StringAttr | None = None,
    ):
        if rd is None:
            rd = IntRegisterType.unallocated()
        elif isinstance(rd, str):
            rd = IntRegisterType(rd)
        if isinstance(comment, str):
            comment = StringAttr(comment)
        super().__init__(
            attributes={
                "csr": csr,
                "immediate": immediate,
                "writeonly": UnitAttr() if writeonly else None,
                "comment": comment,
            },
            result_types=[rd],
        )

    def verify_(self) -> None:
        if self.writeonly is None:
            return
        if not isinstance(self.rd.type, IntRegisterType):
            return
        if self.rd.type.is_allocated and self.rd.type.data != "zero":
            raise VerifyException(
                "When in 'writeonly' mode, destination must be register x0 (a.k.a. 'zero'), "
                f"not '{self.rd.type.data}'"
            )

    def assembly_line_args(self) -> tuple[AssemblyInstructionArg | None, ...]:
        return self.rd, self.csr, self.immediate

    @classmethod
    def custom_parse_attributes(cls, parser: Parser) -> dict[str, Attribute]:
        attributes = dict[str, Attribute]()
        attributes["csr"] = IntegerAttr(
            parser.parse_integer(allow_boolean=False, context_msg="Expected csr"),
            IntegerType(32),
        )
        parser.parse_punctuation(",")
        attributes["immediate"] = _parse_immediate_value(parser, IntegerType(32))
        if parser.parse_optional_punctuation(",") is not None:
            if (flag := parser.parse_str_literal("Expected 'w' flag")) != "w":
                parser.raise_error(f"Expected 'w' flag, got '{flag}'")
            attributes["writeonly"] = UnitAttr()
        return attributes

    def custom_print_attributes(self, printer: Printer) -> Set[str]:
        printer.print(" ")
        printer.print(self.csr.value.data)
        printer.print(", ")
        _print_immediate_value(printer, self.immediate)
        if self.writeonly is not None:
            printer.print(', "w"')
        return {"csr", "immediate", "writeonly"}


class CsrBitwiseImmOperation(IRDLOperation, RISCVInstruction, ABC):
    """
    A base class for RISC-V operations performing a masked bitwise operation on the
    CSR while returning the original value. The bitmask is specified in the 'immediate'
    attribute.

    The 'immediate' attribute controls the actual behaviour of the operation:
    * when equals to zero, the operation is guaranteed to have no side effects
      that can be potentially related to writing to a CSR;
    * when not equal to zero, any side effect related to writing to a CSR takes
      place.
    """

    rd: OpResult = result_def(IntRegisterType)
    csr: AnyIntegerAttr = attr_def(AnyIntegerAttr)
    immediate: AnyIntegerAttr = attr_def(AnyIntegerAttr)

    def __init__(
        self,
        csr: AnyIntegerAttr,
        immediate: AnyIntegerAttr,
        *,
        rd: IntRegisterType | str | None = None,
        comment: str | StringAttr | None = None,
    ):
        if rd is None:
            rd = IntRegisterType.unallocated()
        elif isinstance(rd, str):
            rd = IntRegisterType(rd)
        if isinstance(comment, str):
            comment = StringAttr(comment)
        super().__init__(
            attributes={
                "csr": csr,
                "immediate": immediate,
                "comment": comment,
            },
            result_types=[rd],
        )

    def assembly_line_args(self) -> tuple[AssemblyInstructionArg, ...]:
        return self.rd, self.csr, self.immediate

    @classmethod
    def custom_parse_attributes(cls, parser: Parser) -> dict[str, Attribute]:
        attributes = dict[str, Attribute]()
        attributes["csr"] = IntegerAttr(
            parser.parse_integer(allow_boolean=False, context_msg="Expected csr"),
            IntegerType(32),
        )
        parser.parse_punctuation(",")
        attributes["immediate"] = _parse_immediate_value(parser, IntegerType(32))
        return attributes

    def custom_print_attributes(self, printer: Printer) -> Set[str]:
        printer.print(" ")
        printer.print(self.csr.value.data)
        printer.print(", ")
        _print_immediate_value(printer, self.immediate)
        return {"csr", "immediate"}


# endregion

# region RV32I/RV64I: 2.4 Integer Computational Instructions

## Integer Register-Immediate Instructions


class AddiOpHasCanonicalizationPatternsTrait(HasCanonicalisationPatternsTrait):
    @classmethod
    def get_canonicalization_patterns(cls) -> tuple[RewritePattern, ...]:
        from xdsl.transforms.canonicalization_patterns.riscv import (
            AddImmediateConstant,
            AddImmediateZero,
        )

        return (
            AddImmediateZero(),
            AddImmediateConstant(),
        )


@irdl_op_definition
class AddiOp(RdRsImmIntegerOperation):
    """
    Adds the sign-extended 12-bit immediate to register rs1.
    Arithmetic overflow is ignored and the result is simply the low XLEN bits of the result.

    x[rd] = x[rs1] + sext(immediate)

    https://msyksphinz-self.github.io/riscv-isadoc/html/rvi.html#addi
    """

    name = "riscv.addi"

    traits = frozenset((Pure(), AddiOpHasCanonicalizationPatternsTrait()))


@irdl_op_definition
class SltiOp(RdRsImmIntegerOperation):
    """
    Place the value 1 in register rd if register rs1 is less than the sign-extended
    immediate when both are treated as signed numbers, else 0 is written to rd.

    x[rd] = x[rs1] <s sext(immediate)

    https://msyksphinz-self.github.io/riscv-isadoc/html/rvi.html#slti
    """

    name = "riscv.slti"


@irdl_op_definition
class SltiuOp(RdRsImmIntegerOperation):
    """
    Place the value 1 in register rd if register rs1 is less than the immediate when
    both are treated as unsigned numbers, else 0 is written to rd.

    x[rd] = x[rs1] <u sext(immediate)

    https://msyksphinz-self.github.io/riscv-isadoc/html/rvi.html#sltiu
    """

    name = "riscv.sltiu"


@irdl_op_definition
class AndiOp(RdRsImmIntegerOperation):
    """
    Performs bitwise AND on register rs1 and the sign-extended 12-bit
    immediate and place the result in rd.

    x[rd] = x[rs1] & sext(immediate)

    https://msyksphinz-self.github.io/riscv-isadoc/html/rvi.html#andi
    """

    name = "riscv.andi"


@irdl_op_definition
class OriOp(RdRsImmIntegerOperation):
    """
    Performs bitwise OR on register rs1 and the sign-extended 12-bit immediate and place
    the result in rd.

    x[rd] = x[rs1] | sext(immediate)

    https://msyksphinz-self.github.io/riscv-isadoc/html/rvi.html#ori
    """

    name = "riscv.ori"


@irdl_op_definition
class XoriOp(RdRsImmIntegerOperation):
    """
    Performs bitwise XOR on register rs1 and the sign-extended 12-bit immediate and place
    the result in rd.

    x[rd] = x[rs1] ^ sext(immediate)

    https://msyksphinz-self.github.io/riscv-isadoc/html/rvi.html#xori
    """

    name = "riscv.xori"


class SlliOpHasCanonicalizationPatternsTrait(HasCanonicalisationPatternsTrait):
    @classmethod
    def get_canonicalization_patterns(cls) -> tuple[RewritePattern, ...]:
        from xdsl.transforms.canonicalization_patterns.riscv import ShiftLeftImmediate

        return (ShiftLeftImmediate(),)


@irdl_op_definition
class SlliOp(RdRsImmShiftOperation):
    """
    Performs logical left shift on the value in register rs1 by the shift amount
    held in the lower 5 bits of the immediate.

    x[rd] = x[rs1] << shamt

    https://msyksphinz-self.github.io/riscv-isadoc/html/rvi.html#slli
    """

    name = "riscv.slli"

    traits = frozenset((SlliOpHasCanonicalizationPatternsTrait(),))


@irdl_op_definition
class SrliOp(RdRsImmShiftOperation):
    """
    Performs logical right shift on the value in register rs1 by the shift amount held
    in the lower 5 bits of the immediate.

    x[rd] = x[rs1] >>u shamt

    https://msyksphinz-self.github.io/riscv-isadoc/html/rvi.html#srli
    """

    name = "riscv.srli"


@irdl_op_definition
class SraiOp(RdRsImmShiftOperation):
    """
    Performs arithmetic right shift on the value in register rs1 by the shift amount
    held in the lower 5 bits of the immediate.

    x[rd] = x[rs1] >>s shamt

    https://msyksphinz-self.github.io/riscv-isadoc/html/rvi.html#srai
    """

    name = "riscv.srai"


@irdl_op_definition
class LuiOp(RdImmIntegerOperation):
    """
    Build 32-bit constants and uses the U-type format. LUI places the U-immediate value
    in the top 20 bits of the destination register rd, filling in the lowest 12 bits with zeros.

    x[rd] = sext(immediate[31:12] << 12)

    https://msyksphinz-self.github.io/riscv-isadoc/html/rvi.html#lui
    """

    name = "riscv.lui"


@irdl_op_definition
class AuipcOp(RdImmIntegerOperation):
    """
    Build pc-relative addresses and uses the U-type format. AUIPC forms a 32-bit offset
    from the 20-bit U-immediate, filling in the lowest 12 bits with zeros, adds this
    offset to the pc, then places the result in register rd.

    x[rd] = pc + sext(immediate[31:12] << 12)

    https://msyksphinz-self.github.io/riscv-isadoc/html/rvi.html#auipc
    """

    name = "riscv.auipc"


class MVHasCanonicalizationPatternsTrait(HasCanonicalisationPatternsTrait):
    @classmethod
    def get_canonicalization_patterns(cls) -> tuple[RewritePattern, ...]:
        from xdsl.transforms.canonicalization_patterns.riscv import RemoveRedundantMv

        return (RemoveRedundantMv(),)


@irdl_op_definition
class MVOp(RdRsOperation[IntRegisterType, IntRegisterType]):
    """
    A pseudo instruction to copy contents of one int register to another.

    Equivalent to `addi rd, rs, 0`
    """

    name = "riscv.mv"

    traits = frozenset(
        (
            Pure(),
            MVHasCanonicalizationPatternsTrait(),
        )
    )


class FMVHasCanonicalizationPatternsTrait(HasCanonicalisationPatternsTrait):
    @classmethod
    def get_canonicalization_patterns(cls) -> tuple[RewritePattern, ...]:
        from xdsl.transforms.canonicalization_patterns.riscv import RemoveRedundantFMv

        return (RemoveRedundantFMv(),)


@irdl_op_definition
class FMVOp(RdRsOperation[FloatRegisterType, FloatRegisterType]):
    """
    A pseudo instruction to copy contents of one float register to another.

    Equivalent to `fsgnj.s rd, rs, rs`.

    Both clang and gcc emit `fsw rs, 0(x); flw rd, 0(x)` to copy floats, possibly because
    storing and loading bits from memory is a lower overhead in practice than reasoning
    about floating-point values.
    """

    name = "riscv.fmv.s"

    traits = frozenset(
        (
            Pure(),
            FMVHasCanonicalizationPatternsTrait(),
        )
    )


## Integer Register-Register Operations


class AddOpHasCanonicalizationPatternsTrait(HasCanonicalisationPatternsTrait):
    @classmethod
    def get_canonicalization_patterns(cls) -> tuple[RewritePattern, ...]:
        from xdsl.transforms.canonicalization_patterns.riscv import (
            AddImmediates,
            AdditionOfSameVariablesToMultiplyByTwo,
        )

        return (AddImmediates(), AdditionOfSameVariablesToMultiplyByTwo())


@irdl_op_definition
class AddOp(RdRsRsOperation[IntRegisterType, IntRegisterType, IntRegisterType]):
    """
    Adds the registers rs1 and rs2 and stores the result in rd.
    Arithmetic overflow is ignored and the result is simply the low XLEN bits of the result.

    x[rd] = x[rs1] + x[rs2]

    https://msyksphinz-self.github.io/riscv-isadoc/html/rvi.html#add
    """

    name = "riscv.add"

    traits = frozenset(
        (
            Pure(),
            AddOpHasCanonicalizationPatternsTrait(),
        )
    )


@irdl_op_definition
class SltOp(RdRsRsOperation[IntRegisterType, IntRegisterType, IntRegisterType]):
    """
    Place the value 1 in register rd if register rs1 is less than register rs2 when both
    are treated as signed numbers, else 0 is written to rd.

    x[rd] = x[rs1] <s x[rs2]

    https://msyksphinz-self.github.io/riscv-isadoc/html/rvi.html#slt
    """

    name = "riscv.slt"


@irdl_op_definition
class SltuOp(RdRsRsOperation[IntRegisterType, IntRegisterType, IntRegisterType]):
    """
    Place the value 1 in register rd if register rs1 is less than register rs2 when both
    are treated as unsigned numbers, else 0 is written to rd.

    x[rd] = x[rs1] <u x[rs2]

    https://msyksphinz-self.github.io/riscv-isadoc/html/rvi.html#sltu
    """

    name = "riscv.sltu"


class BitwiseAndHasCanonicalizationPatternsTrait(HasCanonicalisationPatternsTrait):
    @classmethod
    def get_canonicalization_patterns(cls) -> tuple[RewritePattern, ...]:
        from xdsl.transforms.canonicalization_patterns.riscv import BitwiseAndByZero

        return (BitwiseAndByZero(),)


@irdl_op_definition
class AndOp(RdRsRsOperation[IntRegisterType, IntRegisterType, IntRegisterType]):
    """
    Performs bitwise AND on registers rs1 and rs2 and place the result in rd.

    x[rd] = x[rs1] & x[rs2]

    https://msyksphinz-self.github.io/riscv-isadoc/html/rvi.html#and
    """

    name = "riscv.and"

    traits = frozenset((BitwiseAndHasCanonicalizationPatternsTrait(),))


@irdl_op_definition
class OrOp(RdRsRsOperation[IntRegisterType, IntRegisterType, IntRegisterType]):
    """
    Performs bitwise OR on registers rs1 and rs2 and place the result in rd.

    x[rd] = x[rs1] | x[rs2]

    https://msyksphinz-self.github.io/riscv-isadoc/html/rvi.html#or
    """

    name = "riscv.or"


@irdl_op_definition
class XorOp(RdRsRsOperation[IntRegisterType, IntRegisterType, IntRegisterType]):
    """
    Performs bitwise XOR on registers rs1 and rs2 and place the result in rd.

    x[rd] = x[rs1] ^ x[rs2]

    https://msyksphinz-self.github.io/riscv-isadoc/html/rvi.html#xor
    """

    name = "riscv.xor"


@irdl_op_definition
class SllOp(RdRsRsOperation[IntRegisterType, IntRegisterType, IntRegisterType]):
    """
    Performs logical left shift on the value in register rs1 by the shift amount
    held in the lower 5 bits of register rs2.

    x[rd] = x[rs1] << x[rs2]

    https://msyksphinz-self.github.io/riscv-isadoc/html/rvi.html#sll
    """

    name = "riscv.sll"


@irdl_op_definition
class SrlOp(RdRsRsOperation[IntRegisterType, IntRegisterType, IntRegisterType]):
    """
    Logical right shift on the value in register rs1 by the shift amount held
    in the lower 5 bits of register rs2.

    x[rd] = x[rs1] >>u x[rs2]

    https://msyksphinz-self.github.io/riscv-isadoc/html/rvi.html#srl
    """

    name = "riscv.srl"


class SubOpHasCanonicalizationPatternsTrait(HasCanonicalisationPatternsTrait):
    @classmethod
    def get_canonicalization_patterns(cls) -> tuple[RewritePattern, ...]:
        from xdsl.transforms.canonicalization_patterns.riscv import (
            SubAddi,
            SubImmediates,
        )

        return (SubImmediates(), SubAddi())


@irdl_op_definition
class SubOp(RdRsRsOperation[IntRegisterType, IntRegisterType, IntRegisterType]):
    """
    Subtracts the registers rs1 and rs2 and stores the result in rd.
    Arithmetic overflow is ignored and the result is simply the low XLEN bits of the result.

    x[rd] = x[rs1] - x[rs2]

    https://msyksphinz-self.github.io/riscv-isadoc/html/rvi.html#sub
    """

    name = "riscv.sub"

    traits = frozenset((SubOpHasCanonicalizationPatternsTrait(),))


@irdl_op_definition
class SraOp(RdRsRsOperation[IntRegisterType, IntRegisterType, IntRegisterType]):
    """
    Performs arithmetic right shift on the value in register rs1 by the shift amount held
    in the lower 5 bits of register rs2.

    x[rd] = x[rs1] >>s x[rs2]

    https://msyksphinz-self.github.io/riscv-isadoc/html/rvi.html#sub
    """

    name = "riscv.sra"


@irdl_op_definition
class NopOp(NullaryOperation):
    """
    Does not change any user-visible state, except for advancing the pc register.
    Canonical nop is encoded as addi x0, x0, 0.
    """

    name = "riscv.nop"


# endregion

# region RV32I/RV64I: 2.5 Control Transfer Instructions

# Unconditional jumps


@irdl_op_definition
class JalOp(RdImmJumpOperation):
    """
    Jump to address and place return address in rd.

    jal mylabel is a pseudoinstruction for jal ra, mylabel

    x[rd] = pc+4; pc += sext(offset)

    https://msyksphinz-self.github.io/riscv-isadoc/html/rvi.html#jal
    """

    name = "riscv.jal"


@irdl_op_definition
class JOp(RdImmJumpOperation):
    """
    A pseudo-instruction, for unconditional jumps you don't expect to return from.
    Is equivalent to JalOp with `rd` = `x0`.
    Used to be a part of the spec, removed in 2.0.
    """

    name = "riscv.j"

    def __init__(
        self,
        immediate: int | AnyIntegerAttr | str | LabelAttr,
        *,
        comment: str | StringAttr | None = None,
    ):
        super().__init__(immediate, rd=Registers.ZERO, comment=comment)

    def assembly_line_args(self) -> tuple[AssemblyInstructionArg, ...]:
        # J op is a special case of JalOp with zero return register
        return (self.immediate,)


@irdl_op_definition
class JalrOp(RdRsImmJumpOperation):
    """
    Jump to address and place return address in rd.

    ```
    t = pc+4
    pc = (x[rs1] + sext(offset)) & ~1
    x[rd] = t
    ```

    https://msyksphinz-self.github.io/riscv-isadoc/html/rvi.html#jalr
    """

    name = "riscv.jalr"


@irdl_op_definition
class ReturnOp(NullaryOperation):
    """
    Pseudo-op for returning from subroutine.

    Equivalent to `jalr x0, x1, 0`
    """

    name = "riscv.ret"

    traits = frozenset([IsTerminator()])


# Conditional Branches


@irdl_op_definition
class BeqOp(RsRsOffIntegerOperation):
    """
    Take the branch if registers rs1 and rs2 are equal.

    if (x[rs1] == x[rs2]) pc += sext(offset)

    https://msyksphinz-self.github.io/riscv-isadoc/html/rvi.html#beq
    """

    name = "riscv.beq"


@irdl_op_definition
class BneOp(RsRsOffIntegerOperation):
    """
    Take the branch if registers rs1 and rs2 are not equal.

    if (x[rs1] != x[rs2]) pc += sext(offset)

    https://msyksphinz-self.github.io/riscv-isadoc/html/rvi.html#bne
    """

    name = "riscv.bne"


@irdl_op_definition
class BltOp(RsRsOffIntegerOperation):
    """
    Take the branch if registers rs1 is less than rs2, using signed comparison.

    if (x[rs1] <s x[rs2]) pc += sext(offset)

    https://msyksphinz-self.github.io/riscv-isadoc/html/rvi.html#blt
    """

    name = "riscv.blt"


@irdl_op_definition
class BgeOp(RsRsOffIntegerOperation):
    """
    Take the branch if registers rs1 is greater than or equal to rs2, using signed comparison.

    if (x[rs1] >=s x[rs2]) pc += sext(offset)

    https://msyksphinz-self.github.io/riscv-isadoc/html/rvi.html#bge
    """

    name = "riscv.bge"


@irdl_op_definition
class BltuOp(RsRsOffIntegerOperation):
    """
    Take the branch if registers rs1 is less than rs2, using unsigned comparison.

    if (x[rs1] <u x[rs2]) pc += sext(offset)

    https://msyksphinz-self.github.io/riscv-isadoc/html/rvi.html#bltu
    """

    name = "riscv.bltu"


@irdl_op_definition
class BgeuOp(RsRsOffIntegerOperation):
    """
    Take the branch if registers rs1 is greater than or equal to rs2, using unsigned comparison.

    if (x[rs1] >=u x[rs2]) pc += sext(offset)

    https://msyksphinz-self.github.io/riscv-isadoc/html/rvi.html#bgeu
    """

    name = "riscv.bgeu"


# endregion

# region RV32I/RV64I: 2.6 Load and Store Instructions


@irdl_op_definition
class LbOp(RdRsImmIntegerOperation):
    """
    Loads a 8-bit value from memory and sign-extends this to XLEN bits before
    storing it in register rd.

    x[rd] = sext(M[x[rs1] + sext(offset)][7:0])

    https://msyksphinz-self.github.io/riscv-isadoc/html/rvi.html#lb
    """

    name = "riscv.lb"


@irdl_op_definition
class LbuOp(RdRsImmIntegerOperation):
    """
    Loads a 8-bit value from memory and zero-extends this to XLEN bits before
    storing it in register rd.

    x[rd] = M[x[rs1] + sext(offset)][7:0]

    https://msyksphinz-self.github.io/riscv-isadoc/html/rvi.html#lbu
    """

    name = "riscv.lbu"


@irdl_op_definition
class LhOp(RdRsImmIntegerOperation):
    """
    Loads a 16-bit value from memory and sign-extends this to XLEN bits before
    storing it in register rd.

    x[rd] = sext(M[x[rs1] + sext(offset)][15:0])

    https://msyksphinz-self.github.io/riscv-isadoc/html/rvi.html#lh
    """

    name = "riscv.lh"


@irdl_op_definition
class LhuOp(RdRsImmIntegerOperation):
    """
    Loads a 16-bit value from memory and zero-extends this to XLEN bits before
    storing it in register rd.

    x[rd] = M[x[rs1] + sext(offset)][15:0]

    https://msyksphinz-self.github.io/riscv-isadoc/html/rvi.html#lhu
    """

    name = "riscv.lhu"


class LwOpHasCanonicalizationPatternTrait(HasCanonicalisationPatternsTrait):
    @classmethod
    def get_canonicalization_patterns(cls) -> tuple[RewritePattern, ...]:
        from xdsl.transforms.canonicalization_patterns.riscv import (
            LoadWordWithKnownOffset,
        )

        return (LoadWordWithKnownOffset(),)


@irdl_op_definition
class LwOp(RdRsImmIntegerOperation):
    """
    Loads a 32-bit value from memory and sign-extends this to XLEN bits before
    storing it in register rd.

    x[rd] = sext(M[x[rs1] + sext(offset)][31:0])

    https://msyksphinz-self.github.io/riscv-isadoc/html/rvi.html#lw
    """

    name = "riscv.lw"

    traits = frozenset((LwOpHasCanonicalizationPatternTrait(),))

    def assembly_line(self) -> str | None:
        instruction_name = self.assembly_instruction_name()
        value = _assembly_arg_str(self.rd)
        imm = _assembly_arg_str(self.immediate)
        offset = _assembly_arg_str(self.rs1)
        return _assembly_line(
            instruction_name, f"{value}, {imm}({offset})", self.comment
        )


@irdl_op_definition
class SbOp(RsRsImmIntegerOperation):
    """
    Store 8-bit, values from the low bits of register rs2 to memory.

    M[x[rs1] + sext(offset)] = x[rs2][7:0]

    https://msyksphinz-self.github.io/riscv-isadoc/html/rvi.html#sb
    """

    name = "riscv.sb"


@irdl_op_definition
class ShOp(RsRsImmIntegerOperation):
    """
    Store 16-bit, values from the low bits of register rs2 to memory.

    M[x[rs1] + sext(offset)] = x[rs2][15:0]

    https://msyksphinz-self.github.io/riscv-isadoc/html/rvi.html#sh

    """

    name = "riscv.sh"


class SwOpHasCanonicalizationPatternTrait(HasCanonicalisationPatternsTrait):
    @classmethod
    def get_canonicalization_patterns(cls) -> tuple[RewritePattern, ...]:
        from xdsl.transforms.canonicalization_patterns.riscv import (
            StoreWordWithKnownOffset,
        )

        return (StoreWordWithKnownOffset(),)


@irdl_op_definition
class SwOp(RsRsImmIntegerOperation):
    """
    Store 32-bit, values from the low bits of register rs2 to memory.

    M[x[rs1] + sext(offset)] = x[rs2][31:0]

    https://msyksphinz-self.github.io/riscv-isadoc/html/rvi.html#sw
    """

    name = "riscv.sw"

    traits = frozenset((SwOpHasCanonicalizationPatternTrait(),))

    def assembly_line(self) -> str | None:
        instruction_name = self.assembly_instruction_name()
        value = _assembly_arg_str(self.rs2)
        imm = _assembly_arg_str(self.immediate)
        offset = _assembly_arg_str(self.rs1)
        return _assembly_line(
            instruction_name, f"{value}, {imm}({offset})", self.comment
        )


# endregion

# region RV32I/RV64I: 2.8 Control and Status Register Instructions


@irdl_op_definition
class CsrrwOp(CsrReadWriteOperation):
    """
    Atomically swaps values in the CSRs and integer registers.
    CSRRW reads the old value of the CSR, zero-extends the value to XLEN bits,
    then writes it to integer register rd. The initial value in rs1 is written
    to the CSR. If the 'writeonly' attribute evaluates to False, then the
    instruction shall not read the CSR and shall not cause any of the side effects
    that might occur on a CSR read; in this case rd *must be allocated to x0*.

    t = CSRs[csr]; CSRs[csr] = x[rs1]; x[rd] = t

    https://msyksphinz-self.github.io/riscv-isadoc/html/rvi.html#csrrw
    """

    name = "riscv.csrrw"


@irdl_op_definition
class CsrrsOp(CsrBitwiseOperation):
    """
    Reads the value of the CSR, zero-extends the value to XLEN bits, and writes
    it to integer register rd. The initial value in integer register rs1 is treated
    as a bit mask that specifies bit positions to be set in the CSR.
    Any bit that is high in rs1 will cause the corresponding bit to be set in the CSR,
    if that CSR bit is writable. Other bits in the CSR are unaffected (though CSRs might
    have side effects when written).

    If the 'readonly' attribute evaluates to True, then the instruction will not write
    to the CSR at all, and so shall not cause any of the side effects that might otherwise
    occur on a CSR write, such as raising illegal instruction exceptions on accesses to
    read-only CSRs. Note that if rs1 specifies a register holding a zero value other than x0,
    the instruction will still attempt to write the unmodified value back to the CSR and will
    cause any attendant side effects.

    t = CSRs[csr]; CSRs[csr] = t | x[rs1]; x[rd] = t

    https://msyksphinz-self.github.io/riscv-isadoc/html/rvi.html#csrrs
    """

    name = "riscv.csrrs"


@irdl_op_definition
class CsrrcOp(CsrBitwiseOperation):
    """
    Reads the value of the CSR, zero-extends the value to XLEN bits, and writes
    it to integer register rd. The initial value in integer register rs1 is treated
    as a bit mask that specifies bit positions to be cleared in the CSR.
    Any bit that is high in rs1 will cause the corresponding bit to be cleared in the CSR,
    if that CSR bit is writable. Other bits in the CSR are unaffected (though CSRs might
    have side effects when written).

    If the 'readonly' attribute evaluates to True, then the instruction will not write
    to the CSR at all, and so shall not cause any of the side effects that might otherwise
    occur on a CSR write, such as raising illegal instruction exceptions on accesses to
    read-only CSRs. Note that if rs1 specifies a register holding a zero value other than x0,
    the instruction will still attempt to write the unmodified value back to the CSR and will
    cause any attendant side effects.

    t = CSRs[csr]; CSRs[csr] = t &~x[rs1]; x[rd] = t

    https://msyksphinz-self.github.io/riscv-isadoc/html/rvi.html#csrrc
    """

    name = "riscv.csrrc"


@irdl_op_definition
class CsrrwiOp(CsrReadWriteImmOperation):
    """
    Update the CSR using an XLEN-bit value obtained by zero-extending the
    'immediate' attribute.
    If the 'writeonly' attribute evaluates to False, then the
    instruction shall not read the CSR and shall not cause any of the side effects
    that might occur on a CSR read; in this case rd *must be allocated to x0*.

    x[rd] = CSRs[csr]; CSRs[csr] = zimm

    https://msyksphinz-self.github.io/riscv-isadoc/html/rvi.html#csrrwi
    """

    name = "riscv.csrrwi"


@irdl_op_definition
class CsrrsiOp(CsrBitwiseImmOperation):
    """
    Reads the value of the CSR, zero-extends the value to XLEN bits, and writes
    it to integer register rd. The value in the 'immediate' attribute is treated
    as a bit mask that specifies bit positions to be set in the CSR.
    Any bit that is high in it will cause the corresponding bit to be set in the CSR,
    if that CSR bit is writable. Other bits in the CSR are unaffected (though CSRs might
    have side effects when written).

    If the 'immediate' attribute value is zero, then the instruction will not write
    to the CSR at all, and so shall not cause any of the side effects that might otherwise
    occur on a CSR write, such as raising illegal instruction exceptions on accesses to
    read-only CSRs.

    t = CSRs[csr]; CSRs[csr] = t | zimm; x[rd] = t

    https://msyksphinz-self.github.io/riscv-isadoc/html/rvi.html#csrrsi
    """

    name = "riscv.csrrsi"


@irdl_op_definition
class CsrrciOp(CsrBitwiseImmOperation):
    """
    Reads the value of the CSR, zero-extends the value to XLEN bits, and writes
    it to integer register rd.  The value in the 'immediate' attribute is treated
    as a bit mask that specifies bit positions to be cleared in the CSR.
    Any bit that is high in rs1 will cause the corresponding bit to be cleared in the CSR,
    if that CSR bit is writable. Other bits in the CSR are unaffected (though CSRs might
    have side effects when written).

    If the 'immediate' attribute value is zero, then the instruction will not write
    to the CSR at all, and so shall not cause any of the side effects that might otherwise
    occur on a CSR write, such as raising illegal instruction exceptions on accesses to
    read-only CSRs.

    t = CSRs[csr]; CSRs[csr] = t &~zimm; x[rd] = t

    https://msyksphinz-self.github.io/riscv-isadoc/html/rvi.html#csrrci
    """

    name = "riscv.csrrci"


# endregion

# region RV32M/RV64M: 7 “M” Standard Extension for Integer Multiplication and Division

## Multiplication Operations


class MulOpHasCanonicalizationPatternsTrait(HasCanonicalisationPatternsTrait):
    @classmethod
    def get_canonicalization_patterns(cls) -> tuple[RewritePattern, ...]:
        from xdsl.transforms.canonicalization_patterns.riscv import (
            MultiplyImmediates,
            MultiplyImmediateZero,
        )

        return (MultiplyImmediates(), MultiplyImmediateZero())


@irdl_op_definition
class MulOp(RdRsRsOperation[IntRegisterType, IntRegisterType, IntRegisterType]):
    """
    Performs an XLEN-bit × XLEN-bit multiplication of signed rs1 by signed rs2
    and places the lower XLEN bits in the destination register.
    x[rd] = x[rs1] * x[rs2]

    https://msyksphinz-self.github.io/riscv-isadoc/html/rvi.html#add
    """

    name = "riscv.mul"

    traits = frozenset((MulOpHasCanonicalizationPatternsTrait(),))


@irdl_op_definition
class MulhOp(RdRsRsOperation[IntRegisterType, IntRegisterType, IntRegisterType]):
    """
    Performs an XLEN-bit × XLEN-bit multiplication of signed rs1 by signed rs2
    and places the upper XLEN bits in the destination register.
    x[rd] = (x[rs1] s×s x[rs2]) >>s XLEN

    https://msyksphinz-self.github.io/riscv-isadoc/html/rvm.html#mulh
    """

    name = "riscv.mulh"


@irdl_op_definition
class MulhsuOp(RdRsRsOperation[IntRegisterType, IntRegisterType, IntRegisterType]):
    """
    Performs an XLEN-bit × XLEN-bit multiplication of signed rs1 by unsigned rs2
    and places the upper XLEN bits in the destination register.
    x[rd] = (x[rs1] s × x[rs2]) >>s XLEN

    https://msyksphinz-self.github.io/riscv-isadoc/html/rvm.html#mulhsu
    """

    name = "riscv.mulhsu"


@irdl_op_definition
class MulhuOp(RdRsRsOperation[IntRegisterType, IntRegisterType, IntRegisterType]):
    """
    Performs an XLEN-bit × XLEN-bit multiplication of unsigned rs1 by unsigned rs2
    and places the upper XLEN bits in the destination register.
    x[rd] = (x[rs1] u × x[rs2]) >>u XLEN

    https://msyksphinz-self.github.io/riscv-isadoc/html/rvm.html#mulhu
    """

    name = "riscv.mulhu"


## Division Operations
@irdl_op_definition
class DivOp(RdRsRsOperation[IntRegisterType, IntRegisterType, IntRegisterType]):
    """
    Perform an XLEN bits by XLEN bits signed integer division of rs1 by rs2,
    rounding towards zero.
    x[rd] = x[rs1] /s x[rs2]

    https://msyksphinz-self.github.io/riscv-isadoc/html/rvm.html#div
    """

    name = "riscv.div"


@irdl_op_definition
class DivuOp(RdRsRsOperation[IntRegisterType, IntRegisterType, IntRegisterType]):
    """
    Perform an XLEN bits by XLEN bits unsigned integer division of rs1 by rs2,
    rounding towards zero.
    x[rd] = x[rs1] /u x[rs2]

    https://msyksphinz-self.github.io/riscv-isadoc/html/rvm.html#divu
    """

    name = "riscv.divu"


@irdl_op_definition
class RemOp(RdRsRsOperation[IntRegisterType, IntRegisterType, IntRegisterType]):
    """
    Perform an XLEN bits by XLEN bits signed integer reminder of rs1 by rs2.
    x[rd] = x[rs1] %s x[rs2]

    https://msyksphinz-self.github.io/riscv-isadoc/html/rvm.html#rem
    """

    name = "riscv.rem"


@irdl_op_definition
class RemuOp(RdRsRsOperation[IntRegisterType, IntRegisterType, IntRegisterType]):
    """
    Perform an XLEN bits by XLEN bits unsigned integer reminder of rs1 by rs2.
    x[rd] = x[rs1] %u x[rs2]

    https://msyksphinz-self.github.io/riscv-isadoc/html/rvm.html#remu
    """

    name = "riscv.remu"


# endregion

# region Assembler pseudo-instructions
# https://github.com/riscv-non-isa/riscv-asm-manual/blob/master/riscv-asm.md


@irdl_op_definition
class LiOp(RdImmIntegerOperation):
    """
    Loads an immediate into rd.

    This is an assembler pseudo-instruction.

    https://github.com/riscv-non-isa/riscv-asm-manual/blob/master/riscv-asm.md#load-immediate
    """

    name = "riscv.li"

    traits = frozenset((Pure(),))

    def __init__(
        self,
        immediate: int | AnyIntegerAttr | str | LabelAttr,
        *,
        rd: IntRegisterType | str | None = None,
        comment: str | StringAttr | None = None,
    ):
        if isinstance(immediate, int):
            immediate = IntegerAttr(immediate, IntegerType(32, Signedness.SIGNED))

        super().__init__(immediate, rd=rd, comment=comment)

    @classmethod
    def custom_parse_attributes(cls, parser: Parser) -> dict[str, Attribute]:
        attributes = dict[str, Attribute]()
        attributes["immediate"] = _parse_immediate_value(
            parser, IntegerType(32, Signedness.SIGNED)
        )
        return attributes


@irdl_op_definition
class EcallOp(NullaryOperation):
    """
    The ECALL instruction is used to make a request to the supporting execution
    environment, which is usually an operating system.
    The ABI for the system will define how parameters for the environment
    request are passed, but usually these will be in defined locations in the
    integer register file.

    https://github.com/riscv/riscv-isa-manual/releases/download/Ratified-IMAFDQC/riscv-spec-20191213.pdf
    """

    name = "riscv.ecall"


@irdl_op_definition
class LabelOp(IRDLOperation, RISCVOp):
    """
    The label operation is used to emit text labels (e.g. loop:) that are used
    as branch, unconditional jump targets and symbol offsets.

    https://github.com/riscv-non-isa/riscv-asm-manual/blob/master/riscv-asm.md#labels
    """

    name = "riscv.label"
    label: LabelAttr = attr_def(LabelAttr)
    comment: StringAttr | None = opt_attr_def(StringAttr)

    def __init__(
        self,
        label: str | LabelAttr,
        *,
        comment: str | StringAttr | None = None,
    ):
        if isinstance(label, str):
            label = LabelAttr(label)
        if isinstance(comment, str):
            comment = StringAttr(comment)

        super().__init__(
            attributes={
                "label": label,
                "comment": comment,
            },
        )

    def assembly_line(self) -> str | None:
        return _append_comment(f"{self.label.data}:", self.comment)

    @classmethod
    def custom_parse_attributes(cls, parser: Parser) -> dict[str, Attribute]:
        attributes = dict[str, Attribute]()
        attributes["label"] = LabelAttr(parser.parse_str_literal("Expected label"))
        return attributes

    def custom_print_attributes(self, printer: Printer) -> Set[str]:
        printer.print(" ")
        printer.print_string_literal(self.label.data)
        return {"label"}

    def print_op_type(self, printer: Printer) -> None:
        return

    @classmethod
    def parse_op_type(
        cls, parser: Parser
    ) -> tuple[Sequence[Attribute], Sequence[Attribute]]:
        return (), ()


@irdl_op_definition
class DirectiveOp(IRDLOperation, RISCVOp):
    """
    The directive operation is used to emit assembler directives (e.g. .word; .equ; etc.)
    without any associated region of assembly code.
    A more complete list of directives can be found here:

    https://github.com/riscv-non-isa/riscv-asm-manual/blob/master/riscv-asm.md#pseudo-ops
    """

    name = "riscv.directive"
    directive: StringAttr = attr_def(StringAttr)
    value: StringAttr | None = opt_attr_def(StringAttr)

    def __init__(
        self,
        directive: str | StringAttr,
        value: str | StringAttr | None,
    ):
        if isinstance(directive, str):
            directive = StringAttr(directive)
        if isinstance(value, str):
            value = StringAttr(value)

        super().__init__(
            attributes={
                "directive": directive,
                "value": value,
            }
        )

    def assembly_line(self) -> str | None:
        if self.value is not None and self.value.data:
            arg_str = _assembly_arg_str(self.value.data)
        else:
            arg_str = ""

        return _assembly_line(self.directive.data, arg_str, is_indented=False)

    @classmethod
    def custom_parse_attributes(cls, parser: Parser) -> dict[str, Attribute]:
        attributes = dict[str, Attribute]()
        attributes["directive"] = StringAttr(
            parser.parse_str_literal("Expected directive")
        )
        if (value := parser.parse_optional_str_literal()) is not None:
            attributes["value"] = StringAttr(value)
        return attributes

    def custom_print_attributes(self, printer: Printer) -> Set[str]:
        printer.print(" ")
        printer.print_string_literal(self.directive.data)
        if self.value is not None:
            printer.print(" ")
            printer.print_string_literal(self.value.data)
        return {"directive", "value"}

    def print_op_type(self, printer: Printer) -> None:
        return

    @classmethod
    def parse_op_type(
        cls, parser: Parser
    ) -> tuple[Sequence[Attribute], Sequence[Attribute]]:
        return (), ()


@irdl_op_definition
class AssemblySectionOp(IRDLOperation, RISCVOp):
    """
    The directive operation is used to emit assembler directives (e.g. .text; .data; etc.)
    with the scope of a section.

    A more complete list of directives can be found here:

    https://github.com/riscv-non-isa/riscv-asm-manual/blob/master/riscv-asm.md#pseudo-ops

    This operation can have nested operations, corresponding to a section of the assembly.
    """

    name = "riscv.assembly_section"
    directive: StringAttr = attr_def(StringAttr)
    data: Region = region_def("single_block")

    traits = frozenset([NoTerminator()])

    def __init__(
        self,
        directive: str | StringAttr,
        region: OptSingleBlockRegion = None,
    ):
        if isinstance(directive, str):
            directive = StringAttr(directive)
        if region is None:
            region = Region(Block())

        super().__init__(
            regions=[region],
            attributes={
                "directive": directive,
            },
        )

    @classmethod
    def parse(cls, parser: Parser) -> AssemblySectionOp:
        directive = parser.parse_str_literal()
        attr_dict = parser.parse_optional_attr_dict_with_keyword(("directive",))
        region = parser.parse_optional_region()

        if region is None:
            region = Region(Block())
        section = AssemblySectionOp(directive, region)
        if attr_dict is not None:
            section.attributes |= attr_dict.data

        return section

    def print(self, printer: Printer) -> None:
        printer.print_string(" ")
        printer.print_string_literal(self.directive.data)
        printer.print_op_attributes(
            self.attributes, reserved_attr_names=("directive",), print_keyword=True
        )
        printer.print_string(" ")
        if self.data.block.ops:
            printer.print_region(self.data)

    def assembly_line(self) -> str | None:
        return _assembly_line(self.directive.data, "", is_indented=False)


@irdl_op_definition
class CustomAssemblyInstructionOp(IRDLOperation, RISCVInstruction):
    """
    An instruction with unspecified semantics, that can be printed during assembly
    emission.

    During assembly emission, the results are printed before the operands:

    ``` python
    s0 = riscv.GetRegisterOp(Registers.s0).res
    s1 = riscv.GetRegisterOp(Registers.s1).res
    rs2 = riscv.Registers.s2
    rs3 = riscv.Registers.s3
    op = CustomAssemblyInstructionOp("my_instr", (s0, s1), (rs2, rs3))

    op.assembly_line()   # "my_instr s2, s3, s0, s1"
    ```
    """

    name = "riscv.custom_assembly_instruction"
    inputs: VarOperand = var_operand_def()
    outputs: VarOpResult = var_result_def()
    instruction_name: StringAttr = attr_def(StringAttr)
    comment: StringAttr | None = opt_attr_def(StringAttr)

    def __init__(
        self,
        instruction_name: str | StringAttr,
        inputs: Sequence[SSAValue],
        result_types: Sequence[Attribute],
        *,
        comment: str | StringAttr | None = None,
    ):
        if isinstance(instruction_name, str):
            instruction_name = StringAttr(instruction_name)
        if isinstance(comment, str):
            comment = StringAttr(comment)

        super().__init__(
            operands=[inputs],
            result_types=[result_types],
            attributes={
                "instruction_name": instruction_name,
                "comment": comment,
            },
        )

    def assembly_instruction_name(self) -> str:
        return self.instruction_name.data

    def assembly_line_args(self) -> tuple[AssemblyInstructionArg, ...]:
        return *self.results, *self.operands


@irdl_op_definition
class CommentOp(IRDLOperation, RISCVOp):
    name = "riscv.comment"
    comment: StringAttr = attr_def(StringAttr)

    def __init__(self, comment: str | StringAttr):
        if isinstance(comment, str):
            comment = StringAttr(comment)

        super().__init__(
            attributes={
                "comment": comment,
            },
        )

    def assembly_line(self) -> str | None:
        return f"    # {self.comment.data}"


@irdl_op_definition
class EbreakOp(NullaryOperation):
    """
    The EBREAK instruction is used by debuggers to cause control to be
    transferred back to a debugging environment.

    https://github.com/riscv/riscv-isa-manual/releases/download/Ratified-IMAFDQC/riscv-spec-20191213.pdf
    """

    name = "riscv.ebreak"


@irdl_op_definition
class WfiOp(NullaryOperation):
    """
    The Wait for Interrupt instruction (WFI) provides a hint to the
    implementation that the current hart can be stalled until an
    interrupt might need servicing.

    https://github.com/riscv/riscv-isa-manual/releases/download/Priv-v1.12/riscv-privileged-20211203.pdf
    """

    name = "riscv.wfi"


# endregion

# region RISC-V SSA Helpers


class GetAnyRegisterOperation(Generic[RDInvT], IRDLOperation, RISCVOp):
    """
    This instruction allows us to create an SSAValue with for a given register name. This
    is useful for bridging the RISC-V convention that stores the result of function calls
    in `a0` and `a1` into SSA form.

    For example, to generate this assembly:
    ```
    jal my_func
    add a0 s0 a0
    ```

    One needs to do the following:

    ``` python
    rhs = riscv.GetRegisterOp(Registers.s0).res
    riscv.JalOp("my_func")
    lhs = riscv.GetRegisterOp(Registers.A0).res
    sum = riscv.AddOp(lhs, rhs, Registers.A0).rd
    ```
    """

    res: OpResult = result_def(RDInvT)

    def __init__(
        self,
        register_type: RDInvT,
    ):
        super().__init__(result_types=[register_type])

    def assembly_line(self) -> str | None:
        # Don't print assembly for creating a SSA value representing register
        return None


@irdl_op_definition
class GetRegisterOp(GetAnyRegisterOperation[IntRegisterType]):
    name = "riscv.get_register"


@irdl_op_definition
class GetFloatRegisterOp(GetAnyRegisterOperation[FloatRegisterType]):
    name = "riscv.get_float_register"


# endregion

# region RV32F: 8 “F” Standard Extension for Single-Precision Floating-Point, Version 2.0


class RdRsRsRsFloatOperation(IRDLOperation, RISCVInstruction, ABC):
    """
    A base class for RV32F operations that take three
    floating-point input registers and a destination register,
    e.g: fused-multiply-add (FMA) instructions.
    """

    rd: OpResult = result_def(FloatRegisterType)
    rs1: Operand = operand_def(FloatRegisterType)
    rs2: Operand = operand_def(FloatRegisterType)
    rs3: Operand = operand_def(FloatRegisterType)

    def __init__(
        self,
        rs1: Operation | SSAValue,
        rs2: Operation | SSAValue,
        rs3: Operation | SSAValue,
        *,
        rd: FloatRegisterType | str | None = None,
        comment: str | StringAttr | None = None,
    ):
        if rd is None:
            rd = FloatRegisterType.unallocated()
        elif isinstance(rd, str):
            rd = FloatRegisterType(rd)
        if isinstance(comment, str):
            comment = StringAttr(comment)

        super().__init__(
            operands=[rs1, rs2, rs3],
            attributes={
                "comment": comment,
            },
            result_types=[rd],
        )

    def assembly_line_args(self) -> tuple[AssemblyInstructionArg, ...]:
        return self.rd, self.rs1, self.rs2, self.rs3


class RdRsRsFloatFloatIntegerOperation(IRDLOperation, RISCVInstruction, ABC):
    """
    A base class for RV32F operations that take
    two floating-point input registers and an integer destination register.
    """

    rd: OpResult = result_def(IntRegisterType)
    rs1: Operand = operand_def(FloatRegisterType)
    rs2: Operand = operand_def(FloatRegisterType)

    def __init__(
        self,
        rs1: Operation | SSAValue,
        rs2: Operation | SSAValue,
        *,
        rd: IntRegisterType | str | None = None,
        comment: str | StringAttr | None = None,
    ):
        if rd is None:
            rd = IntRegisterType.unallocated()
        elif isinstance(rd, str):
            rd = IntRegisterType(rd)
        if isinstance(comment, str):
            comment = StringAttr(comment)

        super().__init__(
            operands=[rs1, rs2],
            attributes={
                "comment": comment,
            },
            result_types=[rd],
        )

    def assembly_line_args(self) -> tuple[AssemblyInstructionArg, ...]:
        return self.rd, self.rs1, self.rs2


class RsRsImmFloatOperation(IRDLOperation, RISCVInstruction, ABC):
    """
    A base class for RV32F operations that have two source registers
    (one integer and one floating-point) and an immediate.
    """

    rs1: Operand = operand_def(IntRegisterType)
    rs2: Operand = operand_def(FloatRegisterType)
    immediate: AnyIntegerAttr = attr_def(AnyIntegerAttr)

    def __init__(
        self,
        rs1: Operation | SSAValue,
        rs2: Operation | SSAValue,
        immediate: int | AnyIntegerAttr | str | LabelAttr,
        *,
        comment: str | StringAttr | None = None,
    ):
        if isinstance(immediate, int):
            immediate = SImm12Attr(immediate)
        elif isinstance(immediate, str):
            immediate = LabelAttr(immediate)
        if isinstance(comment, str):
            comment = StringAttr(comment)

        super().__init__(
            operands=[rs1, rs2],
            attributes={
                "immediate": immediate,
                "comment": comment,
            },
        )

    def assembly_line_args(self) -> tuple[AssemblyInstructionArg, ...]:
        return self.rs1, self.rs2, self.immediate

    @classmethod
    def custom_parse_attributes(cls, parser: Parser) -> dict[str, Attribute]:
        attributes = dict[str, Attribute]()
        attributes["immediate"] = _parse_immediate_value(
            parser, IntegerType(12, Signedness.SIGNED)
        )
        return attributes

    def custom_print_attributes(self, printer: Printer) -> Set[str]:
        printer.print(", ")
        _print_immediate_value(printer, self.immediate)
        return {"immediate"}


class RdRsImmFloatOperation(IRDLOperation, RISCVInstruction, ABC):
    """
    A base class for RV32Foperations that have one floating-point
    destination register, one source register and
    one immediate operand.
    """

    rd: OpResult = result_def(FloatRegisterType)
    rs1: Operand = operand_def(IntRegisterType)
    immediate: AnyIntegerAttr | LabelAttr = attr_def(AnyIntegerAttr | LabelAttr)

    def __init__(
        self,
        rs1: Operation | SSAValue,
        immediate: int | AnyIntegerAttr | str | LabelAttr,
        *,
        rd: FloatRegisterType | str | None = None,
        comment: str | StringAttr | None = None,
    ):
        if isinstance(immediate, int):
            immediate = SImm12Attr(immediate)
        elif isinstance(immediate, str):
            immediate = LabelAttr(immediate)

        if rd is None:
            rd = FloatRegisterType.unallocated()
        elif isinstance(rd, str):
            rd = FloatRegisterType(rd)
        if isinstance(comment, str):
            comment = StringAttr(comment)
        super().__init__(
            operands=[rs1],
            result_types=[rd],
            attributes={
                "immediate": immediate,
                "comment": comment,
            },
        )

    def assembly_line_args(self) -> tuple[AssemblyInstructionArg, ...]:
        return self.rd, self.rs1, self.immediate

    @classmethod
    def custom_parse_attributes(cls, parser: Parser) -> dict[str, Attribute]:
        attributes = dict[str, Attribute]()
        attributes["immediate"] = _parse_immediate_value(
            parser, IntegerType(12, Signedness.SIGNED)
        )
        return attributes

    def custom_print_attributes(self, printer: Printer) -> Set[str]:
        printer.print(", ")
        _print_immediate_value(printer, self.immediate)
        return {"immediate"}


@irdl_op_definition
class FMAddSOp(RdRsRsRsFloatOperation):
    """
    Perform single-precision fused multiply addition.

    f[rd] = f[rs1]×f[rs2]+f[rs3]

    https://msyksphinz-self.github.io/riscv-isadoc/html/rvfd.html#fmadd-s
    """

    name = "riscv.fmadd.s"


@irdl_op_definition
class FMSubSOp(RdRsRsRsFloatOperation):
    """
    Perform single-precision fused multiply substraction.

    f[rd] = f[rs1]×f[rs2]+f[rs3]

    https://msyksphinz-self.github.io/riscv-isadoc/html/rvfd.html#fmsub-s
    """

    name = "riscv.fmsub.s"


@irdl_op_definition
class FNMSubSOp(RdRsRsRsFloatOperation):
    """
    Perform single-precision fused multiply substraction.

    f[rd] = -f[rs1]×f[rs2]+f[rs3]

    https://msyksphinz-self.github.io/riscv-isadoc/html/rvfd.html#fnmsub-s
    """

    name = "riscv.fnmsub.s"


@irdl_op_definition
class FNMAddSOp(RdRsRsRsFloatOperation):
    """
    Perform single-precision fused multiply addition.

    f[rd] = -f[rs1]×f[rs2]-f[rs3]

    https://msyksphinz-self.github.io/riscv-isadoc/html/rvfd.html#fnmadd-s
    """

    name = "riscv.fnmadd.s"


@irdl_op_definition
class FAddSOp(RdRsRsOperation[FloatRegisterType, FloatRegisterType, FloatRegisterType]):
    """
    Perform single-precision floating-point addition.

    f[rd] = f[rs1]+f[rs2]

    https://msyksphinz-self.github.io/riscv-isadoc/html/rvfd.html#fadd-s
    """

    name = "riscv.fadd.s"

    traits = frozenset((Pure(),))


@irdl_op_definition
class FSubSOp(RdRsRsOperation[FloatRegisterType, FloatRegisterType, FloatRegisterType]):
    """
    Perform single-precision floating-point substraction.

    f[rd] = f[rs1]-f[rs2]

    https://msyksphinz-self.github.io/riscv-isadoc/html/rvfd.html#fsub-s
    """

    name = "riscv.fsub.s"


@irdl_op_definition
class FMulSOp(RdRsRsOperation[FloatRegisterType, FloatRegisterType, FloatRegisterType]):
    """
    Perform single-precision floating-point multiplication.

    f[rd] = f[rs1]×f[rs2]

    https://msyksphinz-self.github.io/riscv-isadoc/html/rvfd.html#fmul-s
    """

    name = "riscv.fmul.s"


@irdl_op_definition
class FDivSOp(RdRsRsOperation[FloatRegisterType, FloatRegisterType, FloatRegisterType]):
    """
    Perform single-precision floating-point division.

    f[rd] = f[rs1] / f[rs2]

    https://msyksphinz-self.github.io/riscv-isadoc/html/rvfd.html#fdiv-s
    """

    name = "riscv.fdiv.s"


@irdl_op_definition
class FSqrtSOp(RdRsOperation[FloatRegisterType, FloatRegisterType]):
    """
    Perform single-precision floating-point square root.

    f[rd] = sqrt(f[rs1])

    https://msyksphinz-self.github.io/riscv-isadoc/html/rvfd.html#fsqrt-s
    """

    name = "riscv.fsqrt.s"


@irdl_op_definition
class FSgnJSOp(
    RdRsRsOperation[FloatRegisterType, FloatRegisterType, FloatRegisterType]
):
    """
    Produce a result that takes all bits except the sign bit from rs1.
    The result’s sign bit is rs2’s sign bit.

    f[rd] = {f[rs2][31], f[rs1][30:0]}

    https://msyksphinz-self.github.io/riscv-isadoc/html/rvfd.html#fsgnj.s
    """

    name = "riscv.fsgnj.s"


@irdl_op_definition
class FSgnJNSOp(
    RdRsRsOperation[FloatRegisterType, FloatRegisterType, FloatRegisterType]
):
    """
    Produce a result that takes all bits except the sign bit from rs1.
    The result’s sign bit is opposite of rs2’s sign bit.


    f[rd] = {~f[rs2][31], f[rs1][30:0]}

    https://msyksphinz-self.github.io/riscv-isadoc/html/rvfd.html#fsgnjn.s
    """

    name = "riscv.fsgnjn.s"


@irdl_op_definition
class FSgnJXSOp(
    RdRsRsOperation[FloatRegisterType, FloatRegisterType, FloatRegisterType]
):
    """
    Produce a result that takes all bits except the sign bit from rs1.
    The result’s sign bit is XOR of sign bit of rs1 and rs2.

    f[rd] = {f[rs1][31] ^ f[rs2][31], f[rs1][30:0]}

    https://msyksphinz-self.github.io/riscv-isadoc/html/rvfd.html#fsgnjx.s
    """

    name = "riscv.fsgnjx.s"


@irdl_op_definition
class FMinSOp(RdRsRsOperation[FloatRegisterType, FloatRegisterType, FloatRegisterType]):
    """
    Write the smaller of single precision data in rs1 and rs2 to rd.

    f[rd] = min(f[rs1], f[rs2])

    https://msyksphinz-self.github.io/riscv-isadoc/html/rvfd.html#fmin-s
    """

    name = "riscv.fmin.s"


@irdl_op_definition
class FMaxSOp(RdRsRsOperation[FloatRegisterType, FloatRegisterType, FloatRegisterType]):
    """
    Write the larger of single precision data in rs1 and rs2 to rd.

    f[rd] = max(f[rs1], f[rs2])

    https://msyksphinz-self.github.io/riscv-isadoc/html/rvfd.html#fmax-s
    """

    name = "riscv.fmax.s"


@irdl_op_definition
class FCvtWSOp(RdRsOperation[IntRegisterType, FloatRegisterType]):
    """
    Convert a floating-point number in floating-point register rs1 to a signed 32-bit in integer register rd.

    x[rd] = sext(s32_{f32}(f[rs1]))

    https://msyksphinz-self.github.io/riscv-isadoc/html/rvfd.html#fcvt.w.s
    """

    name = "riscv.fcvt.w.s"


@irdl_op_definition
class FCvtWuSOp(RdRsOperation[IntRegisterType, FloatRegisterType]):
    """
    Convert a floating-point number in floating-point register rs1 to a signed 32-bit in unsigned integer register rd.

    x[rd] = sext(u32_{f32}(f[rs1]))

    https://msyksphinz-self.github.io/riscv-isadoc/html/rvfd.html#fcvt.wu.s
    """

    name = "riscv.fcvt.wu.s"


@irdl_op_definition
class FMvXWOp(RdRsOperation[IntRegisterType, FloatRegisterType]):
    """
    Move the single-precision value in floating-point register rs1 represented in IEEE 754-2008 encoding to the lower 32 bits of integer register rd.

    x[rd] = sext(f[rs1][31:0])

    https://msyksphinz-self.github.io/riscv-isadoc/html/rvfd.html#fmv.x.w
    """

    name = "riscv.fmv.x.w"


@irdl_op_definition
class FeqSOP(RdRsRsFloatFloatIntegerOperation):
    """
    Performs a quiet equal comparison between floating-point registers rs1 and rs2 and record the Boolean result in integer register rd.
    Only signaling NaN inputs cause an Invalid Operation exception.
    The result is 0 if either operand is NaN.

    x[rd] = f[rs1] == f[rs2]

    https://msyksphinz-self.github.io/riscv-isadoc/html/rvfd.html#feq.s
    """

    name = "riscv.feq.s"


@irdl_op_definition
class FltSOP(RdRsRsFloatFloatIntegerOperation):
    """
    Performs a quiet less comparison between floating-point registers rs1 and rs2 and record the Boolean result in integer register rd.
    Only signaling NaN inputs cause an Invalid Operation exception.
    The result is 0 if either operand is NaN.

    x[rd] = f[rs1] < f[rs2]

    https://msyksphinz-self.github.io/riscv-isadoc/html/rvfd.html#flt.s
    """

    name = "riscv.flt.s"


@irdl_op_definition
class FleSOP(RdRsRsFloatFloatIntegerOperation):
    """
    Performs a quiet less or equal comparison between floating-point registers rs1 and rs2 and record the Boolean result in integer register rd.
    Only signaling NaN inputs cause an Invalid Operation exception.
    The result is 0 if either operand is NaN.

    x[rd] = f[rs1] <= f[rs2]

    https://msyksphinz-self.github.io/riscv-isadoc/html/rvfd.html#fle.s
    """

    name = "riscv.fle.s"


@irdl_op_definition
class FClassSOp(RdRsOperation[IntRegisterType, FloatRegisterType]):
    """
    Examines the value in floating-point register rs1 and writes to integer register rd a 10-bit mask that indicates the class of the floating-point number.
    The format of the mask is described in [classify table]_.
    The corresponding bit in rd will be set if the property is true and clear otherwise.
    All other bits in rd are cleared. Note that exactly one bit in rd will be set.

    x[rd] = classifys(f[rs1])

    https://msyksphinz-self.github.io/riscv-isadoc/html/rvfd.html#fclass.s
    """

    name = "riscv.fclass.s"


@irdl_op_definition
class FCvtSWOp(RdRsOperation[FloatRegisterType, IntRegisterType]):
    """
    Converts a 32-bit signed integer, in integer register rs1 into a floating-point number in floating-point register rd.

    f[rd] = f32_{s32}(x[rs1])

    https://msyksphinz-self.github.io/riscv-isadoc/html/rvfd.html#fcvt.s.w
    """

    name = "riscv.fcvt.s.w"


@irdl_op_definition
class FCvtSWuOp(RdRsOperation[FloatRegisterType, IntRegisterType]):
    """
    Converts a 32-bit unsigned integer, in integer register rs1 into a floating-point number in floating-point register rd.

    f[rd] = f32_{u32}(x[rs1])

    https://msyksphinz-self.github.io/riscv-isadoc/html/rvfd.html#fcvt.s.wu
    """

    name = "riscv.fcvt.s.wu"


@irdl_op_definition
class FMvWXOp(RdRsOperation[FloatRegisterType, IntRegisterType]):
    """
    Move the single-precision value encoded in IEEE 754-2008 standard encoding from the lower 32 bits of integer register rs1 to the floating-point register rd.

    f[rd] = x[rs1][31:0]


    https://msyksphinz-self.github.io/riscv-isadoc/html/rvfd.html#fmv.w.x
    """

    name = "riscv.fmv.w.x"


class FLwOpHasCanonicalizationPatternTrait(HasCanonicalisationPatternsTrait):
    @classmethod
    def get_canonicalization_patterns(cls) -> tuple[RewritePattern, ...]:
        from xdsl.transforms.canonicalization_patterns.riscv import (
            LoadFloatWordWithKnownOffset,
        )

        return (LoadFloatWordWithKnownOffset(),)


@irdl_op_definition
class FLwOp(RdRsImmFloatOperation):
    """
    Load a single-precision value from memory into floating-point register rd.

    f[rd] = M[x[rs1] + sext(offset)][31:0]

    https://msyksphinz-self.github.io/riscv-isadoc/html/rvfd.html#flw
    """

    name = "riscv.flw"

    traits = frozenset((FLwOpHasCanonicalizationPatternTrait(),))

    def assembly_line(self) -> str | None:
        instruction_name = self.assembly_instruction_name()
        value = _assembly_arg_str(self.rd)
        imm = _assembly_arg_str(self.immediate)
        offset = _assembly_arg_str(self.rs1)
        return _assembly_line(
            instruction_name, f"{value}, {imm}({offset})", self.comment
        )


class FSwOpHasCanonicalizationPatternTrait(HasCanonicalisationPatternsTrait):
    @classmethod
    def get_canonicalization_patterns(cls) -> tuple[RewritePattern, ...]:
        from xdsl.transforms.canonicalization_patterns.riscv import (
            StoreFloatWordWithKnownOffset,
        )

        return (StoreFloatWordWithKnownOffset(),)


@irdl_op_definition
class FSwOp(RsRsImmFloatOperation):
    """
    Store a single-precision value from floating-point register rs2 to memory.

    M[x[rs1] + offset] = f[rs2]

    https://msyksphinz-self.github.io/riscv-isadoc/html/rvfd.html#fsw
    """

    name = "riscv.fsw"

    traits = frozenset((FSwOpHasCanonicalizationPatternTrait(),))

    def assembly_line(self) -> str | None:
        instruction_name = self.assembly_instruction_name()
        value = _assembly_arg_str(self.rs2)
        imm = _assembly_arg_str(self.immediate)
        offset = _assembly_arg_str(self.rs1)
        return _assembly_line(
            instruction_name, f"{value}, {imm}({offset})", self.comment
        )


# endregion

# region RV32F: 9 “D” Standard Extension for Double-Precision Floating-Point, Version 2.0


@irdl_op_definition
class FMAddDOp(RdRsRsRsFloatOperation):
    """
    Perform double-precision fused multiply addition.

    f[rd] = f[rs1]×f[rs2]+f[rs3]

    https://msyksphinz-self.github.io/riscv-isadoc/html/rvfd.html#fmadd-d
    """

    name = "riscv.fmadd.d"

    traits = frozenset((Pure(),))


@irdl_op_definition
class FMSubDOp(RdRsRsRsFloatOperation):
    """
    Perform double-precision fused multiply substraction.

    f[rd] = f[rs1]×f[rs2]+f[rs3]

    https://msyksphinz-self.github.io/riscv-isadoc/html/rvfd.html#fmsub-d
    """

    name = "riscv.fmsub.d"

    traits = frozenset((Pure(),))


@irdl_op_definition
class FAddDOp(RdRsRsOperation[FloatRegisterType, FloatRegisterType, FloatRegisterType]):
    """
    Perform double-precision floating-point addition.

    f[rd] = f[rs1]+f[rs2]

    https://msyksphinz-self.github.io/riscv-isadoc/html/rvfd.html#fadd-d
    """

    name = "riscv.fadd.d"

    traits = frozenset((Pure(),))


@irdl_op_definition
class FSubDOp(RdRsRsOperation[FloatRegisterType, FloatRegisterType, FloatRegisterType]):
    """
    Perform double-precision floating-point substraction.

    f[rd] = f[rs1]-f[rs2]

    https://msyksphinz-self.github.io/riscv-isadoc/html/rvfd.html#fsub-d
    """

    name = "riscv.fsub.d"


@irdl_op_definition
class FMulDOp(RdRsRsOperation[FloatRegisterType, FloatRegisterType, FloatRegisterType]):
    """
    Perform double-precision floating-point multiplication.

    f[rd] = f[rs1]×f[rs2]

    https://msyksphinz-self.github.io/riscv-isadoc/html/rvfd.html#fmul-d
    """

    name = "riscv.fmul.d"

    traits = frozenset((Pure(),))


@irdl_op_definition
class FDivDOp(RdRsRsOperation[FloatRegisterType, FloatRegisterType, FloatRegisterType]):
    """
    Perform double-precision floating-point division.

    f[rd] = f[rs1] / f[rs2]

    https://msyksphinz-self.github.io/riscv-isadoc/html/rvfd.html#fdiv-d
    """

    name = "riscv.fdiv.d"


class FLdOpHasCanonicalizationPatternTrait(HasCanonicalisationPatternsTrait):
    @classmethod
    def get_canonicalization_patterns(cls) -> tuple[RewritePattern, ...]:
        from xdsl.transforms.canonicalization_patterns.riscv import (
            LoadDoubleWithKnownOffset,
        )

        return (LoadDoubleWithKnownOffset(),)


@irdl_op_definition
class FMinDOp(RdRsRsOperation[FloatRegisterType, FloatRegisterType, FloatRegisterType]):
    """
    Write the smaller of double precision data in rs1 and rs2 to rd.

    f[rd] = min(f[rs1], f[rs2])

    https://msyksphinz-self.github.io/riscv-isadoc/html/rvfd.html#fmin-d
    """

    name = "riscv.fmin.d"

    traits = frozenset((Pure(),))


@irdl_op_definition
class FMaxDOp(RdRsRsOperation[FloatRegisterType, FloatRegisterType, FloatRegisterType]):
    """
    Write the larger of single precision data in rs1 and rs2 to rd.

    f[rd] = max(f[rs1], f[rs2])

    https://msyksphinz-self.github.io/riscv-isadoc/html/rvfd.html#fmax-d
    """

    name = "riscv.fmax.d"

    traits = frozenset((Pure(),))


@irdl_op_definition
class FCvtDWOp(RdRsOperation[FloatRegisterType, IntRegisterType]):
    """
    Converts a 32-bit signed integer, in integer register rs1 into a double-precision floating-point number in floating-point register rd.

    x[rd] = sext(s32_{f64}(f[rs1]))

    https://msyksphinz-self.github.io/riscv-isadoc/html/rvfd.html#fcvt-d-w
    """

    name = "riscv.fcvt.d.w"

    traits = frozenset((Pure(),))


@irdl_op_definition
class FCvtDWuOp(RdRsOperation[FloatRegisterType, IntRegisterType]):
    """
    Converts a 32-bit unsigned integer, in integer register rs1 into a double-precision floating-point number in floating-point register rd.

    f[rd] = f64_{u32}(x[rs1])

    https://msyksphinz-self.github.io/riscv-isadoc/html/rvfd.html#fcvt-d-wu
    """

    name = "riscv.fcvt.d.wu"

    traits = frozenset((Pure(),))


@irdl_op_definition
class FLdOp(RdRsImmFloatOperation):
    """
    Load a double-precision value from memory into floating-point register rd.

    f[rd] = M[x[rs1] + sext(offset)][63:0]

    https://msyksphinz-self.github.io/riscv-isadoc/html/rvfd.html#fld
    """

    name = "riscv.fld"

    traits = frozenset((FLdOpHasCanonicalizationPatternTrait(),))

    def assembly_line(self) -> str | None:
        instruction_name = self.assembly_instruction_name()
        value = _assembly_arg_str(self.rd)
        imm = _assembly_arg_str(self.immediate)
        offset = _assembly_arg_str(self.rs1)
        if isinstance(self.immediate, LabelAttr):
            return _assembly_line(
                instruction_name, f"{value}, {imm}, {offset}", self.comment
            )
        else:
            return _assembly_line(
                instruction_name, f"{value}, {imm}({offset})", self.comment
            )


class FSdOpHasCanonicalizationPatternTrait(HasCanonicalisationPatternsTrait):
    @classmethod
    def get_canonicalization_patterns(cls) -> tuple[RewritePattern, ...]:
        from xdsl.transforms.canonicalization_patterns.riscv import (
            StoreDoubleWithKnownOffset,
        )

        return (StoreDoubleWithKnownOffset(),)


@irdl_op_definition
class FSdOp(RsRsImmFloatOperation):
    """
    Store a double-precision value from floating-point register rs2 to memory.

    M[x[rs1] + offset] = f[rs2]

    https://msyksphinz-self.github.io/riscv-isadoc/html/rvfd.html#fsw
    """

    name = "riscv.fsd"

    traits = frozenset((FSdOpHasCanonicalizationPatternTrait(),))

    def assembly_line(self) -> str | None:
        instruction_name = self.assembly_instruction_name()
        value = _assembly_arg_str(self.rs2)
        imm = _assembly_arg_str(self.immediate)
        offset = _assembly_arg_str(self.rs1)
        return _assembly_line(
            instruction_name, f"{value}, {imm}({offset})", self.comment
        )


class FMvDHasCanonicalizationPatternsTrait(HasCanonicalisationPatternsTrait):
    @classmethod
    def get_canonicalization_patterns(cls) -> tuple[RewritePattern, ...]:
        from xdsl.transforms.canonicalization_patterns.riscv import RemoveRedundantFMvD

        return (RemoveRedundantFMvD(),)


@irdl_op_definition
class FMvDOp(RdRsOperation[FloatRegisterType, FloatRegisterType]):
    """
    A pseudo instruction to copy 64 bits of one float register to another.

    Equivalent to `fsgnj.d rd, rs, rs`.
    """

    name = "riscv.fmv.d"

    traits = frozenset(
        (
            Pure(),
<<<<<<< HEAD
            FMVHasCanonicalizationPatternsTrait(),
=======
            FMvDHasCanonicalizationPatternsTrait(),
>>>>>>> 4e91b518
        )
    )


# endregion

# region 17 "V" Standard Extension for Vector Operations

# https://riscv.org/wp-content/uploads/2018/05/15.20-15.55-18.05.06.VEXT-bcn-v1.pdf

# Vector operations that use standard RISC-V registers are using a non-standard Xfvec
# extension.
# All Xfvec instructions performing vectorial single precision operations require 64bit
# floating point registers (a.k.a.: FLEN==64).
# https://iis-git.ee.ethz.ch/smach/smallFloat-spec/-/raw/master/smallFloat_isa.pdf


@irdl_op_definition
class VFAddSOp(
    RdRsRsOperation[FloatRegisterType, FloatRegisterType, FloatRegisterType]
):
    """
    Perform a pointwise single-precision floating-point addition over vectors.

    If the registers used are FloatRegisterType, they must be 64-bit wide, and contain two
    32-bit single-precision floating point values.
    """

    name = "riscv.vfadd.s"

    traits = frozenset((Pure(),))


@irdl_op_definition
class VFMulSOp(
    RdRsRsOperation[FloatRegisterType, FloatRegisterType, FloatRegisterType]
):
    """
    Perform a pointwise single-precision floating-point multiplication over vectors.

    If the registers used are FloatRegisterType, they must be 64-bit wide, and contain two
    32-bit single-precision floating point values.
    """

    name = "riscv.vfmul.s"

    traits = frozenset((Pure(),))


# endregion


def _parse_optional_immediate_value(
    parser: Parser, integer_type: IntegerType | IndexType
) -> IntegerAttr[IntegerType | IndexType] | LabelAttr | None:
    """
    Parse an optional immediate value. If an integer is parsed, an integer attr with the specified type is created.
    """
    if (immediate := parser.parse_optional_integer()) is not None:
        return IntegerAttr(immediate, integer_type)
    if (immediate := parser.parse_optional_str_literal()) is not None:
        return LabelAttr(immediate)


def _parse_immediate_value(
    parser: Parser, integer_type: IntegerType | IndexType
) -> IntegerAttr[IntegerType | IndexType] | LabelAttr:
    return parser.expect(
        lambda: _parse_optional_immediate_value(parser, integer_type),
        "Expected immediate",
    )


def _print_immediate_value(printer: Printer, immediate: AnyIntegerAttr | LabelAttr):
    match immediate:
        case IntegerAttr():
            printer.print(immediate.value.data)
        case LabelAttr():
            printer.print_string_literal(immediate.data)


RISCV = Dialect(
    "riscv",
    [
        AddiOp,
        SltiOp,
        SltiuOp,
        AndiOp,
        OriOp,
        XoriOp,
        SlliOp,
        SrliOp,
        SraiOp,
        LuiOp,
        AuipcOp,
        MVOp,
        AddOp,
        SltOp,
        SltuOp,
        AndOp,
        OrOp,
        XorOp,
        SllOp,
        SrlOp,
        SubOp,
        SraOp,
        NopOp,
        JalOp,
        JOp,
        JalrOp,
        ReturnOp,
        BeqOp,
        BneOp,
        BltOp,
        BgeOp,
        BltuOp,
        BgeuOp,
        LbOp,
        LbuOp,
        LhOp,
        LhuOp,
        LwOp,
        SbOp,
        ShOp,
        SwOp,
        CsrrwOp,
        CsrrsOp,
        CsrrcOp,
        CsrrwiOp,
        CsrrsiOp,
        CsrrciOp,
        MulOp,
        MulhOp,
        MulhsuOp,
        MulhuOp,
        DivOp,
        DivuOp,
        RemOp,
        RemuOp,
        LiOp,
        EcallOp,
        LabelOp,
        DirectiveOp,
        AssemblySectionOp,
        EbreakOp,
        WfiOp,
        CustomAssemblyInstructionOp,
        CommentOp,
        GetRegisterOp,
        GetFloatRegisterOp,
        # Floating point
        FMVOp,
        FMAddSOp,
        FMSubSOp,
        FNMSubSOp,
        FNMAddSOp,
        FAddSOp,
        FSubSOp,
        FMulSOp,
        FDivSOp,
        FSqrtSOp,
        FSgnJSOp,
        FSgnJNSOp,
        FSgnJXSOp,
        FMinSOp,
        FMaxSOp,
        FCvtWSOp,
        FCvtWuSOp,
        FMvXWOp,
        FeqSOP,
        FltSOP,
        FleSOP,
        FClassSOp,
        FCvtSWOp,
        FCvtSWuOp,
        FMvWXOp,
        FLwOp,
        FSwOp,
        FMAddDOp,
        FMSubDOp,
        FAddDOp,
        FSubDOp,
        FMulDOp,
        FDivDOp,
        FMinDOp,
        FMaxDOp,
        FCvtDWOp,
        FCvtDWuOp,
        FLdOp,
        FSdOp,
        FMvDOp,
        VFAddSOp,
        VFMulSOp,
    ],
    [
        IntRegisterType,
        FloatRegisterType,
        LabelAttr,
    ],
)<|MERGE_RESOLUTION|>--- conflicted
+++ resolved
@@ -3597,11 +3597,7 @@
     traits = frozenset(
         (
             Pure(),
-<<<<<<< HEAD
-            FMVHasCanonicalizationPatternsTrait(),
-=======
             FMvDHasCanonicalizationPatternsTrait(),
->>>>>>> 4e91b518
         )
     )
 
