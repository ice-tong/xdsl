--- conflicted
+++ resolved
@@ -1207,10 +1207,7 @@
 @dataclass
 class QualifyInterfacesPass(RewritePattern):
     module: builtin.ModuleOp
-<<<<<<< HEAD
-=======
     declared_coeff_func: bool = False
->>>>>>> 78eb75af
     called_coeff_func: bool = False
     interface_coeff_func_name = "_maxi_coeff"
 
@@ -1246,11 +1243,7 @@
 
                 arg_idx += 1
 
-<<<<<<< HEAD
-        if self.called_coeff_func:
-=======
         if self.called_coeff_func and not self.declared_coeff_func:
->>>>>>> 78eb75af
             interface_coeff_func_type = llvm.LLVMFunctionType([], None, True)
             interface_coeff_func = llvm.FuncOp(
                 self.interface_coeff_func_name,
@@ -1258,10 +1251,7 @@
                 llvm.LinkageAttr("external"),
             )
             self.module.body.block.add_op(interface_coeff_func)
-<<<<<<< HEAD
-=======
             self.declared_coeff_func = True
->>>>>>> 78eb75af
 
 
 @dataclass
