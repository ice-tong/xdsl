from dataclasses import dataclass, field
from typing import cast

from xdsl.dialects import riscv, riscv_func
from xdsl.dialects.builtin import ModuleOp
from xdsl.ir import MLContext, Operation, OpResult
from xdsl.passes import ModulePass
from xdsl.pattern_rewriter import (
    GreedyRewritePatternApplier,
    PatternRewriter,
    PatternRewriteWalker,
    RewritePattern,
    op_type_rewrite_pattern,
)


class LowerSyscallOp(RewritePattern):
    """
    Lower SSA version of syscall, storing the optional result to a0.


    Different platforms have different calling conventions. This lowering assumes that
    the inputs are stored in a0-a6, and the opcode is stored to a7. Upon return, the
    a0 contains the result value. This is not the case for some kernels.

    In the future, this pass should take the compilation target as a parameter to guide
    the rewrites.

    Issue tracking this: https://github.com/xdslproject/xdsl/issues/952
    """

    @op_type_rewrite_pattern
    def match_and_rewrite(self, op: riscv_func.SyscallOp, rewriter: PatternRewriter):
        ops: list[Operation] = []

        for i, arg in enumerate(op.args):
            ops.append(
                riscv.MVOp(
                    arg,
                    rd=f"a{i}",
                )
            )

        ops.append(riscv.LiOp(immediate=op.syscall_num, rd=riscv.Registers.A7))

        if op.result is None:
            ops.append(riscv.EcallOp())
            new_results = []
        else:
            # The result will be stored to a0, move to register that will be used
            ecall = riscv.EcallOp()
            ops.append(ecall)
            gr = riscv.GetRegisterOp(riscv.Registers.A0)
            ops.append(gr)
            res = gr.res

            mv = riscv.MVOp(res, rd=cast(riscv.IntRegisterType, op.result.type))
            ops.append(mv)
            new_results = mv.results

        rewriter.replace_matched_op(ops, new_results=new_results)


class LowerRISCVFuncOp(RewritePattern):
    @op_type_rewrite_pattern
    def match_and_rewrite(self, op: riscv_func.FuncOp, rewriter: PatternRewriter):
        first_block = op.func_body.blocks[0]
        first_op = first_block.first_op
        assert first_op is not None
        while len(first_block.args):
            # arguments are passed to riscv functions via a0, a1, ...
            # replace arguments with `GetRegisterOp`s
            index = len(first_block.args) - 1
            last_arg = first_block.args[-1]
<<<<<<< HEAD
            get_reg_op = riscv.GetRegisterOp(f"a{index}")
=======
            get_reg_op = riscv.GetRegisterOp(riscv.IntRegisterType(f"a{index}"))
>>>>>>> 1a467bc3
            last_arg.replace_by(get_reg_op.res)
            rewriter.insert_op_before(get_reg_op, first_op)
            first_op = get_reg_op
            rewriter.erase_block_argument(last_arg)

        rewriter.insert_op_at_start(riscv.LabelOp(op.sym_name.data), first_block)

        label_body = rewriter.move_region_contents_to_new_regions(op.func_body)

        rewriter.replace_matched_op(riscv.CodeSectionOp(label_body))


class InsertExitSyscallOp(RewritePattern):
    @op_type_rewrite_pattern
    def match_and_rewrite(self, op: riscv_func.ReturnOp, rewriter: PatternRewriter):
        parent_op = op.parent_op()
        if (
            not isinstance(parent_op, riscv_func.FuncOp)
            or parent_op.sym_name.data != "main"
        ):
            return

        EXIT = 93
        rewriter.insert_op_before(riscv_func.SyscallOp(EXIT), op)


class LowerRISCVFuncReturnOp(RewritePattern):
    @op_type_rewrite_pattern
    def match_and_rewrite(self, op: riscv_func.ReturnOp, rewriter: PatternRewriter):
        for i, value in enumerate(op.values):
            rewriter.insert_op_before_matched_op(riscv.MVOp(value, rd=f"a{i}"))
        rewriter.replace_matched_op(riscv.ReturnOp())


class LowerRISCVCallOp(RewritePattern):
    @op_type_rewrite_pattern
    def match_and_rewrite(self, op: riscv_func.CallOp, rewriter: PatternRewriter):
        for i, arg in enumerate(op.operands):
            # Load arguments into a0...
            rewriter.insert_op_before_matched_op(riscv.MVOp(arg, rd=f"a{i}"))

        ops: list[Operation] = [
            riscv.JalOp(op.callee.data),
        ]
        new_results: list[OpResult] = []

        for i in range(len(op.results)):
            get_reg = riscv.GetRegisterOp(f"a{i}")
            move_res = riscv.MVOp(get_reg)
            ops.extend((get_reg, move_res))
            new_results.append(move_res.rd)

        rewriter.replace_matched_op(ops, new_results=new_results)


@dataclass
class LowerRISCVFunc(ModulePass):
    name = "lower-riscv-func"

    insert_exit_syscall: bool = field(default=False)

    def apply(self, ctx: MLContext, op: ModuleOp) -> None:
        if self.insert_exit_syscall:
            PatternRewriteWalker(
                InsertExitSyscallOp(), apply_recursively=False
            ).rewrite_module(op)
        PatternRewriteWalker(
            GreedyRewritePatternApplier(
                [
                    LowerRISCVFuncReturnOp(),
                    LowerRISCVFuncOp(),
                    LowerRISCVCallOp(),
                    LowerSyscallOp(),
                ]
            )
        ).rewrite_module(op)<|MERGE_RESOLUTION|>--- conflicted
+++ resolved
@@ -72,11 +72,7 @@
             # replace arguments with `GetRegisterOp`s
             index = len(first_block.args) - 1
             last_arg = first_block.args[-1]
-<<<<<<< HEAD
-            get_reg_op = riscv.GetRegisterOp(f"a{index}")
-=======
             get_reg_op = riscv.GetRegisterOp(riscv.IntRegisterType(f"a{index}"))
->>>>>>> 1a467bc3
             last_arg.replace_by(get_reg_op.res)
             rewriter.insert_op_before(get_reg_op, first_op)
             first_op = get_reg_op
