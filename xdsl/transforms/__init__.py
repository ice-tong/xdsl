--- conflicted
+++ resolved
@@ -11,14 +11,11 @@
 
         return ApplyIndividualRewritePass
 
-<<<<<<< HEAD
-=======
     def get_apply_eqsat_pdl():
         from xdsl.transforms import apply_eqsat_pdl
 
         return apply_eqsat_pdl.ApplyEqsatPDLPass
 
->>>>>>> 8e4a923a
     def get_apply_eqsat_pdl_interp():
         from xdsl.transforms import apply_eqsat_pdl_interp
 
@@ -565,10 +562,7 @@
 
     return {
         "apply-individual-rewrite": get_apply_individual_rewrite,
-<<<<<<< HEAD
-=======
         "apply-eqsat-pdl": get_apply_eqsat_pdl,
->>>>>>> 8e4a923a
         "apply-eqsat-pdl-interp": get_apply_eqsat_pdl_interp,
         "apply-pdl": get_apply_pdl,
         "apply-pdl-interp": get_apply_pdl_interp,
