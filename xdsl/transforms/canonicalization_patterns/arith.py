from xdsl.dialects import arith, builtin
from xdsl.dialects.builtin import IntegerAttr, IntegerType
from xdsl.pattern_rewriter import (
    PatternRewriter,
    RewritePattern,
    op_type_rewrite_pattern,
)
from xdsl.utils.hints import isa


class AddImmediateZero(RewritePattern):
    @op_type_rewrite_pattern
    def match_and_rewrite(self, op: arith.Addi, rewriter: PatternRewriter) -> None:
        if (
            isinstance(op.lhs.owner, arith.Constant)
            and isinstance(value := op.lhs.owner.value, IntegerAttr)
            and value.value.data == 0
        ):
            rewriter.replace_matched_op([], [op.rhs])


<<<<<<< HEAD
class SubSquaresPattern(RewritePattern):
    """
    a²-b²=(a-b)(a+b)
    """

    @op_type_rewrite_pattern
    def match_and_rewrite(self, op: arith.Subi, rewriter: PatternRewriter) -> None:
        if (
            isinstance(op.lhs.owner, arith.Muli)
            and (a := op.lhs.owner.lhs) is op.lhs.owner.rhs
            and isinstance(op.rhs.owner, arith.Muli)
            and (b := op.rhs.owner.lhs) is op.rhs.owner.rhs
        ):
            rewriter.replace_matched_op(
                (
                    diff := arith.Subi(a, b),
                    sum := arith.Addi(a, b),
                    arith.Muli(diff.result, sum.result),
                )
            )
=======
def _fold_const_operation(
    op_t: type[arith.FloatingPointLikeBinaryOperation],
    lhs: builtin.AnyFloatAttr,
    rhs: builtin.AnyFloatAttr,
) -> arith.Constant | None:
    match op_t:
        case arith.Addf:
            val = lhs.value.data + rhs.value.data
        case arith.Subf:
            val = lhs.value.data - rhs.value.data
        case arith.Mulf:
            val = lhs.value.data * rhs.value.data
        case arith.Divf:
            if rhs.value.data == 0.0:
                # this mirrors what mlir does
                if lhs.value.data == 0.0:
                    val = float("nan")
                elif lhs.value.data < 0:
                    val = float("-inf")
                else:
                    val = float("inf")
            else:
                val = lhs.value.data / rhs.value.data
        case _:
            return
    return arith.Constant(builtin.FloatAttr(val, lhs.type))


class FoldConstConstOp(RewritePattern):
    """
    Folds a floating point binary op whose operands are both `arith.constant`s.
    """

    @op_type_rewrite_pattern
    def match_and_rewrite(
        self, op: arith.FloatingPointLikeBinaryOperation, rewriter: PatternRewriter, /
    ):
        if (
            isinstance(op.lhs.owner, arith.Constant)
            and isinstance(op.rhs.owner, arith.Constant)
            and isa(l := op.lhs.owner.value, builtin.AnyFloatAttr)
            and isa(r := op.rhs.owner.value, builtin.AnyFloatAttr)
            and (cnst := _fold_const_operation(type(op), l, r))
        ):
            rewriter.replace_matched_op(cnst)


class FoldConstsByReassociation(RewritePattern):
    """
    Rewrites a chain of
        `(const1 <op> var) <op> const2`
    as
        `folded_const <op> val`

    The op must be associative and have the `fastmath<reassoc>` flag set.
    """

    @op_type_rewrite_pattern
    def match_and_rewrite(
        self, op: arith.Addf | arith.Mulf, rewriter: PatternRewriter, /
    ):
        if isinstance(op.lhs.owner, arith.Constant):
            const1, val = op.lhs.owner, op.rhs
        else:
            const1, val = op.rhs.owner, op.lhs

        if (
            not isinstance(const1, arith.Constant)
            or len(op.result.uses) != 1
            or not isinstance(u := list(op.result.uses)[0].operation, type(op))
            or not isinstance(
                const2 := u.lhs.owner if u.rhs == op.result else u.rhs.owner,
                arith.Constant,
            )
            or op.fastmath is None
            or u.fastmath is None
            or arith.FastMathFlag.REASSOC not in op.fastmath.flags
            or arith.FastMathFlag.REASSOC not in u.fastmath.flags
            or not isa(c1 := const1.value, builtin.AnyFloatAttr)
            or not isa(c2 := const2.value, builtin.AnyFloatAttr)
        ):
            return

        if cnsts := _fold_const_operation(type(op), c1, c2):
            flags = arith.FastMathFlagsAttr(list(op.fastmath.flags | u.fastmath.flags))
            rebuild = type(op)(cnsts, val, flags)
            rewriter.replace_matched_op([cnsts, rebuild])
            rewriter.replace_op(u, [], [rebuild.result])


class SelectConstPattern(RewritePattern):
    """
    arith.select %true %x %y = %x
    arith.select %false %x %y = %y
    """

    @op_type_rewrite_pattern
    def match_and_rewrite(self, op: arith.Select, rewriter: PatternRewriter):
        if not isinstance(condition := op.cond.owner, arith.Constant):
            return

        assert isinstance(const_cond := condition.value, IntegerAttr)

        if const_cond.value.data == 1:
            rewriter.replace_matched_op((), (op.lhs,))
        if const_cond.value.data == 0:
            rewriter.replace_matched_op((), (op.rhs,))


class SelectTrueFalsePattern(RewritePattern):
    """
    arith.select %x %true %false = %x
    arith.select %x %false %true = %x xor 1
    """

    @op_type_rewrite_pattern
    def match_and_rewrite(self, op: arith.Select, rewriter: PatternRewriter):
        if op.result.type != IntegerType(1):
            return

        if not isinstance(lhs := op.lhs.owner, arith.Constant) or not isinstance(
            rhs := op.rhs.owner, arith.Constant
        ):
            return

        assert isinstance(lhs_value := lhs.value, IntegerAttr)
        assert isinstance(rhs_value := rhs.value, IntegerAttr)

        if lhs_value.value.data == 1 and rhs_value.value.data == 0:
            rewriter.replace_matched_op((), (op.cond,))

        if lhs_value.value.data == 0 and rhs_value.value.data == 1:
            rewriter.replace_matched_op(arith.XOrI(op.cond, rhs))


class SelectSamePattern(RewritePattern):
    """
    arith.select %x %y %y = %y
    """

    @op_type_rewrite_pattern
    def match_and_rewrite(self, op: arith.Select, rewriter: PatternRewriter):
        if op.lhs == op.rhs:
            rewriter.replace_matched_op((), (op.lhs,))
>>>>>>> 130ed7ea
<|MERGE_RESOLUTION|>--- conflicted
+++ resolved
@@ -19,7 +19,6 @@
             rewriter.replace_matched_op([], [op.rhs])
 
 
-<<<<<<< HEAD
 class SubSquaresPattern(RewritePattern):
     """
     a²-b²=(a-b)(a+b)
@@ -40,7 +39,8 @@
                     arith.Muli(diff.result, sum.result),
                 )
             )
-=======
+
+
 def _fold_const_operation(
     op_t: type[arith.FloatingPointLikeBinaryOperation],
     lhs: builtin.AnyFloatAttr,
@@ -184,5 +184,4 @@
     @op_type_rewrite_pattern
     def match_and_rewrite(self, op: arith.Select, rewriter: PatternRewriter):
         if op.lhs == op.rhs:
-            rewriter.replace_matched_op((), (op.lhs,))
->>>>>>> 130ed7ea
+            rewriter.replace_matched_op((), (op.lhs,))