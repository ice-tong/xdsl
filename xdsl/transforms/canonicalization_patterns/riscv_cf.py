--- conflicted
+++ resolved
@@ -15,11 +15,7 @@
 
         # check if the op would take the branch or not
         # TODO: take bitwidth into account
-<<<<<<< HEAD
-        branch_taken = op.const_evaluate(rs1, rs2, 32)
-=======
         branch_taken = op.const_evaluate(rs1.value.data, rs2.value.data, 32)
->>>>>>> 0addeb80
 
         # if branch is always taken, replace by jump
         if branch_taken:
