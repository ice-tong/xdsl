--- conflicted
+++ resolved
@@ -50,15 +50,11 @@
     return module
 
 
-<<<<<<< HEAD
 def iter_condensed_pass_list(input: builtin.ModuleOp):
     """
     Function that returns the condensed pass list for a given ModuleOp, i.e. the passes that
     change the ModuleOp.
     """
-=======
-def iter_condensed_passes(input: builtin.ModuleOp):
->>>>>>> 0a923d4f
     ctx = MLContext(True)
 
     for dialect_name, dialect_factory in get_all_dialects().items():
@@ -76,15 +72,9 @@
             value().apply(cloned_ctx, cloned_module)
             if input.is_structurally_equivalent(cloned_module):
                 continue
-<<<<<<< HEAD
             yield AvailablePass(value.name, value, None), cloned_module
         except Exception:
             continue
-=======
-            yield AvailablePass(value.name, value, None), cloned_ctx
-        except Exception:
-            pass
->>>>>>> 0a923d4f
 
 
 def get_condensed_pass_list(input: builtin.ModuleOp) -> tuple[AvailablePass, ...]:
