--- conflicted
+++ resolved
@@ -74,24 +74,6 @@
         ("q", "quit_app", "Quit"),
     ]
 
-<<<<<<< HEAD
-    # defines a theme for the Input/Output TextArea's
-    _DEFAULT_THEME = TextAreaTheme(
-        name="my_theme_design",
-        base_style=Style(bgcolor="white"),
-        syntax_styles={
-            "string": Style(color="red"),
-            "comment": Style(color="magenta"),
-        },
-    )
-    INITIAL_IR_TEXT = """func.func @hello(%n : index) -> index {
-  %two = arith.constant 2 : index
-  %res = arith.muli %n, %two : index
-  func.return %res : index
-}
-"""
-=======
->>>>>>> 66ae380f
     current_module = reactive[ModuleOp | Exception | None](None)
     """
     Reactive variable used to save the current state of the modified Input TextArea
