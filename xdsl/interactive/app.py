"""
An interactive command-line tool to explore compilation pipeline construction.

Execute `xdsl-gui` in your terminal to run it.

Run `textual run xdsl.interactive.app:InputApp --dev` to run in development mode. Please
be sure to install `textual-dev` to run this command.
"""

import argparse
import os
from collections.abc import Callable
from dataclasses import fields
from io import StringIO
from typing import Any, ClassVar

from textual import events, on
from textual.app import App, ComposeResult
from textual.containers import Horizontal, ScrollableContainer, Vertical
from textual.reactive import reactive
from textual.screen import Screen
from textual.widgets import (
    Button,
    DataTable,
    Footer,
    Label,
    ListView,
    TextArea,
)

from xdsl.dialects.builtin import ModuleOp
from xdsl.interactive.add_arguments_screen import AddArguments
from xdsl.interactive.get_rewrites_and_passes import ALL_PASSES, condensed_pass_list
from xdsl.interactive.load_file_screen import LoadFile
from xdsl.interactive.pass_list_item import PassListItem
from xdsl.interactive.pass_metrics import (
    count_number_of_operations,
    get_diff_operation_count,
)
from xdsl.ir import MLContext
from xdsl.parser import Parser
from xdsl.passes import ModulePass, PipelinePass, get_pass_argument_names_and_types
from xdsl.printer import Printer
from xdsl.tools.command_line_tool import get_all_dialects, get_all_passes
from xdsl.utils.exceptions import PassPipelineParseError
from xdsl.utils.parse_pipeline import PipelinePassSpec, parse_pipeline

from ._pasteboard import pyclip_copy


<<<<<<< HEAD
class IndividualRewrite(NamedTuple):
    """
    Type alias for a possible rewrite, described by an operation and pattern name.
    """

    operation: str
    pattern: str


class IndexedIndividualRewrite(NamedTuple):
    """
    Type alias for a specific rewrite pattern, additionally consisting of its operation index.
    """

    operation_index: int
    rewrite: IndividualRewrite


class AvailablePass(NamedTuple):
    """
    Type alias for the attributes that describe a pass, namely the display name of the
    pass, the module pass and pass spec.
    """

    display_name: str
    module_pass: type[ModulePass]
    pass_spec: PipelinePassSpec | None


ALL_PASSES = tuple(sorted((p_name, p()) for (p_name, p) in get_all_passes().items()))
"""Contains the list of xDSL passes."""

ALL_PATTERNS: tuple[IndividualRewrite, ...] = tuple(
    IndividualRewrite(op_name, pattern_name)
    for (op_name, pattern_by_name) in individual_rewrite.REWRITE_BY_NAMES.items()
    for (pattern_name, _) in pattern_by_name.items()
)
"""Contains all the rewrite patterns."""


def get_all_possible_rewrites(
    patterns: tuple[IndividualRewrite, ...], op: ModuleOp
) -> tuple[IndexedIndividualRewrite, ...]:
    """
    Function that takes a sequence of IndividualRewrite Patterns and a ModuleOp, and
    returns the possible rewrites.
    """
    old_module = op.clone()
    num_ops = len(list(old_module.walk()))

    current_module = old_module.clone()

    res: tuple[IndexedIndividualRewrite, ...] = ()

    for op_idx in range(num_ops):
        matched_op = list(current_module.walk())[op_idx]
        if matched_op.name not in individual_rewrite.REWRITE_BY_NAMES:
            continue
        pattern_by_name = individual_rewrite.REWRITE_BY_NAMES[matched_op.name]

        for pattern_name, pattern in pattern_by_name.items():
            rewriter = PatternRewriter(matched_op)
            pattern.match_and_rewrite(matched_op, rewriter)
            if rewriter.has_done_action:
                res = (
                    *res,
                    (
                        IndexedIndividualRewrite(
                            op_idx, IndividualRewrite(matched_op.name, pattern_name)
                        )
                    ),
                )
                current_module = old_module.clone()
                matched_op = list(current_module.walk())[op_idx]

    return res


def get_condensed_pass_list(
    input: builtin.ModuleOp,
) -> tuple[AvailablePass, ...]:
    """Returns a tuple of passes (pass name and pass instance) that modify the IR."""

    ctx = MLContext(True)

    for dialect_name, dialect_factory in get_all_dialects().items():
        ctx.register_dialect(dialect_name, dialect_factory)

    selections: list[AvailablePass] = []
    for _, value in ALL_PASSES:
        if value is MLIROptPass:
            # Always keep MLIROptPass as an option in condensed list
            selections.append(AvailablePass(value.name, value, None))
            continue
        try:
            cloned_module = input.clone()
            cloned_ctx = ctx.clone()
            value().apply(cloned_ctx, cloned_module)
            if input.is_structurally_equivalent(cloned_module):
                continue
        except Exception:
            pass
        selections.append(AvailablePass(value.name, value, None))

    return tuple(selections)


=======
>>>>>>> d164b558
class OutputTextArea(TextArea):
    """Used to prevent users from being able to alter the Output TextArea."""

    async def _on_key(self, event: events.Key) -> None:
        event.prevent_default()


class InputApp(App[None]):
    """
    Interactive application for constructing compiler pipelines.
    """

    CSS_PATH = "app.tcss"

    BINDINGS = [
        ("d", "toggle_dark", "Toggle dark mode"),
        ("q", "quit_app", "Quit"),
    ]

    SCREENS: ClassVar[dict[str, type[Screen[Any]] | Callable[[], Screen[Any]]]] = {
        "add_arguments_screen": AddArguments,
        "load_file": LoadFile,
    }
    """
    A dictionary that maps names on to Screen objects.
    """

    INITIAL_IR_TEXT = """
func.func @hello(%n : i32) -> i32 {
  %two = arith.constant 0 : i32
  %res = arith.addi %two, %n : i32
  func.return %res : i32
}
        """

    current_module = reactive[ModuleOp | Exception | None](None)
    """
    Reactive variable used to save the current state of the modified Input TextArea
    (i.e. is the Output TextArea).
    """
    pass_pipeline = reactive(tuple[tuple[type[ModulePass], PipelinePassSpec], ...])
    """Reactive variable that saves the list of selected passes."""

    condense_mode = reactive(False, always_update=True)
    """Reactive boolean."""
    available_pass_list = reactive(tuple[AvailablePass, ...])
    """
    Reactive variable that saves the list of passes that have an effect on
    current_module.
    """

    input_text_area: TextArea
    """Input TextArea."""
    output_text_area: OutputTextArea
    """Output TextArea."""
    selected_query_label: Label
    """Display selected passes."""
    passes_list_view: ListView
    """ListView displaying the passes available to apply."""

    input_operation_count_tuple = reactive(tuple[tuple[str, int], ...])
    """
    Saves the operation name and count of the input text area in a reactive tuple of
    tuples.
    """
    diff_operation_count_tuple = reactive(tuple[tuple[str, int, str], ...])
    """
    Saves the diff of the input_operation_count_tuple and the output_operation_count_tuple
    in a reactive tuple of tuples.
    """

    input_operation_count_datatable: DataTable[str | int]
    """DataTable displaying the operation names and counts of the input text area."""
    diff_operation_count_datatable: DataTable[str | int]
    """
    DataTable displaying the diff of operation names and counts of the input and output
    text areas.
    """

    pre_loaded_input_text: str
    current_file_path: str
    pre_loaded_pass_pipeline: tuple[tuple[type[ModulePass], PipelinePassSpec], ...]

    def __init__(
        self,
        file_path: str | None = None,
        input_text: str | None = None,
        pass_pipeline: tuple[tuple[type[ModulePass], PipelinePassSpec], ...] = (),
    ):
        self.input_text_area = TextArea(id="input")
        self.output_text_area = OutputTextArea(id="output")
        self.passes_list_view = ListView(id="passes_list_view")
        self.selected_query_label = Label("", id="selected_passes_label")
        self.input_operation_count_datatable = DataTable(
            id="input_operation_count_datatable"
        )
        self.diff_operation_count_datatable = DataTable(
            id="diff_operation_count_datatable"
        )

        if file_path is None:
            self.current_file_path = ""
        else:
            self.current_file_path = file_path

        if input_text is None:
            self.pre_loaded_input_text = InputApp.INITIAL_IR_TEXT
        else:
            self.pre_loaded_input_text = input_text

        self.pre_loaded_pass_pipeline = pass_pipeline

        super().__init__()

    def compose(self) -> ComposeResult:
        """
        Creates the required widgets, events, etc.
        """

        with Horizontal(id="top_container"):
            yield self.passes_list_view
            with Horizontal(id="button_and_selected_horziontal"):
                with ScrollableContainer(id="buttons"):
                    yield Button("Copy Query", id="copy_query_button")
                    yield Button("Clear Passes", id="clear_passes_button")
                    yield Button("Condense", id="condense_button")
                    yield Button("Uncondense", id="uncondense_button")
                    yield Button("Remove Last Pass", id="remove_last_pass_button")
                    yield Button(
                        "Show Operation Count", id="show_operation_count_button"
                    )
                    yield Button(
                        "Remove Operation Count", id="remove_operation_count_button"
                    )
                with ScrollableContainer(id="selected_passes"):
                    yield self.selected_query_label
        with Horizontal(id="bottom_container"):
            with Horizontal(id="input_horizontal_container"):
                with Vertical(id="input_container"):
                    yield self.input_text_area
                    with Horizontal(id="input_horizontal"):
                        yield Button("Clear Input", id="clear_input_button")
                        yield Button("Load File", id="load_file_button")
                with ScrollableContainer(id="input_ops_container"):
                    yield self.input_operation_count_datatable

            with Horizontal(id="output_horizontal_container"):
                with Vertical(id="output_container"):
                    yield self.output_text_area
                    yield Button("Copy Output", id="copy_output_button")
                with ScrollableContainer(id="output_ops_container"):
                    yield self.diff_operation_count_datatable
        yield Footer()

    def on_mount(self) -> None:
        """Configure widgets in this application before it is first shown."""
        # Registers the theme for the Input/Output TextAreas
        self.input_text_area.theme = "vscode_dark"
        self.output_text_area.theme = "vscode_dark"

        # add titles for various widgets
        self.query_one("#input_container").border_title = "Input xDSL IR"
        self.query_one("#output_container").border_title = "Output xDSL IR"
        self.query_one(
            "#passes_list_view"
        ).border_title = "Choose a pass or multiple passes to be applied."
        self.query_one("#selected_passes").border_title = "Selected passes/query"

        # initialize ListView to contain the pass options
        for n, module_pass in ALL_PASSES:
            self.passes_list_view.append(
                PassListItem(Label(n), module_pass=module_pass, pass_spec=None, name=n)
            )

        # initialize GUI with either specified input text or default example
        self.input_text_area.load_text(self.pre_loaded_input_text)

        # initialize DataTable with column names
        self.input_operation_count_datatable.add_columns("Operation", "Count")
        self.input_operation_count_datatable.zebra_stripes = True

        self.diff_operation_count_datatable.add_columns("Operation", "Count", "Diff")
        self.diff_operation_count_datatable.zebra_stripes = True

        # initialize GUI with specified pass pipeline
        self.pass_pipeline = self.pre_loaded_pass_pipeline

    def compute_available_pass_list(
        self,
    ) -> tuple[AvailablePass, ...]:
        """
        When any reactive variable is modified, this function (re-)computes the
        available_pass_list variable.
        """
        match self.current_module:
            case None:
                return tuple(AvailablePass(p.name, p, None) for _, p in ALL_PASSES)
            case Exception():
                return ()
            case ModuleOp():
                # transform rewrites into passes
                rewrites = get_all_possible_rewrites(ALL_PATTERNS, self.current_module)
                rewrites_as_pass_list: tuple[AvailablePass, ...] = ()
                for op_idx, (op_name, pat_name) in rewrites:
                    rewrite_pass = individual_rewrite.IndividualRewrite
                    rewrite_spec_arg_str = f'matched_operation_index={op_idx} operation_name="{op_name}" pattern_name={pat_name}'
                    rewrite_spec = list(
                        parse_pipeline(f"{rewrite_pass.name}{{{rewrite_spec_arg_str}}}")
                    )[0]
                    op = list(self.current_module.walk())[op_idx]
                    rewrites_as_pass_list = (
                        *rewrites_as_pass_list,
                        (
                            AvailablePass(
                                f"{op}:{op_name}:{pat_name}", rewrite_pass, rewrite_spec
                            )
                        ),
                    )

                # merge rewrite passes with "other" pass list
                if self.condense_mode:
                    pass_list = get_condensed_pass_list(self.current_module)
                    return pass_list + rewrites_as_pass_list
                else:
                    pass_list = tuple(
                        AvailablePass(p.name, p, None) for _, p in ALL_PASSES
                    )
                    return pass_list + rewrites_as_pass_list

    def watch_available_pass_list(
        self,
        old_pass_list: tuple[AvailablePass, ...],
        new_pass_list: tuple[AvailablePass, ...],
    ) -> None:
        """
        Function called when the reactive variable available_pass_list changes - updates
        the ListView to display the latest pass options.
        """
        if old_pass_list != new_pass_list:
            self.passes_list_view.clear()
            for pass_name, value, value_spec in new_pass_list:
                self.passes_list_view.append(
                    PassListItem(
                        Label(pass_name),
                        module_pass=value,
                        pass_spec=value_spec,
                        name=value.name,
                    )
                )

    def get_pass_arguments(
        self,
        selected_pass_value: type[ModulePass],
        selected_pass_spec: PipelinePassSpec | None,
    ) -> None:
        """
        This function facilitates user input of pass concatenated_arg_val by navigating
        to the AddArguments screen, and subsequently parses the returned string upon
        screen dismissal and appends the pass to the pass_pipeline variable.
        """

        def add_pass_with_arguments_to_pass_pipeline(concatenated_arg_val: str) -> None:
            """
            Called when AddArguments Screen is dismissed. This function attempts to parse
            the returned string, and if successful, adds it to the pass_pipeline variable.
            In case of parsing failure, the AddArguments Screen is pushed, revealing the
            Parse Error.
            """
            try:
                new_pass_with_arguments = list(
                    parse_pipeline(
                        f"{selected_pass_value.name}{{{concatenated_arg_val}}}"
                    )
                )[0]
                self.pass_pipeline = (
                    *self.pass_pipeline,
                    (selected_pass_value, new_pass_with_arguments),
                )

            except PassPipelineParseError as e:
                res = f"PassPipelineParseError: {e}"
                screen = AddArguments(TextArea(res, id="argument_text_area"))
                self.push_screen(screen, add_pass_with_arguments_to_pass_pipeline)

        # if selected_pass_value has arguments, push screen
        if fields(selected_pass_value) and selected_pass_spec is None:
            # generates a string containing the concatenated_arg_val and types of the selected pass and initializes the AddArguments Screen to contain the string
            self.push_screen(
                AddArguments(
                    TextArea(
                        get_pass_argument_names_and_types(selected_pass_value),
                        id="argument_text_area",
                    )
                ),
                add_pass_with_arguments_to_pass_pipeline,
            )
        else:
            # add the selected pass to pass_pipeline
            if selected_pass_spec is None:
                self.pass_pipeline = (
                    *self.pass_pipeline,
                    (selected_pass_value, selected_pass_value().pipeline_pass_spec()),
                )
            else:
                self.pass_pipeline = (
                    *self.pass_pipeline,
                    (selected_pass_value, selected_pass_spec),
                )

    @on(ListView.Selected)
    def update_pass_pipeline(self, event: ListView.Selected) -> None:
        """
        When a new selection is made, the reactive variable storing the list of selected
        passes is updated.
        """
        list_item = event.item
        assert isinstance(list_item, PassListItem)
        self.get_pass_arguments(list_item.module_pass, list_item.pass_spec)

    def watch_pass_pipeline(self) -> None:
        """
        Function called when the reactive variable pass_pipeline changes - updates the
        label to display the respective generated query in the Label.
        """
        self.selected_query_label.update(self.get_query_string())
        self.update_current_module()

    @on(TextArea.Changed, "#input")
    def update_current_module(self) -> None:
        """
        Function to parse the input and to apply the list of selected passes to it.
        """
        input_text = self.input_text_area.text
        if (input_text) == "":
            self.current_module = None
            self.current_condensed_pass_list = ()
            self.update_input_operation_count_tuple(ModuleOp([], None))
            return
        try:
            ctx = MLContext(True)
            for dialect_name, dialect_factory in get_all_dialects().items():
                ctx.register_dialect(dialect_name, dialect_factory)
            parser = Parser(ctx, input_text)
            module = parser.parse_module()
            self.update_input_operation_count_tuple(module)
            pipeline = PipelinePass(
                passes=[
                    module_pass.from_pass_spec(pipeline_pass_spec)
                    for module_pass, pipeline_pass_spec in self.pass_pipeline
                ]
            )
            pipeline.apply(ctx, module)
            self.current_module = module
        except Exception as e:
            self.current_module = e
            self.update_input_operation_count_tuple(ModuleOp([], None))

    def watch_current_module(self):
        """
        Function called when the reactive variable current_module changes - updates the
        Output TextArea.
        """
        match self.current_module:
            case None:
                output_text = "No input"
            case Exception() as e:
                output_stream = StringIO()
                Printer(output_stream).print(e)
                output_text = output_stream.getvalue()
            case ModuleOp():
                output_stream = StringIO()
                Printer(output_stream).print(self.current_module)
                output_text = output_stream.getvalue()

        self.output_text_area.load_text(output_text)
        self.update_operation_count_diff_tuple()

    def get_query_string(self) -> str:
        """
        Function returning a string containing the textual description of the pass
        pipeline generated thus far.
        """
        if self.current_file_path == "":
            query = "-p "
        else:
            query = self.current_file_path + " -p "

        if self.pass_pipeline:
            query += "'"
            query += ",".join(
                str(pipeline_pass_spec) for _, pipeline_pass_spec in self.pass_pipeline
            )
            query += "'"
        return f"xdsl-opt {query}"

    def update_input_operation_count_tuple(self, input_module: ModuleOp) -> None:
        """
        Function that updates the input_operation_datatable to display the operation
        names and counts in the input text area.
        """
        # sort tuples alphabetically by operation name
        self.input_operation_count_tuple = tuple(
            sorted(count_number_of_operations(input_module).items())
        )

    def watch_input_operation_count_tuple(self) -> None:
        """
        Function called when the reactive variable input_operation_count_tuple changes - updates the
        Input DataTable.
        """
        # clear datatable and add input_operation_count_tuple to DataTable
        self.input_operation_count_datatable.clear()
        self.input_operation_count_datatable.add_rows(self.input_operation_count_tuple)
        self.update_operation_count_diff_tuple()

    def update_operation_count_diff_tuple(self) -> None:
        """
        Function that updates the diff_operation_count_tuple to calculate the diff
        of the input and output operation counts.
        """
        match self.current_module:
            case None:
                output_operation_count_tuple = ()
            case Exception():
                output_operation_count_tuple = ()
            case ModuleOp():
                # sort tuples alphabetically by operation name
                output_operation_count_tuple = tuple(
                    (k, v)
                    for (k, v) in sorted(
                        count_number_of_operations(self.current_module).items()
                    )
                )
        self.diff_operation_count_tuple = get_diff_operation_count(
            self.input_operation_count_tuple, output_operation_count_tuple
        )

    def watch_diff_operation_count_tuple(self) -> None:
        """
        Function called when the reactive variable diff_operation_count_tuple changes
        - updates the Output DataTable.
        """
        self.diff_operation_count_datatable.clear()
        self.diff_operation_count_datatable.add_rows(self.diff_operation_count_tuple)

    def action_toggle_dark(self) -> None:
        """An action to toggle dark mode."""
        self.dark = not self.dark

    def action_quit_app(self) -> None:
        """An action to quit the app."""
        self.exit()

    @on(Button.Pressed, "#clear_input_button")
    def clear_input(self, event: Button.Pressed) -> None:
        """Input TextArea is cleared when "Clear Input" button is pressed."""
        self.input_text_area.clear()

    @on(Button.Pressed, "#copy_output_button")
    def copy_output(self, event: Button.Pressed) -> None:
        """Output TextArea is copied when "Copy Output" button is pressed."""
        pyclip_copy(self.output_text_area.text)

    @on(Button.Pressed, "#copy_query_button")
    def copy_query(self, event: Button.Pressed) -> None:
        """Selected passes/query Label is copied when "Copy Query" button is pressed."""
        pyclip_copy(self.get_query_string())

    @on(Button.Pressed, "#clear_passes_button")
    def clear_passes(self, event: Button.Pressed) -> None:
        """Selected passes cleared when "Clear Passes" button is pressed."""
        self.pass_pipeline = ()

    @on(Button.Pressed, "#condense_button")
    def condense(self, event: Button.Pressed) -> None:
        """
        Displayed passes are filtered to display only those passes that have an affect
        on current_module when "Condense" Button is pressed.
        """
        self.condense_mode = True
        self.add_class("condensed")

    @on(Button.Pressed, "#uncondense_button")
    def uncondense(self, event: Button.Pressed) -> None:
        """
        Displayed passes are filtered to display all available passes when "Uncondense"
        Button is pressed.
        """
        self.condense_mode = False
        self.remove_class("condensed")

    @on(Button.Pressed, "#show_operation_count_button")
    def show_operation_count_button(self, event: Button.Pressed) -> None:
        """Operation Count is displayed when "Show Operation Count" button is pressed."""
        self.add_class("operation_count_shown")

    @on(Button.Pressed, "#remove_operation_count_button")
    def remove_operation_count_button(self, event: Button.Pressed) -> None:
        """Operation Count is removed when "Remove Operation Count" button is pressed."""
        self.remove_class("operation_count_shown")

    @on(Button.Pressed, "#remove_last_pass_button")
    def remove_last_pass(self, event: Button.Pressed) -> None:
        """Last selected pass removed when "Remove Last Pass" button is pressed."""
        self.pass_pipeline = self.pass_pipeline[:-1]

    @on(Button.Pressed, "#load_file_button")
    def load_file(self, event: Button.Pressed) -> None:
        """
        Pushes screen displaying DirectoryTree widget when "Load File" button is pressed.
        """

        def check_load_file(file_path: str) -> None:
            """
            Called when LoadFile is dismissed. Loads selected file into
            input_text_area.
            """
            # Clear Input TextArea and Pass Pipeline
            self.pass_pipeline = ()
            self.input_text_area.clear()

            try:
                if os.path.exists(file_path):
                    # Open the file and read its contents
                    with open(file_path) as file:
                        file_contents = file.read()
                        self.input_text_area.load_text(file_contents)
                    self.current_file_path = file_path
                    self.selected_query_label.update(self.get_query_string())
                else:
                    self.input_text_area.load_text(
                        f"The file '{file_path}' does not exist."
                    )
            except Exception as e:
                self.input_text_area.load_text(str(e))

        self.push_screen("load_file", check_load_file)


def main():
    arg_parser = argparse.ArgumentParser()
    arg_parser.add_argument(
        "input_file", type=str, nargs="?", help="path to input file"
    )

    available_passes = ",".join([name for name in get_all_passes()])
    arg_parser.add_argument(
        "-p",
        "--passes",
        required=False,
        help="Delimited list of passes." f" Available passes are: {available_passes}",
        type=str,
        default="",
    )
    args = arg_parser.parse_args()

    file_path = args.input_file
    if file_path is not None:
        # Open the file and read its contents
        with open(file_path) as file:
            file_contents = file.read()
    else:
        file_contents = None

    pass_spec_pipeline = list(parse_pipeline(args.passes))
    pass_list = get_all_passes()
    pipeline = tuple(PipelinePass.build_pipeline_tuples(pass_list, pass_spec_pipeline))

    return InputApp(file_path, file_contents, pipeline).run()


if __name__ == "__main__":
    main()<|MERGE_RESOLUTION|>--- conflicted
+++ resolved
@@ -30,7 +30,13 @@
 
 from xdsl.dialects.builtin import ModuleOp
 from xdsl.interactive.add_arguments_screen import AddArguments
-from xdsl.interactive.get_rewrites_and_passes import ALL_PASSES, condensed_pass_list
+from xdsl.interactive.get_rewrites_and_passes import (
+    ALL_PASSES,
+    ALL_PATTERNS,
+    AvailablePass,
+    get_all_possible_rewrites,
+    get_condensed_pass_list,
+)
 from xdsl.interactive.load_file_screen import LoadFile
 from xdsl.interactive.pass_list_item import PassListItem
 from xdsl.interactive.pass_metrics import (
@@ -42,122 +48,13 @@
 from xdsl.passes import ModulePass, PipelinePass, get_pass_argument_names_and_types
 from xdsl.printer import Printer
 from xdsl.tools.command_line_tool import get_all_dialects, get_all_passes
+from xdsl.transforms import individual_rewrite
 from xdsl.utils.exceptions import PassPipelineParseError
 from xdsl.utils.parse_pipeline import PipelinePassSpec, parse_pipeline
 
 from ._pasteboard import pyclip_copy
 
 
-<<<<<<< HEAD
-class IndividualRewrite(NamedTuple):
-    """
-    Type alias for a possible rewrite, described by an operation and pattern name.
-    """
-
-    operation: str
-    pattern: str
-
-
-class IndexedIndividualRewrite(NamedTuple):
-    """
-    Type alias for a specific rewrite pattern, additionally consisting of its operation index.
-    """
-
-    operation_index: int
-    rewrite: IndividualRewrite
-
-
-class AvailablePass(NamedTuple):
-    """
-    Type alias for the attributes that describe a pass, namely the display name of the
-    pass, the module pass and pass spec.
-    """
-
-    display_name: str
-    module_pass: type[ModulePass]
-    pass_spec: PipelinePassSpec | None
-
-
-ALL_PASSES = tuple(sorted((p_name, p()) for (p_name, p) in get_all_passes().items()))
-"""Contains the list of xDSL passes."""
-
-ALL_PATTERNS: tuple[IndividualRewrite, ...] = tuple(
-    IndividualRewrite(op_name, pattern_name)
-    for (op_name, pattern_by_name) in individual_rewrite.REWRITE_BY_NAMES.items()
-    for (pattern_name, _) in pattern_by_name.items()
-)
-"""Contains all the rewrite patterns."""
-
-
-def get_all_possible_rewrites(
-    patterns: tuple[IndividualRewrite, ...], op: ModuleOp
-) -> tuple[IndexedIndividualRewrite, ...]:
-    """
-    Function that takes a sequence of IndividualRewrite Patterns and a ModuleOp, and
-    returns the possible rewrites.
-    """
-    old_module = op.clone()
-    num_ops = len(list(old_module.walk()))
-
-    current_module = old_module.clone()
-
-    res: tuple[IndexedIndividualRewrite, ...] = ()
-
-    for op_idx in range(num_ops):
-        matched_op = list(current_module.walk())[op_idx]
-        if matched_op.name not in individual_rewrite.REWRITE_BY_NAMES:
-            continue
-        pattern_by_name = individual_rewrite.REWRITE_BY_NAMES[matched_op.name]
-
-        for pattern_name, pattern in pattern_by_name.items():
-            rewriter = PatternRewriter(matched_op)
-            pattern.match_and_rewrite(matched_op, rewriter)
-            if rewriter.has_done_action:
-                res = (
-                    *res,
-                    (
-                        IndexedIndividualRewrite(
-                            op_idx, IndividualRewrite(matched_op.name, pattern_name)
-                        )
-                    ),
-                )
-                current_module = old_module.clone()
-                matched_op = list(current_module.walk())[op_idx]
-
-    return res
-
-
-def get_condensed_pass_list(
-    input: builtin.ModuleOp,
-) -> tuple[AvailablePass, ...]:
-    """Returns a tuple of passes (pass name and pass instance) that modify the IR."""
-
-    ctx = MLContext(True)
-
-    for dialect_name, dialect_factory in get_all_dialects().items():
-        ctx.register_dialect(dialect_name, dialect_factory)
-
-    selections: list[AvailablePass] = []
-    for _, value in ALL_PASSES:
-        if value is MLIROptPass:
-            # Always keep MLIROptPass as an option in condensed list
-            selections.append(AvailablePass(value.name, value, None))
-            continue
-        try:
-            cloned_module = input.clone()
-            cloned_ctx = ctx.clone()
-            value().apply(cloned_ctx, cloned_module)
-            if input.is_structurally_equivalent(cloned_module):
-                continue
-        except Exception:
-            pass
-        selections.append(AvailablePass(value.name, value, None))
-
-    return tuple(selections)
-
-
-=======
->>>>>>> d164b558
 class OutputTextArea(TextArea):
     """Used to prevent users from being able to alter the Output TextArea."""
 
@@ -359,7 +256,11 @@
                 return ()
             case ModuleOp():
                 # transform rewrites into passes
-                rewrites = get_all_possible_rewrites(ALL_PATTERNS, self.current_module)
+                rewrites = get_all_possible_rewrites(
+                    ALL_PATTERNS,
+                    self.current_module,
+                    individual_rewrite.REWRITE_BY_NAMES,
+                )
                 rewrites_as_pass_list: tuple[AvailablePass, ...] = ()
                 for op_idx, (op_name, pat_name) in rewrites:
                     rewrite_pass = individual_rewrite.IndividualRewrite
