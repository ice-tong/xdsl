"""
An interactive command-line tool to explore compilation pipeline construction.

Execute `xdsl-gui` in your terminal to run it.

Run `textual run xdsl.interactive.app:InputApp --dev` to run in development mode. Please
be sure to install `textual-dev` to run this command.
"""

import argparse
import os
from collections.abc import Callable
from dataclasses import fields
from io import StringIO
from typing import Any, ClassVar

from textual import events, on
from textual.app import App, ComposeResult
from textual.containers import Horizontal, ScrollableContainer, Vertical
from textual.reactive import reactive
from textual.screen import Screen
from textual.widgets import (
    Button,
    DataTable,
    Footer,
    Label,
    ListView,
    TextArea,
)

from xdsl.dialects.builtin import ModuleOp
from xdsl.interactive.add_arguments_screen import AddArguments
<<<<<<< HEAD
from xdsl.interactive.get_all_possible_rewrites import get_all_possible_rewrites
from xdsl.interactive.get_condensed_passes import (
    ALL_PASSES,
    AvailablePass,
    get_condensed_pass_list,
)
=======
>>>>>>> b7b87d10
from xdsl.interactive.load_file_screen import LoadFile
from xdsl.interactive.pass_list_item import PassListItem
from xdsl.interactive.pass_metrics import (
    count_number_of_operations,
    get_diff_operation_count,
)
<<<<<<< HEAD
from xdsl.interactive.transforms.experimental import individual_rewrite_interactive
from xdsl.ir import MLContext
=======
from xdsl.interactive.passes import (
    ALL_PASSES,
    AvailablePass,
    apply_passes_to_module,
    get_condensed_pass_list,
    get_new_registered_context,
)
from xdsl.interactive.rewrites import (
    convert_indexed_individual_rewrites_to_available_pass,
    get_all_possible_rewrites,
)
>>>>>>> b7b87d10
from xdsl.parser import Parser
from xdsl.passes import ModulePass, PipelinePass, get_pass_argument_names_and_types
from xdsl.printer import Printer
from xdsl.tools.command_line_tool import get_all_passes
from xdsl.transforms import individual_rewrite
from xdsl.utils.exceptions import PassPipelineParseError
from xdsl.utils.parse_pipeline import PipelinePassSpec, parse_pipeline

from ._pasteboard import pyclip_copy


class OutputTextArea(TextArea):
    """Used to prevent users from being able to alter the Output TextArea."""

    async def _on_key(self, event: events.Key) -> None:
        event.prevent_default()


class InputApp(App[None]):
    """
    Interactive application for constructing compiler pipelines.
    """

    CSS_PATH = "app.tcss"

    BINDINGS = [
        ("d", "toggle_dark", "Toggle dark mode"),
        ("q", "quit_app", "Quit"),
    ]

    SCREENS: ClassVar[dict[str, type[Screen[Any]] | Callable[[], Screen[Any]]]] = {
        "add_arguments_screen": AddArguments,
        "load_file": LoadFile,
    }
    """
    A dictionary that maps names on to Screen objects.
    """

    INITIAL_IR_TEXT = """
        func.func @hello(%n : i32) -> i32 {
          %two = arith.constant 0 : i32
          %res = arith.addi %two, %n : i32
          func.return %res : i32
        }
        """

    current_module = reactive[ModuleOp | Exception | None](None)
    """
    Reactive variable used to save the current state of the modified Input TextArea
    (i.e. is the Output TextArea).
    """
    pass_pipeline = reactive(tuple[tuple[type[ModulePass], PipelinePassSpec], ...])
    """Reactive variable that saves the list of selected passes."""

    condense_mode = reactive(False, always_update=True)
    """Reactive boolean."""
    available_pass_list = reactive(tuple[AvailablePass, ...])
    """
    Reactive variable that saves the list of passes that have an effect on
    current_module.
    """

    input_text_area: TextArea
    """Input TextArea."""
    output_text_area: OutputTextArea
    """Output TextArea."""
    selected_query_label: Label
    """Display selected passes."""
    passes_list_view: ListView
    """ListView displaying the passes available to apply."""

    input_operation_count_tuple = reactive(tuple[tuple[str, int], ...])
    """
    Saves the operation name and count of the input text area in a reactive tuple of
    tuples.
    """
    diff_operation_count_tuple = reactive(tuple[tuple[str, int, str], ...])
    """
    Saves the diff of the input_operation_count_tuple and the output_operation_count_tuple
    in a reactive tuple of tuples.
    """

    input_operation_count_datatable: DataTable[str | int]
    """DataTable displaying the operation names and counts of the input text area."""
    diff_operation_count_datatable: DataTable[str | int]
    """
    DataTable displaying the diff of operation names and counts of the input and output
    text areas.
    """

    pre_loaded_input_text: str
    current_file_path: str
    pre_loaded_pass_pipeline: tuple[tuple[type[ModulePass], PipelinePassSpec], ...]

    def __init__(
        self,
        file_path: str | None = None,
        input_text: str | None = None,
        pass_pipeline: tuple[tuple[type[ModulePass], PipelinePassSpec], ...] = (),
    ):
        if file_path is None:
            self.current_file_path = ""
        else:
            self.current_file_path = file_path

        if input_text is None:
            self.pre_loaded_input_text = InputApp.INITIAL_IR_TEXT
        else:
            self.pre_loaded_input_text = input_text

        self.pre_loaded_pass_pipeline = pass_pipeline

        super().__init__()

    def compose(self) -> ComposeResult:
        """
        Creates the required widgets, events, etc.
        """
        self.input_text_area = TextArea(id="input")
        self.output_text_area = OutputTextArea(id="output")
        self.passes_list_view = ListView(id="passes_list_view")
        self.selected_query_label = Label("", id="selected_passes_label")
        self.input_operation_count_datatable = DataTable(
            id="input_operation_count_datatable"
        )
        self.diff_operation_count_datatable = DataTable(
            id="diff_operation_count_datatable"
        )

        with Horizontal(id="top_container"):
            yield self.passes_list_view
            with Horizontal(id="button_and_selected_horziontal"):
                with ScrollableContainer(id="buttons"):
                    yield Button("Copy Query", id="copy_query_button")
                    yield Button("Clear Passes", id="clear_passes_button")
                    yield Button("Condense", id="condense_button")
                    yield Button("Uncondense", id="uncondense_button")
                    yield Button("Remove Last Pass", id="remove_last_pass_button")
                    yield Button(
                        "Show Operation Count", id="show_operation_count_button"
                    )
                    yield Button(
                        "Remove Operation Count", id="remove_operation_count_button"
                    )
                with ScrollableContainer(id="selected_passes"):
                    yield self.selected_query_label
        with Horizontal(id="bottom_container"):
            with Horizontal(id="input_horizontal_container"):
                with Vertical(id="input_container"):
                    yield self.input_text_area
                    with Horizontal(id="input_horizontal"):
                        yield Button("Clear Input", id="clear_input_button")
                        yield Button("Load File", id="load_file_button")
                with ScrollableContainer(id="input_ops_container"):
                    yield self.input_operation_count_datatable

            with Horizontal(id="output_horizontal_container"):
                with Vertical(id="output_container"):
                    yield self.output_text_area
                    yield Button("Copy Output", id="copy_output_button")
                with ScrollableContainer(id="output_ops_container"):
                    yield self.diff_operation_count_datatable
        yield Footer()

    def on_mount(self) -> None:
        """Configure widgets in this application before it is first shown."""
        # Registers the theme for the Input/Output TextAreas
        self.input_text_area.theme = "vscode_dark"
        self.output_text_area.theme = "vscode_dark"

        # add titles for various widgets
        self.query_one("#input_container").border_title = "Input xDSL IR"
        self.query_one("#output_container").border_title = "Output xDSL IR"
        self.query_one(
            "#passes_list_view"
        ).border_title = "Choose a pass or multiple passes to be applied."
        self.query_one("#selected_passes").border_title = "Selected passes/query"

        # initialize ListView to contain the pass options
        for n, module_pass in ALL_PASSES:
            self.passes_list_view.append(
                PassListItem(Label(n), module_pass=module_pass, pass_spec=None, name=n)
            )

        # initialize GUI with either specified input text or default example
        self.input_text_area.load_text(self.pre_loaded_input_text)

        # initialize DataTable with column names
        self.input_operation_count_datatable.add_columns("Operation", "Count")
        self.input_operation_count_datatable.zebra_stripes = True

        self.diff_operation_count_datatable.add_columns("Operation", "Count", "Diff")
        self.diff_operation_count_datatable.zebra_stripes = True

        # initialize GUI with specified pass pipeline
        self.pass_pipeline = self.pre_loaded_pass_pipeline

    def compute_available_pass_list(self) -> tuple[AvailablePass, ...]:
        """
        When any reactive variable is modified, this function (re-)computes the
        available_pass_list variable.
        """
        match self.current_module:
            case None:
                return tuple(AvailablePass(p.name, p, None) for _, p in ALL_PASSES)
            case Exception():
                return ()
            case ModuleOp():
<<<<<<< HEAD
                # transform rewrites into passes
                rewrites = get_all_possible_rewrites(
                    self.current_module,
                    individual_rewrite_interactive.ALL_REWRITES,
                )
                rewrites_as_pass_list: tuple[AvailablePass, ...] = ()
                for op_idx, (op_name, pat_name) in rewrites:
                    rewrite_pass = (
                        individual_rewrite_interactive.IndividualRewriteInteractive
                    )
                    rewrite_spec = PipelinePassSpec(
                        name=rewrite_pass.name,
                        args={
                            "matched_operation_index": [op_idx],
                            "operation_name": [op_name],
                            "pattern_name": [pat_name],
                        },
                    )
                    op = list(self.current_module.walk())[op_idx]
                    rewrites_as_pass_list = (
                        *rewrites_as_pass_list,
                        (
                            AvailablePass(
                                f"{op}:{op_name}:{pat_name}", rewrite_pass, rewrite_spec
                            )
                        ),
                    )

=======
                # get all rewrites
                rewrites = get_all_possible_rewrites(
                    self.current_module,
                    individual_rewrite.REWRITE_BY_NAMES,
                )
                # transform rewrites into passes
                rewrites_as_pass_list = (
                    convert_indexed_individual_rewrites_to_available_pass(
                        rewrites, self.current_module
                    )
                )
>>>>>>> b7b87d10
                # merge rewrite passes with "other" pass list
                if self.condense_mode:
                    pass_list = get_condensed_pass_list(self.current_module)
                    return pass_list + rewrites_as_pass_list
                else:
                    pass_list = tuple(
                        AvailablePass(p.name, p, None) for _, p in ALL_PASSES
                    )
                    return pass_list + rewrites_as_pass_list

    def watch_available_pass_list(
        self,
        old_pass_list: tuple[AvailablePass, ...],
        new_pass_list: tuple[AvailablePass, ...],
    ) -> None:
        """
        Function called when the reactive variable available_pass_list changes - updates
        the ListView to display the latest pass options.
        """
        if old_pass_list != new_pass_list:
            self.passes_list_view.clear()
            for pass_name, value, value_spec in new_pass_list:
                self.passes_list_view.append(
                    PassListItem(
                        Label(pass_name),
                        module_pass=value,
                        pass_spec=value_spec,
                        name=value.name,
                    )
                )

    def get_pass_arguments(
        self,
        selected_pass_value: type[ModulePass],
        selected_pass_spec: PipelinePassSpec | None,
    ) -> None:
        """
        This function facilitates user input of pass concatenated_arg_val by navigating
        to the AddArguments screen, and subsequently parses the returned string upon
        screen dismissal and appends the pass to the pass_pipeline variable.
        """

        def add_pass_with_arguments_to_pass_pipeline(concatenated_arg_val: str) -> None:
            """
            Called when AddArguments Screen is dismissed. This function attempts to parse
            the returned string, and if successful, adds it to the pass_pipeline variable.
            In case of parsing failure, the AddArguments Screen is pushed, revealing the
            Parse Error.
            """
            try:
                new_pass_with_arguments = list(
                    parse_pipeline(
                        f"{selected_pass_value.name}{{{concatenated_arg_val}}}"
                    )
                )[0]
                self.pass_pipeline = (
                    *self.pass_pipeline,
                    (selected_pass_value, new_pass_with_arguments),
                )

            except PassPipelineParseError as e:
                res = f"PassPipelineParseError: {e}"
                screen = AddArguments(TextArea(res, id="argument_text_area"))
                self.push_screen(screen, add_pass_with_arguments_to_pass_pipeline)

        # if selected_pass_value has arguments, push screen
        if fields(selected_pass_value) and selected_pass_spec is None:
            # generates a string containing the concatenated_arg_val and types of the selected pass and initializes the AddArguments Screen to contain the string
            self.push_screen(
                AddArguments(
                    TextArea(
                        get_pass_argument_names_and_types(selected_pass_value),
                        id="argument_text_area",
                    )
                ),
                add_pass_with_arguments_to_pass_pipeline,
            )
        else:
            # add the selected pass to pass_pipeline
            if selected_pass_spec is None:
                selected_pass_spec = selected_pass_value().pipeline_pass_spec()
            self.pass_pipeline = (
                *self.pass_pipeline,
                (selected_pass_value, selected_pass_spec),
            )

    @on(ListView.Selected)
    def update_pass_pipeline(self, event: ListView.Selected) -> None:
        """
        When a new selection is made, the reactive variable storing the list of selected
        passes is updated.
        """
        list_item = event.item
        assert isinstance(list_item, PassListItem)
        self.get_pass_arguments(list_item.module_pass, list_item.pass_spec)

    def watch_pass_pipeline(self) -> None:
        """
        Function called when the reactive variable pass_pipeline changes - updates the
        label to display the respective generated query in the Label.
        """
        self.selected_query_label.update(self.get_query_string())
        self.update_current_module()

    @on(TextArea.Changed, "#input")
    def update_current_module(self) -> None:
        """
        Function to parse the input and to apply the list of selected passes to it.
        """
        input_text = self.input_text_area.text
        if (input_text) == "":
            self.current_module = None
            self.current_get_condensed_list = ()
            self.update_input_operation_count_tuple(ModuleOp([], None))
            return
        try:
            ctx = get_new_registered_context()
            parser = Parser(ctx, input_text)
            module = parser.parse_module()
            self.update_input_operation_count_tuple(module)
            self.current_module = apply_passes_to_module(
                module, ctx, self.pass_pipeline
            )
        except Exception as e:
            self.current_module = e
            self.update_input_operation_count_tuple(ModuleOp([], None))

    def watch_current_module(self):
        """
        Function called when the reactive variable current_module changes - updates the
        Output TextArea.
        """
        match self.current_module:
            case None:
                output_text = "No input"
            case Exception() as e:
                output_stream = StringIO()
                Printer(output_stream).print(e)
                output_text = output_stream.getvalue()
            case ModuleOp():
                output_stream = StringIO()
                Printer(output_stream).print(self.current_module)
                output_text = output_stream.getvalue()

        self.output_text_area.load_text(output_text)
        self.update_operation_count_diff_tuple()

    def get_query_string(self) -> str:
        """
        Function returning a string containing the textual description of the pass
        pipeline generated thus far.
        """
        if self.current_file_path == "":
            query = "-p "
        else:
            query = self.current_file_path + " -p "

        if self.pass_pipeline:
            query += "'"
            query += ",".join(
                str(pipeline_pass_spec) for _, pipeline_pass_spec in self.pass_pipeline
            )
            query += "'"
        return f"xdsl-opt {query}"

    def update_input_operation_count_tuple(self, input_module: ModuleOp) -> None:
        """
        Function that updates the input_operation_datatable to display the operation
        names and counts in the input text area.
        """
        # sort tuples alphabetically by operation name
        self.input_operation_count_tuple = tuple(
            sorted(count_number_of_operations(input_module).items())
        )

    def watch_input_operation_count_tuple(self) -> None:
        """
        Function called when the reactive variable input_operation_count_tuple changes - updates the
        Input DataTable.
        """
        # clear datatable and add input_operation_count_tuple to DataTable
        self.input_operation_count_datatable.clear()
        self.input_operation_count_datatable.add_rows(self.input_operation_count_tuple)
        self.update_operation_count_diff_tuple()

    def update_operation_count_diff_tuple(self) -> None:
        """
        Function that updates the diff_operation_count_tuple to calculate the diff
        of the input and output operation counts.
        """
        match self.current_module:
            case None:
                output_operation_count_tuple = ()
            case Exception():
                output_operation_count_tuple = ()
            case ModuleOp():
                # sort tuples alphabetically by operation name
                output_operation_count_tuple = tuple(
                    (k, v)
                    for (k, v) in sorted(
                        count_number_of_operations(self.current_module).items()
                    )
                )
        self.diff_operation_count_tuple = get_diff_operation_count(
            self.input_operation_count_tuple, output_operation_count_tuple
        )

    def watch_diff_operation_count_tuple(self) -> None:
        """
        Function called when the reactive variable diff_operation_count_tuple changes
        - updates the Output DataTable.
        """
        self.diff_operation_count_datatable.clear()
        self.diff_operation_count_datatable.add_rows(self.diff_operation_count_tuple)

    def action_toggle_dark(self) -> None:
        """An action to toggle dark mode."""
        self.dark = not self.dark

    def action_quit_app(self) -> None:
        """An action to quit the app."""
        self.exit()

    @on(Button.Pressed, "#clear_input_button")
    def clear_input(self, event: Button.Pressed) -> None:
        """Input TextArea is cleared when "Clear Input" button is pressed."""
        self.input_text_area.clear()

    @on(Button.Pressed, "#copy_output_button")
    def copy_output(self, event: Button.Pressed) -> None:
        """Output TextArea is copied when "Copy Output" button is pressed."""
        pyclip_copy(self.output_text_area.text)

    @on(Button.Pressed, "#copy_query_button")
    def copy_query(self, event: Button.Pressed) -> None:
        """Selected passes/query Label is copied when "Copy Query" button is pressed."""
        pyclip_copy(self.get_query_string())

    @on(Button.Pressed, "#clear_passes_button")
    def clear_passes(self, event: Button.Pressed) -> None:
        """Selected passes cleared when "Clear Passes" button is pressed."""
        self.pass_pipeline = ()

    @on(Button.Pressed, "#condense_button")
    def condense(self, event: Button.Pressed) -> None:
        """
        Displayed passes are filtered to display only those passes that have an affect
        on current_module when "Condense" Button is pressed.
        """
        self.condense_mode = True
        self.add_class("condensed")

    @on(Button.Pressed, "#uncondense_button")
    def uncondense(self, event: Button.Pressed) -> None:
        """
        Displayed passes are filtered to display all available passes when "Uncondense"
        Button is pressed.
        """
        self.condense_mode = False
        self.remove_class("condensed")

    @on(Button.Pressed, "#show_operation_count_button")
    def show_operation_count_button(self, event: Button.Pressed) -> None:
        """Operation Count is displayed when "Show Operation Count" button is pressed."""
        self.add_class("operation_count_shown")

    @on(Button.Pressed, "#remove_operation_count_button")
    def remove_operation_count_button(self, event: Button.Pressed) -> None:
        """Operation Count is removed when "Remove Operation Count" button is pressed."""
        self.remove_class("operation_count_shown")

    @on(Button.Pressed, "#remove_last_pass_button")
    def remove_last_pass(self, event: Button.Pressed) -> None:
        """Last selected pass removed when "Remove Last Pass" button is pressed."""
        self.pass_pipeline = self.pass_pipeline[:-1]

    @on(Button.Pressed, "#load_file_button")
    def load_file(self, event: Button.Pressed) -> None:
        """
        Pushes screen displaying DirectoryTree widget when "Load File" button is pressed.
        """

        def check_load_file(file_path: str) -> None:
            """
            Called when LoadFile is dismissed. Loads selected file into
            input_text_area.
            """
            # Clear Input TextArea and Pass Pipeline
            self.pass_pipeline = ()
            self.input_text_area.clear()

            try:
                if os.path.exists(file_path):
                    # Open the file and read its contents
                    with open(file_path) as file:
                        file_contents = file.read()
                        self.input_text_area.load_text(file_contents)
                    self.current_file_path = file_path
                    self.selected_query_label.update(self.get_query_string())
                else:
                    self.input_text_area.load_text(
                        f"The file '{file_path}' does not exist."
                    )
            except Exception as e:
                self.input_text_area.load_text(str(e))

        self.push_screen("load_file", check_load_file)


def main():
    arg_parser = argparse.ArgumentParser()
    arg_parser.add_argument(
        "input_file", type=str, nargs="?", help="path to input file"
    )

    available_passes = ",".join([name for name in get_all_passes()])
    arg_parser.add_argument(
        "-p",
        "--passes",
        required=False,
        help="Delimited list of passes." f" Available passes are: {available_passes}",
        type=str,
        default="",
    )
    args = arg_parser.parse_args()

    file_path = args.input_file
    if file_path is not None:
        # Open the file and read its contents
        with open(file_path) as file:
            file_contents = file.read()
    else:
        file_contents = None

    pass_spec_pipeline = list(parse_pipeline(args.passes))
    pass_list = get_all_passes()
    pipeline = tuple(PipelinePass.build_pipeline_tuples(pass_list, pass_spec_pipeline))

    return InputApp(file_path, file_contents, pipeline).run()


if __name__ == "__main__":
    main()<|MERGE_RESOLUTION|>--- conflicted
+++ resolved
@@ -30,25 +30,12 @@
 
 from xdsl.dialects.builtin import ModuleOp
 from xdsl.interactive.add_arguments_screen import AddArguments
-<<<<<<< HEAD
-from xdsl.interactive.get_all_possible_rewrites import get_all_possible_rewrites
-from xdsl.interactive.get_condensed_passes import (
-    ALL_PASSES,
-    AvailablePass,
-    get_condensed_pass_list,
-)
-=======
->>>>>>> b7b87d10
 from xdsl.interactive.load_file_screen import LoadFile
 from xdsl.interactive.pass_list_item import PassListItem
 from xdsl.interactive.pass_metrics import (
     count_number_of_operations,
     get_diff_operation_count,
 )
-<<<<<<< HEAD
-from xdsl.interactive.transforms.experimental import individual_rewrite_interactive
-from xdsl.ir import MLContext
-=======
 from xdsl.interactive.passes import (
     ALL_PASSES,
     AvailablePass,
@@ -60,7 +47,6 @@
     convert_indexed_individual_rewrites_to_available_pass,
     get_all_possible_rewrites,
 )
->>>>>>> b7b87d10
 from xdsl.parser import Parser
 from xdsl.passes import ModulePass, PipelinePass, get_pass_argument_names_and_types
 from xdsl.printer import Printer
@@ -269,36 +255,6 @@
             case Exception():
                 return ()
             case ModuleOp():
-<<<<<<< HEAD
-                # transform rewrites into passes
-                rewrites = get_all_possible_rewrites(
-                    self.current_module,
-                    individual_rewrite_interactive.ALL_REWRITES,
-                )
-                rewrites_as_pass_list: tuple[AvailablePass, ...] = ()
-                for op_idx, (op_name, pat_name) in rewrites:
-                    rewrite_pass = (
-                        individual_rewrite_interactive.IndividualRewriteInteractive
-                    )
-                    rewrite_spec = PipelinePassSpec(
-                        name=rewrite_pass.name,
-                        args={
-                            "matched_operation_index": [op_idx],
-                            "operation_name": [op_name],
-                            "pattern_name": [pat_name],
-                        },
-                    )
-                    op = list(self.current_module.walk())[op_idx]
-                    rewrites_as_pass_list = (
-                        *rewrites_as_pass_list,
-                        (
-                            AvailablePass(
-                                f"{op}:{op_name}:{pat_name}", rewrite_pass, rewrite_spec
-                            )
-                        ),
-                    )
-
-=======
                 # get all rewrites
                 rewrites = get_all_possible_rewrites(
                     self.current_module,
@@ -310,7 +266,6 @@
                         rewrites, self.current_module
                     )
                 )
->>>>>>> b7b87d10
                 # merge rewrite passes with "other" pass list
                 if self.condense_mode:
                     pass_list = get_condensed_pass_list(self.current_module)
