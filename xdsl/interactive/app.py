--- conflicted
+++ resolved
@@ -299,15 +299,12 @@
         ).border_title = "Choose a pass or multiple passes to be applied."
         self.query_one("#selected_passes").border_title = "Selected passes/query"
 
-<<<<<<< HEAD
-=======
         # initialize ListView to contain the pass options
         for n, module_pass in ALL_PASSES:
             self.passes_list_view.append(
                 PassListItem(Label(n), module_pass=module_pass, name=n)
             )
 
->>>>>>> fa120209
         # initialize GUI with either specified input text or default example
         self.input_text_area.load_text(self.pre_loaded_input_text)
 
@@ -353,13 +350,13 @@
             # initialize ListView to contain the pass options
             for value, _ in self.available_pass_list:
                 self.passes_list_view.append(
-                    ListItem(Label(value.name), name=value.name)
+                    PassListItem(Label(value.name), name=value.name)
                 )
 
             for op_idx, (op_name, pat_name, pat), n in new_pass_list:
                 op = list(self.current_module.walk())[op_idx]
                 self.passes_list_view.append(
-                    ListItem(
+                    PassListItem(
                         Label(f"{op}:{op_name}:{pat_name}"),
                         name=str(
                             new_pass_list.index((op_idx, (op_name, pat_name, pat), n))
@@ -457,7 +454,9 @@
         When a new selection is made, the reactive variable storing the list of selected
         passes is updated.
         """
-<<<<<<< HEAD
+        list_item = event.item
+        assert isinstance(list_item, PassListItem)
+        self.get_pass_arguments(list_item.module_pass)
         selected_pass = event.item.name
 
         # Dealing with Passes
@@ -483,11 +482,6 @@
                 *self.pass_pipeline,
                 (selected_pass_value, new_pass_with_arguments),
             )
-=======
-        list_item = event.item
-        assert isinstance(list_item, PassListItem)
-        self.get_pass_arguments(list_item.module_pass)
->>>>>>> fa120209
 
     def watch_pass_pipeline(self) -> None:
         """
