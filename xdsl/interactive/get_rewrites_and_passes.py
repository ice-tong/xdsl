--- conflicted
+++ resolved
@@ -29,7 +29,6 @@
     rewrite: IndividualRewrite
 
 
-<<<<<<< HEAD
 class AvailablePass(NamedTuple):
     """
     Type alias for the attributes that describe a pass, namely the display name of the
@@ -43,14 +42,13 @@
 
 ALL_PASSES = tuple(sorted((p_name, p()) for (p_name, p) in get_all_passes().items()))
 """Contains the list of xDSL passes."""
-=======
+
 ALL_PATTERNS: tuple[IndividualRewrite, ...] = tuple(
     IndividualRewrite(op_name, pattern_name)
     for (op_name, pattern_by_name) in individual_rewrite.REWRITE_BY_NAMES.items()
     for (pattern_name, _) in pattern_by_name.items()
 )
 """Contains all the rewrite patterns."""
->>>>>>> 6e950b8d
 
 
 def get_all_possible_rewrites(
