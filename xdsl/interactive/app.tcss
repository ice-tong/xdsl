# ListView
#passes_list_view{
    border: heavy $accent-darken-1;
    border-title-color: $error-darken-3;
    border-title-style: bold;
    border-title-align: center;
    height: 100%;
}

<<<<<<< HEAD
# Button
#remove_last_pass_button{
    width: 1;
}

# Vertical(Button, Button, Button, Button, Button)
=======
# Vertical(Button, Button, Button)
>>>>>>> 40f2fbaf
#buttons{
    layout: vertical;
    width: auto;
    overflow: hidden;
}

# ScrollableContainer(Label)
#selected_passes {
    border: heavy $accent-darken-1;
    border-title-color: $error-darken-3;
    border-title-style: bold;
    border-title-align: center;
}

# Vertical(TextArea, Button)
#input_container {
    border: heavy $accent-darken-1;
    border-title-color: $error-darken-3;
    border-title-style: bold;
    border-title-align: center;
}

# Vertical(TextArea, Button)
#output_container {
    border: heavy $accent-darken-1;
    border-title-color: $error-darken-3;
    border-title-style: bold;
    border-title-align: center;
}

Screen {
    layout: grid;
    grid-size: 1 2;
    grid-rows: 45% 55%;
<<<<<<< HEAD
=======
    background: $surface;
>>>>>>> 40f2fbaf
}

# Button
#uncondense_button{
    display: none;
}

.condensed #condense_button {
    display: none;
}

.condensed #uncondense_button {
    display: block;
}<|MERGE_RESOLUTION|>--- conflicted
+++ resolved
@@ -7,16 +7,13 @@
     height: 100%;
 }
 
-<<<<<<< HEAD
 # Button
 #remove_last_pass_button{
     width: 1;
 }
 
-# Vertical(Button, Button, Button, Button, Button)
-=======
+
 # Vertical(Button, Button, Button)
->>>>>>> 40f2fbaf
 #buttons{
     layout: vertical;
     width: auto;
@@ -51,10 +48,20 @@
     layout: grid;
     grid-size: 1 2;
     grid-rows: 45% 55%;
-<<<<<<< HEAD
-=======
     background: $surface;
->>>>>>> 40f2fbaf
+}
+
+# Button
+#uncondense_button{
+    display: none;
+}
+
+.condensed #condense_button {
+    display: none;
+}
+
+.condensed #uncondense_button {
+    display: block;
 }
 
 # Button
