--- conflicted
+++ resolved
@@ -143,11 +143,7 @@
     orig_bases = [
         orig_base
         for orig_base in orig_bases
-<<<<<<< HEAD
-        if (o := get_origin(orig_base)) is not Generic and o is not None
-=======
         if (origin := get_origin(orig_base)) is not Generic and origin is not None
->>>>>>> 30f5237e
     ]
     # Do not handle more than one generic parent in the mro.
     # It is possible to handle more than one generic parent, but
